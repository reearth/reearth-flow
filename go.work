go 1.22.3

<<<<<<< HEAD
use (
    ./api
    ./server/subscriber
)
=======
use ./server/api
>>>>>>> c9814832
<|MERGE_RESOLUTION|>--- conflicted
+++ resolved
@@ -1,10 +1,6 @@
 go 1.22.3
 
-<<<<<<< HEAD
 use (
-    ./api
+    ./server/api
     ./server/subscriber
-)
-=======
-use ./server/api
->>>>>>> c9814832
+)