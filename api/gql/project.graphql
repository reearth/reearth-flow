type Project implements Node {
  id: ID!
  isArchived: Boolean!
  isBasicAuthActive: Boolean!
  basicAuthUsername: String!
  basicAuthPassword: String!
  createdAt: DateTime!
  updatedAt: DateTime!
  version: Int!
  name: String!
  description: String!
  workspaceId: ID!
  workspace: Workspace
}

# InputType

input CreateProjectInput {
  workspaceId: ID!
  name: String
  description: String
  archived: Boolean
}

input UpdateProjectInput {
  projectId: ID!
  name: String
  description: String
  archived: Boolean
  isBasicAuthActive: Boolean
  basicAuthUsername: String
  basicAuthPassword: String
}

input DeleteProjectInput {
  projectId: ID!
}

<<<<<<< HEAD
input ExecuteProjectRunInput {
  projectId: ID!
  workspaceId: ID!
  version: Int!
  workflows: [Workflow!]!
=======
input RunProjectInput {
  projectId: ID!
  workflows: InputWorkflow!
>>>>>>> 1c7004d8
}

# Payload

type ProjectPayload {
  project: Project!
}

type DeleteProjectPayload {
  projectId: ID!
}

<<<<<<< HEAD
type ProjectRunPayload {
=======
type RunProjectPayload {
>>>>>>> 1c7004d8
  projectId: ID!
  started: Boolean!
}

# Connection

type ProjectConnection {
  edges: [ProjectEdge!]!
  nodes: [Project]!
  pageInfo: PageInfo!
  totalCount: Int!
}

type ProjectEdge {
  cursor: Cursor!
  node: Project
}

extend type Query{
  projects(workspaceId: ID!, includeArchived: Boolean, first: Int, last: Int, after: Cursor, before: Cursor): ProjectConnection!
}

extend type Mutation {
  createProject(input: CreateProjectInput!): ProjectPayload
  updateProject(input: UpdateProjectInput!): ProjectPayload
  deleteProject(input: DeleteProjectInput!): DeleteProjectPayload
<<<<<<< HEAD
  executeProjectRun(input: ExecuteProjectRunInput!): ProjectRunPayload
=======
  runProject(input: RunProjectInput!): RunProjectPayload
>>>>>>> 1c7004d8
}<|MERGE_RESOLUTION|>--- conflicted
+++ resolved
@@ -36,17 +36,9 @@
   projectId: ID!
 }
 
-<<<<<<< HEAD
-input ExecuteProjectRunInput {
-  projectId: ID!
-  workspaceId: ID!
-  version: Int!
-  workflows: [Workflow!]!
-=======
 input RunProjectInput {
   projectId: ID!
   workflows: InputWorkflow!
->>>>>>> 1c7004d8
 }
 
 # Payload
@@ -59,11 +51,7 @@
   projectId: ID!
 }
 
-<<<<<<< HEAD
-type ProjectRunPayload {
-=======
 type RunProjectPayload {
->>>>>>> 1c7004d8
   projectId: ID!
   started: Boolean!
 }
@@ -90,9 +78,5 @@
   createProject(input: CreateProjectInput!): ProjectPayload
   updateProject(input: UpdateProjectInput!): ProjectPayload
   deleteProject(input: DeleteProjectInput!): DeleteProjectPayload
-<<<<<<< HEAD
-  executeProjectRun(input: ExecuteProjectRunInput!): ProjectRunPayload
-=======
   runProject(input: RunProjectInput!): RunProjectPayload
->>>>>>> 1c7004d8
 }