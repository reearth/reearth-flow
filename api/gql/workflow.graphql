input InputWorkflow {
  id: ID!
<<<<<<< HEAD
  nodes: [NodeType]
  edges: [Edge]
=======
  name: String!
  createdAt: DateTime!
  updatedAt: DateTime!
  nodes: [InputWorkflowNode]
  edges: [InputWorkflowEdge]
>>>>>>> 1c7004d8
  isMain: Boolean
}

input InputWorkflowNode {
  id: ID!
  data: InputData!
}

<<<<<<< HEAD
type Data {
  inputs: [String]!
  outputs: [String]!
  actionId: ID
  params: [Param]
=======
input InputData {
  name: String
  inputs: [ID]!
  outputs: [ID]!
  actionId: ID
  params: [InputParam]
>>>>>>> 1c7004d8
}

input InputParam {
  id: ID!
  name: String!
  type: InputParamType!
  value: Any
}

enum InputParamType {
  STRING
  NUMBER
  BOOLEAN
  OBJECT
  ARRAY
}

input InputWorkflowEdge {
  id: ID!
  source: [ID!]!
  target: [ID!]!
}<|MERGE_RESOLUTION|>--- conflicted
+++ resolved
@@ -1,15 +1,10 @@
 input InputWorkflow {
   id: ID!
-<<<<<<< HEAD
-  nodes: [NodeType]
-  edges: [Edge]
-=======
   name: String!
   createdAt: DateTime!
   updatedAt: DateTime!
   nodes: [InputWorkflowNode]
   edges: [InputWorkflowEdge]
->>>>>>> 1c7004d8
   isMain: Boolean
 }
 
@@ -18,20 +13,12 @@
   data: InputData!
 }
 
-<<<<<<< HEAD
-type Data {
-  inputs: [String]!
-  outputs: [String]!
-  actionId: ID
-  params: [Param]
-=======
 input InputData {
   name: String
   inputs: [ID]!
   outputs: [ID]!
   actionId: ID
   params: [InputParam]
->>>>>>> 1c7004d8
 }
 
 input InputParam {
