--- conflicted
+++ resolved
@@ -28,9 +28,7 @@
         },
       },
     ],
-<<<<<<< HEAD
     "@tanstack/query/exhaustive-deps": 0,
-=======
   },
   overrides: [
     {
@@ -44,6 +42,5 @@
     skipGraphQLConfig: true,
     schema: "../api/gql/*.graphql",
     operations: "src/lib/gql/**/*.graphql",
->>>>>>> eda7cbb2
   },
 };