"use client";

import * as DialogPrimitive from "@radix-ui/react-dialog";
import { Cross2Icon } from "@radix-ui/react-icons";
import { forwardRef, ForwardRefExoticComponent, RefAttributes } from "react";

import { cn } from "@flow/lib/utils";

const Dialog = DialogPrimitive.Root;

const DialogTrigger = DialogPrimitive.Trigger;

const DialogPortal = DialogPrimitive.Portal;

const DialogClose = DialogPrimitive.Close;

const DialogOverlay = forwardRef<
  React.ElementRef<typeof DialogPrimitive.Overlay>,
  React.ComponentPropsWithoutRef<typeof DialogPrimitive.Overlay> & {
    overlayBgClass?: string;
  }
>(({ className, overlayBgClass = "bg-black/40", ...props }, ref) => (
  <DialogPrimitive.Overlay
    ref={ref}
    className={cn(
      overlayBgClass,
      "fixed inset-0 z-50 data-[state=open]:animate-in data-[state=closed]:animate-out data-[state=closed]:fade-out-0 data-[state=open]:fade-in-0",
      className,
    )}
    {...props}
  />
));
DialogOverlay.displayName = DialogPrimitive.Overlay.displayName;

const DialogContent = forwardRef<
  React.ElementRef<typeof DialogPrimitive.Content>,
  React.ComponentPropsWithoutRef<typeof DialogPrimitive.Content> & {
    size?: "sm" | "md" | "lg" | "xl" | "2xl";
    position?: "center" | "top";
    overlayBgClass?: string;
    hideCloseButton?: boolean;
  }
>(
  (
    {
      className,
      children,
      size,
      position = "center",
      overlayBgClass,
      hideCloseButton,
      onOpenAutoFocus,
      onCloseAutoFocus,
      ...props
    },
    ref,
  ) => (
    <DialogPortal>
      <DialogOverlay overlayBgClass={overlayBgClass} />
      <DialogPrimitive.Content
        ref={ref}
        className={cn(
          "fixed left-[50%] top-[50%] z-50 grid w-full max-w-xl translate-x-[-50%] gap-4 border shadow-lg duration-200 data-[state=open]:animate-in data-[state=closed]:animate-out data-[state=closed]:fade-out-0 data-[state=open]:fade-in-0 data-[state=closed]:zoom-out-95 data-[state=open]:zoom-in-95 data-[state=closed]:slide-out-to-left-1/2 data-[state=closed]:slide-out-to-top-[48%] data-[state=open]:slide-in-from-left-1/2 data-[state=open]:slide-in-from-top-[48%] sm:rounded-lg",
          size === "sm"
            ? "max-w-[400px]"
            : size === "md"
              ? "max-w-[500px]"
              : size === "lg"
                ? "max-w-[600px]"
                : size === "xl"
                  ? "max-w-[700px]"
                  : size === "2xl"
                    ? "max-w-[900px]"
                    : undefined,
          position === "top"
            ? "top-[35%]"
            : position === "center"
              ? "top-[40%] translate-y-[-50%]"
              : undefined,
          className,
        )}
        onOpenAutoFocus={(e) =>
          onOpenAutoFocus ? onOpenAutoFocus(e) : e.preventDefault()
        }
        onCloseAutoFocus={(e) =>
          onCloseAutoFocus ? onCloseAutoFocus(e) : e.preventDefault()
        }
        {...props}
      >
        <div className="overflow-hidden rounded-lg bg-secondary">
          {children}
          {!hideCloseButton && (
            <DialogPrimitive.Close className="absolute right-4 top-4 rounded-sm opacity-70 ring-offset-background transition-opacity hover:opacity-100 focus:outline-none focus:ring-2 focus:ring-ring focus:ring-offset-2 disabled:pointer-events-none data-[state=open]:bg-accent data-[state=open]:text-muted-foreground">
              <Cross2Icon className="size-4" />
              <span className="sr-only">Close</span>
            </DialogPrimitive.Close>
          )}
        </div>
      </DialogPrimitive.Content>
    </DialogPortal>
  ),
);
DialogContent.displayName = DialogPrimitive.Content.displayName;

const DialogHeader = ({
  className,
  ...props
}: React.HTMLAttributes<HTMLDivElement>) => (
  <div
    className={cn(
      "flex flex-col space-y-1.5 text-center sm:text-left",
      className,
    )}
    {...props}
  />
);
DialogHeader.displayName = "DialogHeader";

const DialogFooter = ({
  className,
  ...props
}: React.HTMLAttributes<HTMLDivElement>) => (
  <div
    className={cn(
<<<<<<< HEAD
      "flex flex-col-reverse px-6 py-4 sm:flex-row sm:justify-end sm:space-x-2",
      className,
=======
      "flex flex-col-reverse px-6 pb-6 sm:flex-row sm:justify-end sm:space-x-2",
      className
>>>>>>> 36da867c
    )}
    {...props}
  />
);
DialogFooter.displayName = "DialogFooter";

const DialogTitle = forwardRef<
  React.ElementRef<typeof DialogPrimitive.Title>,
  React.ComponentPropsWithoutRef<typeof DialogPrimitive.Title>
>(({ className, ...props }, ref) => (
  <DialogPrimitive.Title
    ref={ref}
    className={cn(
      "text-xl text-center font-thin border-b leading-none tracking-tight px-6 py-4 rounded-t-lg",
      className,
    )}
    {...props}
  />
));
DialogTitle.displayName = DialogPrimitive.Title.displayName;

const DialogDescription = forwardRef<
  React.ElementRef<typeof DialogPrimitive.Description>,
  React.ComponentPropsWithoutRef<typeof DialogPrimitive.Description>
>(({ className, ...props }, ref) => (
  <DialogPrimitive.Description
    ref={ref}
    className={cn("text-sm", className)}
    {...props}
  />
));
DialogDescription.displayName = DialogPrimitive.Description.displayName;

const DialogContentWrapper = forwardRef<
  React.ElementRef<
    ForwardRefExoticComponent<
      {
        className?: string;
        children?: React.ReactNode;
      } & RefAttributes<HTMLDivElement>
    >
  >,
  React.ComponentPropsWithoutRef<
    ForwardRefExoticComponent<
      {
        className?: string;
        children?: React.ReactNode;
      } & RefAttributes<HTMLDivElement>
    >
  >
>(({ className, ...props }, ref) => (
  <div
    ref={ref}
    className={cn("py-4 px-6 flex flex-col gap-4 overflow-hidden", className)}
    {...props}
  />
));
DialogContentWrapper.displayName = "DialogContentWrapper";

const DialogContentSection = forwardRef<
  React.ElementRef<
    ForwardRefExoticComponent<
      {
        className?: string;
        children?: React.ReactNode;
      } & RefAttributes<HTMLDivElement>
    >
  >,
  React.ComponentPropsWithoutRef<
    ForwardRefExoticComponent<
      {
        className?: string;
        children?: React.ReactNode;
      } & RefAttributes<HTMLDivElement>
    >
  >
>(({ className, ...props }, ref) => (
  <div
    ref={ref}
    className={cn("flex flex-col gap-2 overflow-hidden", className)}
    {...props}
  />
));
DialogContentSection.displayName = "DialogContentSection";

export {
  Dialog,
  DialogPortal,
  DialogOverlay,
  DialogTrigger,
  DialogClose,
  DialogContent,
  DialogHeader,
  DialogFooter,
  DialogTitle,
  DialogDescription,
  DialogContentWrapper,
  DialogContentSection,
};<|MERGE_RESOLUTION|>--- conflicted
+++ resolved
@@ -25,7 +25,7 @@
     className={cn(
       overlayBgClass,
       "fixed inset-0 z-50 data-[state=open]:animate-in data-[state=closed]:animate-out data-[state=closed]:fade-out-0 data-[state=open]:fade-in-0",
-      className,
+      className
     )}
     {...props}
   />
@@ -53,7 +53,7 @@
       onCloseAutoFocus,
       ...props
     },
-    ref,
+    ref
   ) => (
     <DialogPortal>
       <DialogOverlay overlayBgClass={overlayBgClass} />
@@ -77,7 +77,7 @@
             : position === "center"
               ? "top-[40%] translate-y-[-50%]"
               : undefined,
-          className,
+          className
         )}
         onOpenAutoFocus={(e) =>
           onOpenAutoFocus ? onOpenAutoFocus(e) : e.preventDefault()
@@ -98,7 +98,7 @@
         </div>
       </DialogPrimitive.Content>
     </DialogPortal>
-  ),
+  )
 );
 DialogContent.displayName = DialogPrimitive.Content.displayName;
 
@@ -109,7 +109,7 @@
   <div
     className={cn(
       "flex flex-col space-y-1.5 text-center sm:text-left",
-      className,
+      className
     )}
     {...props}
   />
@@ -122,13 +122,8 @@
 }: React.HTMLAttributes<HTMLDivElement>) => (
   <div
     className={cn(
-<<<<<<< HEAD
-      "flex flex-col-reverse px-6 py-4 sm:flex-row sm:justify-end sm:space-x-2",
-      className,
-=======
       "flex flex-col-reverse px-6 pb-6 sm:flex-row sm:justify-end sm:space-x-2",
       className
->>>>>>> 36da867c
     )}
     {...props}
   />
@@ -143,7 +138,7 @@
     ref={ref}
     className={cn(
       "text-xl text-center font-thin border-b leading-none tracking-tight px-6 py-4 rounded-t-lg",
-      className,
+      className
     )}
     {...props}
   />
