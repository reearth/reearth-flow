"use client";

import {
  CaretSortIcon,
  CheckIcon,
  ChevronDownIcon,
  ChevronUpIcon,
} from "@radix-ui/react-icons";
import * as SelectPrimitive from "@radix-ui/react-select";
import * as React from "react";

import { cn } from "@flow/lib/utils";

const Select = SelectPrimitive.Root;

const SelectGroup = SelectPrimitive.Group;

const SelectValue = SelectPrimitive.Value;

const SelectTrigger = React.forwardRef<
  React.ElementRef<typeof SelectPrimitive.Trigger>,
  React.ComponentPropsWithoutRef<typeof SelectPrimitive.Trigger>
>(({ className, children, ...props }, ref) => (
  <SelectPrimitive.Trigger
    ref={ref}
    className={cn(
      "flex h-9 w-full items-center justify-between whitespace-nowrap rounded-md border bg-transparent px-3 py-2 text-sm font-extralight shadow-sm ring-offset-background placeholder:text-muted-foreground focus:outline-none focus:ring-1 focus:ring-ring disabled:cursor-not-allowed disabled:opacity-50 [&>span]:line-clamp-1",
      className
    )}
    {...props}>
    {children}
    <SelectPrimitive.Icon asChild>
      <CaretSortIcon className="size-4 opacity-50" />
    </SelectPrimitive.Icon>
  </SelectPrimitive.Trigger>
));
SelectTrigger.displayName = SelectPrimitive.Trigger.displayName;

const SelectScrollUpButton = React.forwardRef<
  React.ElementRef<typeof SelectPrimitive.ScrollUpButton>,
  React.ComponentPropsWithoutRef<typeof SelectPrimitive.ScrollUpButton>
>(({ className, ...props }, ref) => (
  <SelectPrimitive.ScrollUpButton
    ref={ref}
    className={cn(
      "flex cursor-default items-center justify-center py-1",
      className
    )}
    {...props}>
    <ChevronUpIcon />
  </SelectPrimitive.ScrollUpButton>
));
SelectScrollUpButton.displayName = SelectPrimitive.ScrollUpButton.displayName;

const SelectScrollDownButton = React.forwardRef<
  React.ElementRef<typeof SelectPrimitive.ScrollDownButton>,
  React.ComponentPropsWithoutRef<typeof SelectPrimitive.ScrollDownButton>
>(({ className, ...props }, ref) => (
  <SelectPrimitive.ScrollDownButton
    ref={ref}
    className={cn(
      "flex cursor-default items-center justify-center py-1",
      className
    )}
    {...props}>
    <ChevronDownIcon />
  </SelectPrimitive.ScrollDownButton>
));
SelectScrollDownButton.displayName =
  SelectPrimitive.ScrollDownButton.displayName;

const SelectContent = React.forwardRef<
  React.ElementRef<typeof SelectPrimitive.Content>,
  React.ComponentPropsWithoutRef<typeof SelectPrimitive.Content>
>(({ className, children, position = "popper", ...props }, ref) => (
  <SelectPrimitive.Portal>
    <SelectPrimitive.Content
      ref={ref}
      className={cn(
        "relative z-50 max-h-96 min-w-[8rem] overflow-hidden rounded-md border bg-popover text-popover-foreground shadow-md data-[state=open]:animate-in data-[state=closed]:animate-out data-[state=closed]:fade-out-0 data-[state=open]:fade-in-0 data-[state=closed]:zoom-out-95 data-[state=open]:zoom-in-95 data-[side=bottom]:slide-in-from-top-2 data-[side=left]:slide-in-from-right-2 data-[side=right]:slide-in-from-left-2 data-[side=top]:slide-in-from-bottom-2",
        position === "popper" &&
          "data-[side=bottom]:translate-y-1 data-[side=left]:-translate-x-1 data-[side=right]:translate-x-1 data-[side=top]:-translate-y-1",
        className
      )}
      position={position}
      {...props}>
      <SelectScrollUpButton />
      <SelectPrimitive.Viewport
        className={cn(
          "p-1",
          position === "popper" &&
<<<<<<< HEAD
            "h-[var(--radix-select-trigger-height)] w-full min-w-[var(--radix-select-trigger-width)]"
        )}
      >
=======
            "h-[var(--radix-select-trigger-height)] w-full min-w-[var(--radix-select-trigger-width)]",
        )}>
>>>>>>> 21068d41
        {children}
      </SelectPrimitive.Viewport>
      <SelectScrollDownButton />
    </SelectPrimitive.Content>
  </SelectPrimitive.Portal>
));
SelectContent.displayName = SelectPrimitive.Content.displayName;

const SelectLabel = React.forwardRef<
  React.ElementRef<typeof SelectPrimitive.Label>,
  React.ComponentPropsWithoutRef<typeof SelectPrimitive.Label>
>(({ className, ...props }, ref) => (
  <SelectPrimitive.Label
    ref={ref}
    className={cn("px-2 py-1.5 text-sm font-semibold", className)}
    {...props}
  />
));
SelectLabel.displayName = SelectPrimitive.Label.displayName;

const SelectItem = React.forwardRef<
  React.ElementRef<typeof SelectPrimitive.Item>,
  React.ComponentPropsWithoutRef<typeof SelectPrimitive.Item>
>(({ className, children, ...props }, ref) => (
  <SelectPrimitive.Item
    ref={ref}
    className={cn(
      "relative flex w-full cursor-default select-none items-center rounded-sm py-1.5 pl-2 pr-8 text-sm outline-none focus:bg-accent focus:text-accent-foreground data-[disabled]:pointer-events-none data-[disabled]:opacity-50",
      className
    )}
    {...props}>
    <span className="absolute right-2 flex size-3.5 items-center justify-center">
      <SelectPrimitive.ItemIndicator>
        <CheckIcon className="size-4" />
      </SelectPrimitive.ItemIndicator>
    </span>
    <SelectPrimitive.ItemText>{children}</SelectPrimitive.ItemText>
  </SelectPrimitive.Item>
));
SelectItem.displayName = SelectPrimitive.Item.displayName;

const SelectSeparator = React.forwardRef<
  React.ElementRef<typeof SelectPrimitive.Separator>,
  React.ComponentPropsWithoutRef<typeof SelectPrimitive.Separator>
>(({ className, ...props }, ref) => (
  <SelectPrimitive.Separator
    ref={ref}
    className={cn("-mx-1 my-1 h-px bg-muted", className)}
    {...props}
  />
));
SelectSeparator.displayName = SelectPrimitive.Separator.displayName;

export {
  Select,
  SelectGroup,
  SelectValue,
  SelectTrigger,
  SelectContent,
  SelectLabel,
  SelectItem,
  SelectSeparator,
  SelectScrollUpButton,
  SelectScrollDownButton,
};<|MERGE_RESOLUTION|>--- conflicted
+++ resolved
@@ -25,7 +25,7 @@
     ref={ref}
     className={cn(
       "flex h-9 w-full items-center justify-between whitespace-nowrap rounded-md border bg-transparent px-3 py-2 text-sm font-extralight shadow-sm ring-offset-background placeholder:text-muted-foreground focus:outline-none focus:ring-1 focus:ring-ring disabled:cursor-not-allowed disabled:opacity-50 [&>span]:line-clamp-1",
-      className
+      className,
     )}
     {...props}>
     {children}
@@ -44,7 +44,7 @@
     ref={ref}
     className={cn(
       "flex cursor-default items-center justify-center py-1",
-      className
+      className,
     )}
     {...props}>
     <ChevronUpIcon />
@@ -60,7 +60,7 @@
     ref={ref}
     className={cn(
       "flex cursor-default items-center justify-center py-1",
-      className
+      className,
     )}
     {...props}>
     <ChevronDownIcon />
@@ -80,7 +80,7 @@
         "relative z-50 max-h-96 min-w-[8rem] overflow-hidden rounded-md border bg-popover text-popover-foreground shadow-md data-[state=open]:animate-in data-[state=closed]:animate-out data-[state=closed]:fade-out-0 data-[state=open]:fade-in-0 data-[state=closed]:zoom-out-95 data-[state=open]:zoom-in-95 data-[side=bottom]:slide-in-from-top-2 data-[side=left]:slide-in-from-right-2 data-[side=right]:slide-in-from-left-2 data-[side=top]:slide-in-from-bottom-2",
         position === "popper" &&
           "data-[side=bottom]:translate-y-1 data-[side=left]:-translate-x-1 data-[side=right]:translate-x-1 data-[side=top]:-translate-y-1",
-        className
+        className,
       )}
       position={position}
       {...props}>
@@ -89,14 +89,8 @@
         className={cn(
           "p-1",
           position === "popper" &&
-<<<<<<< HEAD
-            "h-[var(--radix-select-trigger-height)] w-full min-w-[var(--radix-select-trigger-width)]"
-        )}
-      >
-=======
             "h-[var(--radix-select-trigger-height)] w-full min-w-[var(--radix-select-trigger-width)]",
         )}>
->>>>>>> 21068d41
         {children}
       </SelectPrimitive.Viewport>
       <SelectScrollDownButton />
@@ -125,7 +119,7 @@
     ref={ref}
     className={cn(
       "relative flex w-full cursor-default select-none items-center rounded-sm py-1.5 pl-2 pr-8 text-sm outline-none focus:bg-accent focus:text-accent-foreground data-[disabled]:pointer-events-none data-[disabled]:opacity-50",
-      className
+      className,
     )}
     {...props}>
     <span className="absolute right-2 flex size-3.5 items-center justify-center">
