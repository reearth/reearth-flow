--- conflicted
+++ resolved
@@ -50,21 +50,20 @@
   enablePagination?: boolean;
   totalPages?: number;
   condensed?: boolean;
+  currentPage?: number;
+  resultsPerPage?: number;
+  currentOrder?: OrderDirection;
+  sortOptions?: { value: string; label: string }[];
+  currentSortValue?: string;
+  searchTerm?: string;
+  selectedRow?: any;
+  useStrictSelectedRow?: boolean;
   onRowClick?: (row: TData) => void;
   onRowDoubleClick?: (row: TData) => void;
-  currentPage?: number;
   setCurrentPage?: (page: number) => void;
-  resultsPerPage?: number;
-  currentOrder?: OrderDirection;
   setCurrentOrder?: (order: OrderDirection) => void;
-  sortOptions?: { value: string; label: string }[];
-  currentSortValue?: string;
   onSortChange?: (value: string) => void;
-  searchTerm?: string;
   setSearchTerm?: (term: string) => void;
-  selectedRow?: any;
-  onRowDoubleClick?: (value: any) => void;
-  useStrictSelectedRow?: boolean;
 };
 
 function DataTable<TData, TValue>({
@@ -76,21 +75,20 @@
   enablePagination = false,
   totalPages = 1,
   condensed,
+  currentPage = 1,
+  resultsPerPage,
+  currentOrder = OrderDirection.Desc,
+  sortOptions,
+  currentSortValue,
+  searchTerm,
+  selectedRow,
+  useStrictSelectedRow,
   onRowClick,
   onRowDoubleClick,
-  currentPage = 1,
   setCurrentPage,
-  resultsPerPage,
-  currentOrder = OrderDirection.Desc,
   setCurrentOrder,
-  sortOptions,
-  currentSortValue,
   onSortChange,
-  searchTerm,
   setSearchTerm,
-  selectedRow,
-  useStrictSelectedRow,
-  onRowDoubleClick,
 }: DataTableProps<TData, TValue>) {
   const t = useT();
   const [sorting, setSorting] = useState<SortingState>([]);
@@ -312,9 +310,6 @@
                     }
                     return (
                       <TableRow
-                        onDoubleClick={() => {
-                          onRowDoubleClick?.(row.original);
-                        }}
                         key={row.id}
                         // Below is fix to ensure virtualized rows have a bottom border see: https://github.com/TanStack/virtual/issues/620
                         className="after:border-line-200 after:absolute after:top-0 after:left-0 after:z-10 after:w-full after:border-b relative cursor-pointer border-0"
@@ -322,8 +317,15 @@
                           height: `${virtualRow.size}px`,
                           transform: `translateY(${virtualRow.start - idx * virtualRow.size}px)`,
                         }}
-<<<<<<< HEAD
-                        data-state={row.getIsSelected() && "selected"}
+                        data-state={
+                          useStrictSelectedRow
+                            ? selectedRow && isSelected
+                              ? "selected"
+                              : undefined
+                            : row.getIsSelected()
+                              ? "selected"
+                              : undefined
+                        }
                         onClick={
                           handleSingleClick
                             ? () => handleSingleClick(row)
@@ -334,7 +336,7 @@
                             ? () => handleDoubleClick(row)
                             : undefined
                         }>
-                        {row.getVisibleCells().map((cell) => (
+                        {row.getVisibleCells().map((cell: any) => (
                           <TableCell
                             key={cell.id}
                             className={`${condensed ? "px-2 py-[2px]" : "p-2"}`}>
@@ -344,33 +346,6 @@
                             )}
                           </TableCell>
                         ))}
-=======
-                        data-state={
-                          useStrictSelectedRow
-                            ? selectedRow && isSelected
-                              ? "selected"
-                              : undefined
-                            : row.getIsSelected()
-                              ? "selected"
-                              : undefined
-                        }
-                        onClick={() => {
-                          row.toggleSelected();
-                          onRowClick?.(row.original);
-                        }}>
-                        {row.getVisibleCells().map((cell: any) => {
-                          return (
-                            <TableCell
-                              key={cell.id}
-                              className={`${condensed ? "px-2 py-[2px]" : "p-2"}`}>
-                              {flexRender(
-                                cell.column.columnDef.cell,
-                                cell.getContext(),
-                              )}
-                            </TableCell>
-                          );
-                        })}
->>>>>>> 5ca069b4
                       </TableRow>
                     );
                   })
