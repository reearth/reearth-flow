import {
  ColumnDef,
  PaginationState,
  SortingState,
  VisibilityState,
  flexRender,
  getCoreRowModel,
  getFilteredRowModel,
  getPaginationRowModel,
  getSortedRowModel,
  useReactTable,
} from "@tanstack/react-table";
import { useVirtualizer } from "@tanstack/react-virtual";
import { useCallback, useMemo, useRef, useState } from "react";

import {
  DropdownMenu,
  DropdownMenuCheckboxItem,
  DropdownMenuContent,
  DropdownMenuTrigger,
  Button,
  Input,
  Pagination,
  Select,
  SelectTrigger,
  SelectValue,
  SelectContent,
  SelectItem,
} from "@flow/components";
import { useT } from "@flow/lib/i18n";
import { OrderDirection } from "@flow/types/paginationOptions";

import {
  Table,
  TableBody,
  TableCell,
  TableHead,
  TableHeader,
  TableRow,
} from "../Table";

type DataTableProps<TData, TValue> = {
  columns: ColumnDef<TData, TValue>[];
  data?: TData[];
  selectColumns?: boolean;
  showFiltering?: boolean;
  showOrdering?: boolean;
  enablePagination?: boolean;
  totalPages?: number;
  condensed?: boolean;
  onRowClick?: (row: TData) => void;
  currentPage?: number;
  setCurrentPage?: (page: number) => void;
  resultsPerPage?: number;
  currentOrder?: OrderDirection;
  setCurrentOrder?: (order: OrderDirection) => void;
  sortOptions?: { value: string; label: string }[];
  currentSortValue?: string;
  onSortChange?: (value: string) => void;
  searchTerm?: string;
  setSearchTerm?: (term: string) => void;
};

function DataTable<TData, TValue>({
  columns,
  data,
  selectColumns = false,
  showFiltering = false,
  showOrdering = true,
  enablePagination = false,
  totalPages = 1,
  condensed,
  onRowClick,
  currentPage = 1,
  setCurrentPage,
  resultsPerPage,
  currentOrder = OrderDirection.Desc,
  setCurrentOrder,
  sortOptions,
  currentSortValue,
  onSortChange,
  searchTerm,
  setSearchTerm,
}: DataTableProps<TData, TValue>) {
  const t = useT();
  const [sorting, setSorting] = useState<SortingState>([]);
  const [columnVisibility, setColumnVisibility] = useState<VisibilityState>({});
  const [rowSelection, setRowSelection] = useState({});
  const [globalFilter, setGlobalFilter] = useState<string>("");
  const [pagination, setPagination] = useState<PaginationState>({
    pageIndex: 0,
    pageSize: resultsPerPage ?? 10,
  });

  useMemo(() => {
    if (searchTerm !== undefined) {
      setGlobalFilter(searchTerm);
    }
  }, [searchTerm, setGlobalFilter]);

  const handleSearch = useCallback(
    (value: string) => {
      if (setSearchTerm) {
        setSearchTerm(value);
      }
    },
    [setSearchTerm],
  );

  const defaultData = useMemo(() => [], []);
  const table = useReactTable({
    data: data ? data : defaultData,
    columns,
    getCoreRowModel: getCoreRowModel(),
    // Sorting
    onSortingChange: setSorting,
    getSortedRowModel: getSortedRowModel(),
    // Visibility
    onColumnVisibilityChange: setColumnVisibility,
    columnResizeMode: "onChange",
    // Row selection
    onRowSelectionChange: setRowSelection,
    // Filtering
    onGlobalFilterChange: setGlobalFilter,
    getFilteredRowModel: getFilteredRowModel(),
    getPaginationRowModel: enablePagination
      ? getPaginationRowModel()
      : undefined,
    onPaginationChange: setPagination,
    state: {
      sorting,
      columnVisibility,
      rowSelection,
      globalFilter,
      pagination,
    },
    manualPagination: true,
  });

  const handleOrderChange = () => {
    setCurrentOrder?.(
      currentOrder === OrderDirection.Asc
        ? OrderDirection.Desc
        : OrderDirection.Asc,
    );
  };

  const orderDirections: Record<OrderDirection, string> = {
    DESC: t("Newest"),
    ASC: t("Oldest"),
  };
  const parentRef = useRef<HTMLDivElement>(null);
  const { rows } = table.getRowModel();
  const virtualizer = useVirtualizer({
    count: rows.length,
    getScrollElement: () => parentRef.current,
    estimateSize: () => 24,
  });

  return (
    <div className="flex h-full flex-col justify-between">
      <div className="flex h-full flex-col">
        <div
          className={`flex items-center gap-4 ${condensed ? "py-1" : "py-3"}`}>
          {showFiltering && (
            <Input
              placeholder={t("Search") + "..."}
              value={globalFilter}
              onChange={(e) => {
                const value = String(e.target.value);
                handleSearch(value);
              }}
              className="max-w-sm"
            />
          )}
<<<<<<< HEAD
          {sortOptions && onSortChange ? (
            <Select value={currentSortValue} onValueChange={onSortChange}>
              <SelectTrigger className="h-[32px] w-[150px]">
                <SelectValue />
              </SelectTrigger>
              <SelectContent>
                {sortOptions.map((option) => (
                  <SelectItem key={option.value} value={option.value}>
                    {option.label}
                  </SelectItem>
                ))}
              </SelectContent>
            </Select>
          ) : (
=======
          {currentOrder && showOrdering && (
>>>>>>> dac68aad
            <Select
              value={currentOrder || "DESC"}
              onValueChange={handleOrderChange}>
              <SelectTrigger className="h-[32px] w-[100px]">
                <SelectValue placeholder={orderDirections.ASC} />
              </SelectTrigger>
              <SelectContent>
                {Object.entries(orderDirections).map(([value, label]) => (
                  <SelectItem key={value} value={value}>
                    {label}
                  </SelectItem>
                ))}
              </SelectContent>
            </Select>
          )}
          {selectColumns && (
            <DropdownMenu>
              <DropdownMenuTrigger asChild>
                <Button variant="outline" size="sm" className="ml-auto">
                  {t("Columns")}
                </Button>
              </DropdownMenuTrigger>
              <DropdownMenuContent align="end">
                {table
                  .getAllColumns()
                  .filter((column) => column.getCanHide())
                  .map((column) => {
                    return (
                      <DropdownMenuCheckboxItem
                        key={column.id}
                        className="capitalize"
                        checked={column.getIsVisible()}
                        onCheckedChange={(value) =>
                          column.toggleVisibility(!!value)
                        }>
                        {column.columnDef.header?.toString()}
                      </DropdownMenuCheckboxItem>
                    );
                  })}
              </DropdownMenuContent>
            </DropdownMenu>
          )}
        </div>
        <div className="overflow-auto rounded-md border">
          <div
            ref={parentRef}
            className="h-full overflow-auto rounded-md border">
            <Table>
              <TableHeader>
                {table.getHeaderGroups().map((headerGroup) => (
                  <TableRow key={headerGroup.id}>
                    {headerGroup.headers.map((header) => {
                      return (
                        <TableHead
                          key={header.id}
                          className={`${condensed ? "h-8" : "h-10"} whitespace-nowrap`}>
                          {header.isPlaceholder
                            ? null
                            : flexRender(
                                header.column.columnDef.header,
                                header.getContext(),
                              )}
                        </TableHead>
                      );
                    })}
                  </TableRow>
                ))}
              </TableHeader>
              <TableBody>
                {rows.length ? (
                  virtualizer.getVirtualItems().map((virtualRow, idx) => {
                    const row = rows[virtualRow.index];
                    return (
                      <TableRow
                        key={row.id}
                        // Below is fix to ensure virtualized rows have a bottom border see: https://github.com/TanStack/virtual/issues/620
                        className="after:border-line-200 after:absolute after:top-0 after:left-0 after:z-10 after:w-full after:border-b relative cursor-pointer border-0"
                        style={{
                          height: `${virtualRow.size}px`,
                          transform: `translateY(${virtualRow.start - idx * virtualRow.size}px)`,
                        }}
                        data-state={row.getIsSelected() && "selected"}
                        onClick={() => {
                          row.toggleSelected();
                          onRowClick?.(row.original);
                        }}>
                        {row.getVisibleCells().map((cell) => (
                          <TableCell
                            key={cell.id}
                            className={`${condensed ? "px-2 py-[2px]" : "p-2"}`}>
                            {flexRender(
                              cell.column.columnDef.cell,
                              cell.getContext(),
                            )}
                          </TableCell>
                        ))}
                      </TableRow>
                    );
                  })
                ) : (
                  <TableRow>
                    <TableCell
                      colSpan={columns.length}
                      className="h-24 text-center">
                      {t("No Results")}
                    </TableCell>
                  </TableRow>
                )}
              </TableBody>
            </Table>
          </div>
        </div>
      </div>

      {enablePagination && rows.length > 0 && (
        <Pagination
          currentPage={currentPage}
          setCurrentPage={setCurrentPage}
          totalPages={totalPages}
        />
      )}
    </div>
  );
}

DataTable.displayName = "DataTable";

export { DataTable };<|MERGE_RESOLUTION|>--- conflicted
+++ resolved
@@ -173,7 +173,6 @@
               className="max-w-sm"
             />
           )}
-<<<<<<< HEAD
           {sortOptions && onSortChange ? (
             <Select value={currentSortValue} onValueChange={onSortChange}>
               <SelectTrigger className="h-[32px] w-[150px]">
@@ -188,15 +187,13 @@
               </SelectContent>
             </Select>
           ) : (
-=======
-          {currentOrder && showOrdering && (
->>>>>>> dac68aad
-            <Select
-              value={currentOrder || "DESC"}
-              onValueChange={handleOrderChange}>
-              <SelectTrigger className="h-[32px] w-[100px]">
-                <SelectValue placeholder={orderDirections.ASC} />
-              </SelectTrigger>
+            currentOrder && showOrdering && (
+              <Select
+                value={currentOrder || "DESC"}
+                onValueChange={handleOrderChange}>
+                <SelectTrigger className="h-[32px] w-[100px]">
+                  <SelectValue placeholder={orderDirections.ASC} />
+                </SelectTrigger>
               <SelectContent>
                 {Object.entries(orderDirections).map(([value, label]) => (
                   <SelectItem key={value} value={value}>
@@ -204,7 +201,8 @@
                   </SelectItem>
                 ))}
               </SelectContent>
-            </Select>
+              </Select>
+            )
           )}
           {selectColumns && (
             <DropdownMenu>
