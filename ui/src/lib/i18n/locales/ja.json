--- conflicted
+++ resolved
@@ -51,24 +51,11 @@
   "Alphabetical": "アルファベット順",
   "Category": "カテゴリ",
   "Type": "タイプ",
-<<<<<<< HEAD
-  "Loading": "読み込み中",
-  "Key": "キー",
-  "Value": "値",
-  "Edit Project Variables": "プロジェクト変数を編集",
-  "Save": "保存",
-=======
->>>>>>> 7525f8f0
   "Transformers": "トランスフォーマー",
   "Subworkflows": "サブワークフロー",
   "Batches": "バッチ",
   "Canvas Navigation": "キャンバスナビゲーション",
-<<<<<<< HEAD
-  "Project Variables": "プロジェクト変数",
-  "Resources": "リソース",
-=======
   "No Nodes in Canvas": "キャンバスにノードがありません",
->>>>>>> 7525f8f0
   "Actions list": "アクションリスト",
   "Dashboard": "ダッシュボード",
   "Stop Workflow": "ワークフローを停止",
