{
  "Search": "",
  "Columns": "",
  "No Results": "",
  "Log": "",
  "Runs": "",
  "New Run": "",
  "Running: ": "",
  "Queued: ": "",
  "Completed (today): ": "",
  "Successful: ": "",
  "Failed: ": "",
  "Workspace": "",
  "New Workspace": "",
  "General Settings": "",
  "Member Settings": "",
  "Integration Settings": "",
  "Projects": "",
  "New Project": "",
  "Last modified:": "",
  "Edit Details": "",
  "Delete Project": "",
  "Edit Project": "",
  "Project Name": "",
  "Project Description": "",
  "Failed to update project": "",
  "Save": "",
  "Cancel": "",
  "Total Projects": "",
  "Keyboard shortcuts": "",
  "This is a list of keyboard shortcuts that you can use to navigate the application.": "",
  "Editor shortcuts": "",
  "Create a new document": "",
  "Save the current document": "",
  "Canvas shortcuts": "",
  "Undo the last action": "",
  "Redo the last action": "",
  "Add Project": "",
  "Project name": "",
  "Project description (optional)": "",
  "Failed to create project": "",
  "Create": "",
  "search workflow...": "",
  "Canvas search": "",
  "Account settings": "",
  "Basic information": "",
  "Name": "",
  "Email address": "",
  "General settings": "",
  "Settings section 1": "",
  "Workspaces settings": "",
  "Project settings": "",
  "Workflow settings": "",
  "Add Workspace": "",
  "Workspace name": "",
  "Failed to create workspace": "",
  "Preview": "",
<<<<<<< HEAD
  "All": "",
  "Category": "",
  "Type": "",
  "Transformers": "",
  "Canvas Navigation": "",
  "Action list": "",
=======
  "Transformers": "",
  "Canvas Navigation": "",
  "Transformer list": "",
>>>>>>> 74ec6b15
  "Dashboard": "",
  "Run workflow": "",
  "Stop workflow": "",
  "Publish workflow": "Publier le workflow",
  "Download workflow": "Télécharger le workflow",
  "Zoom in": "Zoomer",
  "Zoom out": "Dézoomer",
  "All nodes in viewport": "Tous les nœuds dans le viewport",
  "Exit fullscreen": "Quitter le plein écran",
  "Enter fullscreen": "Passer en plein écran",
  "Reader Node": "Nœud de lecteur",
  "Transformer Node": "Nœud de transformateur",
  "Writer Node": "Nœud d'écrivain",
  "Note": "",
  "Batch Node": "",
  "Undo last action": "",
  "Redo action": "",
  "Parameters": "",
  "Node data": "",
  "Parameter Editor": "",
  "Make changes to your account here. Click save when youre done.": "",
  "Main Workflow": "",
  "Create new sub workflow": "",
  "Not Found": "",
  "Go to Home": "",
  "Manual Run": "",
  "Project": "",
  "Select from published projects": "",
  "Version": "",
  "Run": "",
  "ID": "",
  "Status": "",
  "Logs": "",
  "Started At": "",
  "Completed At": "",
  "Trigger": "",
  "Runs Manager": "",
  "Run details": "",
  "ID:": "",
  "Project Name:": "",
  "Started:": "",
  "Completed:": "",
  "Ran by:": "",
  "Trigger:": "",
  "Status:": "",
  "Logs:": "",
  "Completed": "",
  "Running": "",
  "Queued": "",
  "Toggle theme": "",
  "Light": "",
  "Dark": "",
  "System": "",
  "Terms of Service": "",
  "Documentation": "",
  "Log out": "",
  "Workspace Name": "",
  "Delete Workspace": "",
  "Failed to delete Workspace": "",
  "Failed to update Workspace": "",
  "Owner": "",
  "Reader": "",
  "Maintainer": "",
  "Writer": "",
  "Integrations Settings": "",
  "Connect Integration": "",
  "member selected": "",
  "members selected": "",
  "Integrations": "",
  "Change role": "",
  "Remove selected": "",
  "Could not find the user": "",
  "Failed to add member": "",
  "Failed to change role of the member": "",
  "Failed to remove member": "",
  "Members Settings": "",
  "Enter email": "",
  "Add Member": "",
  "Members": "",
  "Remove": "",
  "General": "",
  "Reload": ""
}<|MERGE_RESOLUTION|>--- conflicted
+++ resolved
@@ -55,18 +55,13 @@
   "Workspace name": "",
   "Failed to create workspace": "",
   "Preview": "",
-<<<<<<< HEAD
   "All": "",
   "Category": "",
   "Type": "",
-  "Transformers": "",
-  "Canvas Navigation": "",
   "Action list": "",
-=======
   "Transformers": "",
   "Canvas Navigation": "",
   "Transformer list": "",
->>>>>>> 74ec6b15
   "Dashboard": "",
   "Run workflow": "",
   "Stop workflow": "",
