{
  "Search": "Search",
  "Columns": "Columns",
  "No Results": "No Results",
  "Log": "",
  "Runs": "",
  "New Run": "",
  "Running: ": "",
  "Queued: ": "",
  "Completed (today): ": "",
  "Successful: ": "",
  "Failed: ": "",
  "Workspace": "",
  "New Workspace": "",
  "General Settings": "",
  "Member Settings": "",
  "Integration Settings": "",
  "Projects": "",
  "New Project": "",
  "Last modified:": "",
  "Edit Details": "",
  "Delete Project": "",
  "Edit Project": "Edit Project",
  "Project Name": "Project Name",
  "Project Description": "Project Description",
  "Failed to update project": "Failed to update project",
  "Save": "Save",
  "Cancel": "Cancel",
  "Total Projects": "",
  "Keyboard shortcuts": "",
  "This is a list of keyboard shortcuts that you can use to navigate the application.": "",
  "Editor shortcuts": "",
  "Create a new document": "",
  "Save the current document": "",
  "Canvas shortcuts": "",
  "Undo the last action": "",
  "Redo the last action": "",
  "Add Project": "",
  "Project name": "",
  "Project description (optional)": "",
  "Failed to create project": "",
  "Create": "",
  "search workflow...": "",
  "Canvas search": "",
  "Account settings": "",
  "Basic information": "",
  "Name": "Name",
  "Email address": "",
  "General settings": "",
  "Settings section 1": "",
  "Workspaces settings": "",
  "Project settings": "",
  "Workflow settings": "",
  "Add Workspace": "",
  "Workspace name": "",
  "Failed to create workspace": "",
  "Preview": "Preview",
<<<<<<< HEAD
  "All": "All",
  "Category": "Category",
  "Type": "Type",
  "Transformers": "Transformers",
  "Canvas Navigation": "Canvas Navigation",
  "Action list": "Action List",
=======
  "Transformers": "Transformers",
  "Canvas Navigation": "Canvas Navigation",
  "Transformer list": "Transformer list",
>>>>>>> 74ec6b15
  "Dashboard": "Dashboard",
  "Run workflow": "",
  "Stop workflow": "",
  "Publish workflow": "",
  "Download workflow": "",
  "Zoom in": "",
  "Zoom out": "",
  "All nodes in viewport": "",
  "Exit fullscreen": "",
  "Enter fullscreen": "",
  "Reader Node": "",
  "Transformer Node": "",
  "Writer Node": "",
  "Note": "",
  "Batch Node": "",
  "Undo last action": "",
  "Redo action": "",
  "Parameters": "",
  "Node data": "",
  "Parameter Editor": "",
  "Make changes to your account here. Click save when youre done.": "",
  "Main Workflow": "",
  "Create new sub workflow": "",
  "Not Found": "",
  "Go to Home": "",
  "Manual Run": "",
  "Project": "",
  "Select from published projects": "",
  "Version": "",
  "Run": "",
  "ID": "",
  "Status": "",
  "Logs": "",
  "Started At": "",
  "Completed At": "",
  "Trigger": "",
  "Runs Manager": "",
  "Run details": "",
  "ID:": "",
  "Project Name:": "",
  "Started:": "",
  "Completed:": "",
  "Ran by:": "",
  "Trigger:": "",
  "Status:": "",
  "Logs:": "",
  "Completed": "",
  "Running": "",
  "Queued": "",
  "Toggle theme": "Toggle theme",
  "Light": "Light",
  "Dark": "Dark",
  "System": "System",
  "Terms of Service": "",
  "Documentation": "",
  "Log out": "",
  "Workspace Name": "",
  "Delete Workspace": "Delete Workspace",
  "Failed to delete Workspace": "Failed to delete Workspace",
  "Failed to update Workspace": "Failed to update Workspace",
  "Owner": "Owner",
  "Reader": "Reader",
  "Maintainer": "Maintainer",
  "Writer": "Writer",
  "Integrations Settings": "",
  "Connect Integration": "",
  "member selected": "",
  "members selected": "",
  "Integrations": "",
  "Change role": "",
  "Remove selected": "",
  "Could not find the user": "Could not find the user",
  "Failed to add member": "Failed to add member",
  "Failed to change role of the member": "Failed to change role of the member",
  "Failed to remove member": "Failed to remove member",
  "Members Settings": "",
  "Enter email": "Enter email",
  "Add Member": "Add Member",
  "Members": "",
  "Remove": "Remove",
  "General": "",
  "Reload": ""
}<|MERGE_RESOLUTION|>--- conflicted
+++ resolved
@@ -55,18 +55,13 @@
   "Workspace name": "",
   "Failed to create workspace": "",
   "Preview": "Preview",
-<<<<<<< HEAD
   "All": "All",
   "Category": "Category",
   "Type": "Type",
-  "Transformers": "Transformers",
-  "Canvas Navigation": "Canvas Navigation",
   "Action list": "Action List",
-=======
   "Transformers": "Transformers",
   "Canvas Navigation": "Canvas Navigation",
   "Transformer list": "Transformer list",
->>>>>>> 74ec6b15
   "Dashboard": "Dashboard",
   "Run workflow": "",
   "Stop workflow": "",
