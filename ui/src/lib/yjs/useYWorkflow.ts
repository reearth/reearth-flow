import { XYPosition } from "@xyflow/react";
import { Dispatch, SetStateAction, useCallback } from "react";
import * as Y from "yjs";
import { Array as YArray } from "yjs";

import { config } from "@flow/config";
import {
  DEFAULT_ENTRY_GRAPH_ID,
  DEFAULT_ROUTING_PORT,
} from "@flow/global-constants";
import type { Action, Edge, Node } from "@flow/types";
import { generateUUID } from "@flow/utils";

import { fetcher } from "../fetch/transformers/useFetch";

import {
  createYNode,
  YNode,
  YNodesArray,
  YWorkflow,
  yWorkflowBuilder,
} from "./utils";

export default ({
  yWorkflows,
  rawWorkflows,
  currentWorkflowId,
  undoTrackerActionWrapper,
  setWorkflows,
  setOpenWorkflowIds,
}: {
  yWorkflows: YArray<YWorkflow>;
  rawWorkflows: Record<string, string | Node[] | Edge[]>[];
  currentWorkflowId: string;
  undoTrackerActionWrapper: (callback: () => void) => void;
  setWorkflows: Dispatch<
    SetStateAction<
      {
        id: string;
        name: string;
      }[]
    >
  >;
  setOpenWorkflowIds: Dispatch<SetStateAction<string[]>>;
}) => {
  const { api } = config();
  const currentYWorkflow = yWorkflows.get(
    rawWorkflows.findIndex((w) => w.id === currentWorkflowId) || 0,
  );

  const createWorkflow = useCallback(
    async (
      workflowId: string,
      workflowName: string,
      position: XYPosition,
      initialNodes?: Node[],
      initialEdges?: Edge[],
    ) => {
      const [inputRouter, outputRouter] = await Promise.all([
        fetcher<Action>(`${api}/actions/InputRouter`),
        fetcher<Action>(`${api}/actions/OutputRouter`),
      ]);

      const inputNodeId = generateUUID();
      const newInputNode: Node = {
        id: inputNodeId,
        type: inputRouter.type,
        position: { x: 200, y: 200 },
        data: {
          officialName: inputRouter.name,
          outputs: inputRouter.outputPorts,
          status: "idle",
          params: {
            routingPort: DEFAULT_ROUTING_PORT,
          },
        },
      };

      const outputNodeId = generateUUID();
      const newOutputNode: Node = {
        id: outputNodeId,
        type: outputRouter.type,
        position: { x: 1000, y: 200 },
        data: {
          officialName: outputRouter.name,
          inputs: outputRouter.inputPorts,
          status: "idle",
          params: {
            routingPort: DEFAULT_ROUTING_PORT,
          },
        },
      };

      const workflowNodes = [
        newInputNode,
        ...(initialNodes ?? []),
        newOutputNode,
      ];
      const newYWorkflow = yWorkflowBuilder(
        workflowId,
        workflowName,
        workflowNodes,
        initialEdges,
      );

      const newSubworkflowNode: Node = {
        id: workflowId,
        type: "subworkflow",
        position,
        data: {
          officialName: workflowName,
          status: "idle",
          pseudoInputs: [
            { nodeId: inputNodeId, portName: DEFAULT_ROUTING_PORT },
          ],
          pseudoOutputs: [
            { nodeId: outputNodeId, portName: DEFAULT_ROUTING_PORT },
          ],
        },
        selected: true,
      };

      return { newYWorkflow, newSubworkflowNode };
    },
    [api],
  );

  const handleWorkflowAdd = useCallback(
    (position: XYPosition = { x: 600, y: 200 }) =>
      undoTrackerActionWrapper(async () => {
        const workflowId = generateUUID();
        const workflowName = `Sub Workflow-${yWorkflows.length}`;

        const { newYWorkflow, newSubworkflowNode } = await createWorkflow(
          workflowId,
          workflowName,
          position,
        );

        const parentWorkflow = yWorkflows.get(
          rawWorkflows.findIndex((w) => w.id === currentWorkflowId) || 0,
        );
        const parentWorkflowNodes = parentWorkflow?.get("nodes") as
          | YNodesArray
          | undefined;
        parentWorkflowNodes?.push([newSubworkflowNode]);

<<<<<<< HEAD
        const newYWorkflow = yWorkflowBuilder(workflowId, workflowName, [
          newInputNode,
          newOutputNode,
        ]);

        const newSubworkflowNode: YNode = createYNode({
          id: workflowId,
          type: "subworkflow",
          position: position ?? { x: 600, y: 200 },
          data: {
            officialName: workflowName,
            status: "idle",
            pseudoInputs: [
              { nodeId: inputNodeId, portName: DEFAULT_ROUTING_PORT },
            ],
            pseudoOutputs: [
              { nodeId: outputNodeId, portName: DEFAULT_ROUTING_PORT },
            ],
          },
        });
=======
        yWorkflows.push([newYWorkflow]);
        setWorkflows((w) => [...w, { id: workflowId, name: workflowName }]);
        setOpenWorkflowIds((ids) => [...ids, workflowId]);
      }),
    [
      yWorkflows,
      currentWorkflowId,
      rawWorkflows,
      createWorkflow,
      undoTrackerActionWrapper,
      setWorkflows,
      setOpenWorkflowIds,
    ],
  );

  const handleWorkflowAddFromSelection = useCallback(
    (nodes: Node[], edges: Edge[]) =>
      undoTrackerActionWrapper(async () => {
        const nodesByParentId = new Map<string, Node[]>();
        nodes.forEach((node) => {
          if (node.parentId) {
            if (!nodesByParentId.has(node.parentId)) {
              nodesByParentId.set(node.parentId, []);
            }
            nodesByParentId.get(node.parentId)?.push(node);
          }
        });

        const selectedNodes = nodes.filter((n) => n.selected);
        if (selectedNodes.length === 0) return;

        const getBatchNodes = (batchId: string): Node[] =>
          nodesByParentId.get(batchId) ?? [];

        const allIncludedNodeIds = new Set<string>();
        selectedNodes.forEach((node) => {
          allIncludedNodeIds.add(node.id);
          if (node.type === "batch") {
            getBatchNodes(node.id).forEach((batchNode) =>
              allIncludedNodeIds.add(batchNode.id),
            );
          }
        });

        const allIncludedNodes = nodes.filter((n) =>
          allIncludedNodeIds.has(n.id),
        );
        const position = {
          x: Math.min(...selectedNodes.map((n) => n.position.x)),
          y: Math.min(...selectedNodes.map((n) => n.position.y)),
        };
>>>>>>> 3600b6fc

        const adjustedNodes = allIncludedNodes.map((node) => ({
          ...node,
          position: node.parentId
            ? node.position
            : {
                x: node.position.x - position.x + 400,
                y: node.position.y - position.y + 200,
              },
          selected: false,
        }));

        const internalEdges = edges.filter(
          (e) =>
            allIncludedNodeIds.has(e.source) &&
            allIncludedNodeIds.has(e.target),
        );

        const workflowId = generateUUID();
        const workflowName = `Sub Workflow-${yWorkflows.length}`;

        const { newYWorkflow, newSubworkflowNode } = await createWorkflow(
          workflowId,
          workflowName,
          position,
          adjustedNodes,
          internalEdges,
        );

        const parentWorkflow = yWorkflows.get(
          rawWorkflows.findIndex((w) => w.id === currentWorkflowId) || 0,
        );
        const parentWorkflowNodes = parentWorkflow?.get("nodes") as
          | YNodesArray
          | undefined;
        const remainingNodes = nodes.filter(
          (n) => !allIncludedNodeIds.has(n.id),
        );

        parentWorkflowNodes?.delete(0, parentWorkflowNodes.length);
        parentWorkflowNodes?.push([...remainingNodes, newSubworkflowNode]);

        yWorkflows.push([newYWorkflow]);
        setWorkflows((w) => [...w, { id: workflowId, name: workflowName }]);
        setOpenWorkflowIds((ids) => [...ids, workflowId]);
      }),
    [
      yWorkflows,
      currentWorkflowId,
      rawWorkflows,
      createWorkflow,
      undoTrackerActionWrapper,
      setWorkflows,
      setOpenWorkflowIds,
    ],
  );

  const handleWorkflowUpdate = useCallback(
    (workflowId: string, nodes?: Node[], edges?: Edge[]) => {
      const workflowName = "Sub Workflow-" + yWorkflows.length.toString();
      const newYWorkflow = yWorkflowBuilder(
        workflowId,
        workflowName,
        nodes,
        edges,
      );
      yWorkflows.push([newYWorkflow]);
      setWorkflows((w) => [...w, { id: workflowId, name: workflowName }]);
    },
    [setWorkflows, yWorkflows],
  );

  const handleWorkflowsRemove = useCallback(
    (nodeIds: string[]) =>
      undoTrackerActionWrapper(() => {
        const workflowIds: string[] = [];
        const localWorkflows = [...rawWorkflows];

        const removeNodes = (nodeIds: string[]) => {
          nodeIds.forEach((nid) => {
            if (nid === DEFAULT_ENTRY_GRAPH_ID) return;

            const index = localWorkflows.findIndex((w) => w.id === nid);
            if (index === -1) return;

            // Loop over workflow at current index and remove any subworkflow nodes
            (localWorkflows[index].nodes as Node[]).forEach((node) => {
              if (node.type === "subworkflow") {
                removeNodes([node.id]);
              }
            });

            workflowIds.push(nid);
            yWorkflows.delete(index);
            localWorkflows.splice(index, 1);
          });
        };

        removeNodes(nodeIds);

        setWorkflows((w) => w.filter((w) => !workflowIds.includes(w.id)));
        setOpenWorkflowIds((ids) =>
          ids.filter((id) => !workflowIds.includes(id)),
        );
      }),
    [
      rawWorkflows,
      yWorkflows,
      undoTrackerActionWrapper,
      setWorkflows,
      setOpenWorkflowIds,
    ],
  );

  const handleWorkflowRename = useCallback(
    (id: string, name: string) =>
      undoTrackerActionWrapper(() => {
        if (!name.trim()) {
          throw new Error("Workflow name cannot be empty");
        }

        // Update local state
        setWorkflows((w) => w.map((w) => (w.id === id ? { ...w, name } : w)));

        // Update subworkflow node in main workflow if this is a subworkflow
        const mainWorkflow = yWorkflows.get(0);
        const mainWorkflowNodes = mainWorkflow?.get("nodes") as YNodesArray;

        for (const node of mainWorkflowNodes) {
          // Get the id from the YNode
          const nodeId = (node.get("id") as Y.Text).toString();

          if (nodeId === id) {
            // Get existing data as YMap
            const currentData = node.get("data") as Y.Map<unknown>;

            // Create new YMap with updated data
            const newData = new Y.Map();
            // Copy over existing data
            currentData.forEach((value, key) => {
              newData.set(key, value);
            });
            // Set new customName
            newData.set("customName", name);

            // Update the node's data
            node.set("data", newData);
          }
        }
      }),
    [undoTrackerActionWrapper, yWorkflows, setWorkflows],
  );

  return {
    currentYWorkflow,
    handleWorkflowAdd,
    handleWorkflowUpdate,
    handleWorkflowsRemove,
    handleWorkflowRename,
    handleWorkflowAddFromSelection,
  };
};<|MERGE_RESOLUTION|>--- conflicted
+++ resolved
@@ -62,6 +62,7 @@
       ]);
 
       const inputNodeId = generateUUID();
+      // newInputNode is not a YNode because it will be converted in the yWorkflowBuilder
       const newInputNode: Node = {
         id: inputNodeId,
         type: inputRouter.type,
@@ -77,6 +78,7 @@
       };
 
       const outputNodeId = generateUUID();
+      // newOutputNode is not a YNode because it will be converted in the yWorkflowBuilder
       const newOutputNode: Node = {
         id: outputNodeId,
         type: outputRouter.type,
@@ -103,7 +105,7 @@
         initialEdges,
       );
 
-      const newSubworkflowNode: Node = {
+      const newSubworkflowNode: YNode = createYNode({
         id: workflowId,
         type: "subworkflow",
         position,
@@ -118,7 +120,7 @@
           ],
         },
         selected: true,
-      };
+      });
 
       return { newYWorkflow, newSubworkflowNode };
     },
@@ -145,28 +147,6 @@
           | undefined;
         parentWorkflowNodes?.push([newSubworkflowNode]);
 
-<<<<<<< HEAD
-        const newYWorkflow = yWorkflowBuilder(workflowId, workflowName, [
-          newInputNode,
-          newOutputNode,
-        ]);
-
-        const newSubworkflowNode: YNode = createYNode({
-          id: workflowId,
-          type: "subworkflow",
-          position: position ?? { x: 600, y: 200 },
-          data: {
-            officialName: workflowName,
-            status: "idle",
-            pseudoInputs: [
-              { nodeId: inputNodeId, portName: DEFAULT_ROUTING_PORT },
-            ],
-            pseudoOutputs: [
-              { nodeId: outputNodeId, portName: DEFAULT_ROUTING_PORT },
-            ],
-          },
-        });
-=======
         yWorkflows.push([newYWorkflow]);
         setWorkflows((w) => [...w, { id: workflowId, name: workflowName }]);
         setOpenWorkflowIds((ids) => [...ids, workflowId]);
@@ -218,7 +198,6 @@
           x: Math.min(...selectedNodes.map((n) => n.position.x)),
           y: Math.min(...selectedNodes.map((n) => n.position.y)),
         };
->>>>>>> 3600b6fc
 
         const adjustedNodes = allIncludedNodes.map((node) => ({
           ...node,
@@ -254,12 +233,12 @@
         const parentWorkflowNodes = parentWorkflow?.get("nodes") as
           | YNodesArray
           | undefined;
-        const remainingNodes = nodes.filter(
-          (n) => !allIncludedNodeIds.has(n.id),
-        );
+        const remainingNodes = nodes
+          .filter((n) => !allIncludedNodeIds.has(n.id))
+          .map((n) => createYNode(n));
 
         parentWorkflowNodes?.delete(0, parentWorkflowNodes.length);
-        parentWorkflowNodes?.push([...remainingNodes, newSubworkflowNode]);
+        parentWorkflowNodes?.insert(0, [...remainingNodes, newSubworkflowNode]);
 
         yWorkflows.push([newYWorkflow]);
         setWorkflows((w) => [...w, { id: workflowId, name: workflowName }]);
