import { Dispatch, SetStateAction, useCallback } from "react";
import { Array as YArray, Text as YText } from "yjs";

import type { Node } from "@flow/types";
import { randomID } from "@flow/utils";

import { YNodesArray, YWorkflow, yWorkflowBuilder } from "./utils";

export default ({
  yWorkflows,
  workflows,
  currentWorkflowIndex,
  undoTrackerActionWrapper,
  setWorkflows,
  setOpenWorkflowIds,
  handleWorkflowIdChange,
  handleWorkflowOpen,
}: {
  yWorkflows: YArray<YWorkflow>;
  workflows: {
    id: string;
    name: string;
  }[];
  currentWorkflowIndex: number;
  undoTrackerActionWrapper: (callback: () => void) => void;
  setWorkflows: Dispatch<
    SetStateAction<
      {
        id: string;
        name: string;
      }[]
    >
  >;
  setOpenWorkflowIds: Dispatch<SetStateAction<string[]>>;
  handleWorkflowIdChange: (id?: string) => void;
  handleWorkflowOpen: (workflowId: string) => void;
}) => {
  const currentYWorkflow = yWorkflows.get(currentWorkflowIndex);

  const handleWorkflowAdd = useCallback(
    () =>
      undoTrackerActionWrapper(() => {
        const workflowId = yWorkflows.length.toString() + "-workflow";
        const workflowName = "Sub Workflow-" + yWorkflows.length.toString();

        const newEntranceNode: Node = {
          id: randomID(),
          type: "entrance",
          position: { x: 200, y: 200 },
          data: {
            name: `New Entrance node`,
            outputs: ["target"],
            status: "idle",
            // locked: false,
            // onLock: onNodeLocking,
          },
        };

        const newExitNode: Node = {
          id: randomID(),
          type: "exit",
          position: { x: 1000, y: 200 },
          data: {
            name: `New Exit node`,
            inputs: ["source"],
            status: "idle",
            // locked: false,
            // onLock: onNodeLocking,
          },
        };

        const newYWorkflow = yWorkflowBuilder(workflowId, workflowName, [
          newEntranceNode,
          newExitNode,
        ]);

        // Update main workflow
        const newSubworkflowNode: Node = {
          id: workflowId,
          type: "subworkflow",
          position: { x: 600, y: 200 },
          data: {
            name: workflowName,
            status: "idle",
            inputs: ["source"],
            outputs: ["target"],
            onDoubleClick: handleWorkflowOpen,
          },
        };
        const mainWorkflow = yWorkflows.get(0);

        const mainWorkflowNodes = mainWorkflow?.get("nodes") as
          | YNodesArray
          | undefined;
        mainWorkflowNodes?.push([newSubworkflowNode]);

        yWorkflows.push([newYWorkflow]);
        setWorkflows((w) => [...w, { id: workflowId, name: workflowName }]);
        setOpenWorkflowIds((ids) => [...ids, workflowId]);
      }),
    [
      yWorkflows,
      undoTrackerActionWrapper,
      setOpenWorkflowIds,
      setWorkflows,
      handleWorkflowOpen,
    ],
  );

  const handleWorkflowsRemove = useCallback(
    (workflowIds: string[]) =>
      undoTrackerActionWrapper(() => {
        workflowIds.forEach((wid) => {
          if (wid === "main") return;
          const index = workflows.findIndex((w) => w.id === wid);
          if (index === -1) return;
          if (index === currentWorkflowIndex) {
            handleWorkflowIdChange("main");
          }
          yWorkflows.delete(index);
        });

        setWorkflows((w) => w.filter((w) => !workflowIds.includes(w.id)));
        setOpenWorkflowIds((ids) =>
          ids.filter((id) => !workflowIds.includes(id)),
        );
      }),
    [
      workflows,
      yWorkflows,
      currentWorkflowIndex,
      undoTrackerActionWrapper,
      setWorkflows,
      setOpenWorkflowIds,
      handleWorkflowIdChange,
    ],
  );

  const handleWorkflowRename = useCallback(
    (id: string, name: string) =>
      undoTrackerActionWrapper(() => {
        if (!name.trim()) {
          throw new Error("Workflow name cannot be empty");
        }

        // Update local state
        setWorkflows((w) => w.map((w) => (w.id === id ? { ...w, name } : w)));

        const workflowIndex = workflows.findIndex((w) => w.id === id);

        // Update Yjs shared data
        const workflow = yWorkflows.get(workflowIndex);
        if (!workflow) {
          throw new Error("Workflow not found");
        }
        workflow.set("name", new YText(name));

        // Update subworkflow node in main workflow if this is a subworkflow
<<<<<<< HEAD
        if (workflowIndex > 0) {
          const mainWorkflow = yWorkflows.get(0);
          const mainWorkflowNodes = mainWorkflow?.get("nodes") as YNodesArray;
          const workflowId = workflows[workflowIndex].id;

          mainWorkflowNodes?.forEach((node, index) => {
            if (node.id === workflowId) {
              const updatedNode = {
                ...node,
                data: { ...node.data, name },
              };
              mainWorkflowNodes.delete(index);
              mainWorkflowNodes.insert(index, [updatedNode]);
            }
          });
        }
      }),
    [undoTrackerActionWrapper, setWorkflows, yWorkflows, workflows],
=======
        const mainWorkflow = yWorkflows.get(0);
        const mainWorkflowNodes = mainWorkflow?.get("nodes") as YNodesArray;

        mainWorkflowNodes?.forEach((node, index) => {
          if (node.id === id) {
            const updatedNode = {
              ...node,
              data: { ...node.data, name },
            };
            mainWorkflowNodes.delete(index);
            mainWorkflowNodes.insert(index, [updatedNode]);
          }
        });
      }),
    [undoTrackerActionWrapper, yWorkflows, workflows, setWorkflows],
>>>>>>> 1ea56a4d
  );

  return {
    currentYWorkflow,
    handleWorkflowAdd,
    handleWorkflowsRemove,
    handleWorkflowRename,
  };
};<|MERGE_RESOLUTION|>--- conflicted
+++ resolved
@@ -156,26 +156,6 @@
         workflow.set("name", new YText(name));
 
         // Update subworkflow node in main workflow if this is a subworkflow
-<<<<<<< HEAD
-        if (workflowIndex > 0) {
-          const mainWorkflow = yWorkflows.get(0);
-          const mainWorkflowNodes = mainWorkflow?.get("nodes") as YNodesArray;
-          const workflowId = workflows[workflowIndex].id;
-
-          mainWorkflowNodes?.forEach((node, index) => {
-            if (node.id === workflowId) {
-              const updatedNode = {
-                ...node,
-                data: { ...node.data, name },
-              };
-              mainWorkflowNodes.delete(index);
-              mainWorkflowNodes.insert(index, [updatedNode]);
-            }
-          });
-        }
-      }),
-    [undoTrackerActionWrapper, setWorkflows, yWorkflows, workflows],
-=======
         const mainWorkflow = yWorkflows.get(0);
         const mainWorkflowNodes = mainWorkflow?.get("nodes") as YNodesArray;
 
@@ -191,7 +171,6 @@
         });
       }),
     [undoTrackerActionWrapper, yWorkflows, workflows, setWorkflows],
->>>>>>> 1ea56a4d
   );
 
   return {
