import { Dispatch, SetStateAction, useCallback } from "react";
import * as Y from "yjs";

import type { Edge, Node, NodeChange } from "@flow/types";

import { fromYjsText, yNodeConstructor } from "./conversions";
import type { YNodesArray, YNodeValue, YWorkflow } from "./types";
import { updateParentYWorkflow } from "./useParentYWorkflow";
import { removeParentYWorkflowNodePseudoPort } from "./useParentYWorkflow/removeParentYWorkflowNodePseudoPort";

export default ({
  currentYWorkflow,
  yWorkflows,
  rawWorkflows,
  setSelectedNodeIds,
  undoTrackerActionWrapper,
  handleYWorkflowsRemove,
}: {
  currentYWorkflow: YWorkflow;
  yWorkflows: Y.Array<YWorkflow>;
  rawWorkflows: Record<string, string | Node[] | Edge[]>[];
  setSelectedNodeIds: Dispatch<SetStateAction<string[]>>;
  undoTrackerActionWrapper: (callback: () => void) => void;
  handleYWorkflowsRemove: (workflowId: string[]) => void;
}) => {
  const handleYNodesAdd = useCallback(
    (newNodes: Node[]) => {
      undoTrackerActionWrapper(() => {
        const yNodes = currentYWorkflow.get("nodes") as YNodesArray | undefined;
        if (!yNodes) return;
        const newYNodes = newNodes.map((newNode) => yNodeConstructor(newNode));

        newNodes.forEach((newNode) => {
          if (newNode.selected) {
            setSelectedNodeIds((snids) => {
              return [...snids, newNode.id];
            });
          }
        });

        // If any new nodes are batches, we need to put it at the front
        const insertIndex = newNodes.some((n) => n.type === "batch")
          ? 0
          : yNodes.length;

        yNodes.insert(insertIndex, newYNodes);
      });
    },
    [currentYWorkflow, setSelectedNodeIds, undoTrackerActionWrapper],
  );

  // This is based off of react-flow node changes, which includes removal
  // but not addtion. This is why we have a separate function for adding nodes.
  const handleYNodesChange = useCallback(
    (changes: NodeChange[]) => {
      const yNodes = currentYWorkflow?.get("nodes") as YNodesArray | undefined;
      if (!yNodes) return;

      const existingNodesMap = new Map(
        Array.from(yNodes).map((yNode, index) => [
          yNode.get("id")?.toString(),
          { yNode, index },
        ]),
      );

      undoTrackerActionWrapper(() => {
        changes.forEach((change) => {
          switch (change.type) {
            case "position": {
              const existing = existingNodesMap.get(change.id);

              if (existing && change.position) {
                const newPosition = new Y.Map<unknown>();
                newPosition.set("x", change.position.x);
                newPosition.set("y", change.position.y);
                existing?.yNode.set("position", newPosition);
              }
              break;
            }
            case "replace": {
              const existing = existingNodesMap.get(change.id);

              if (existing && change.item) {
                const newNode = yNodeConstructor(change.item);
                yNodes.delete(existing.index, 1);
                yNodes.insert(existing.index, [newNode]);
              }
              break;
            }
            case "dimensions": {
              const existing = existingNodesMap.get(change.id);

              if (existing && change.dimensions) {
                const newMeasured = new Y.Map<unknown>();
                newMeasured.set("width", change.dimensions.width);
                newMeasured.set("height", change.dimensions.height);
                existing?.yNode.set("measured", newMeasured);

                if (change.setAttributes) {
                  const newStyle = new Y.Map<unknown>();
                  newStyle.set("width", change.dimensions.width + "px");
                  newStyle.set("height", change.dimensions.height + "px");
                  existing?.yNode.set("style", newStyle);
                }
              }
              break;
            }
            case "remove": {
              const existing = existingNodesMap.get(change.id);

              if (existing) {
                const index = Array.from(yNodes).findIndex(
                  (yn) => fromYjsText(yn.get("id") as Y.Text) === change.id,
                );

                if (index !== -1) {
                  const nodeToDelete = Array.from(yNodes)[
                    index
                  ].toJSON() as Node;

                  if (nodeToDelete.type === "subworkflow") {
                    handleYWorkflowsRemove([change.id]);
                  } else if (nodeToDelete.data.params?.routingPort) {
                    const workflowIndex = rawWorkflows.findIndex((w) => {
                      const nodes = w.nodes as Node[];
                      return nodes.some(
                        (n) =>
                          n.id ===
                          (currentYWorkflow.get("id")?.toJSON() as string),
                      );
                    });
                    const parentYWorkflow = yWorkflows.get(workflowIndex);
                    if (parentYWorkflow) {
                      removeParentYWorkflowNodePseudoPort(
                        currentYWorkflow.get("id")?.toJSON() as string,
                        parentYWorkflow,
                        nodeToDelete,
                      );
                    }
                  }

                  setSelectedNodeIds((snids) => {
                    return snids.filter((snid) => snid !== change.id);
                  });

                  yNodes.delete(index, 1);
                }
              }
              break;
            }
            case "select": {
              setSelectedNodeIds((snids) => {
                if (change.selected) {
                  return [...snids, change.id];
                } else {
                  return snids.filter((snid) => snid !== change.id);
                }
              });
              break;
            }
          }
        });
      });
    },
    [
      currentYWorkflow,
      setSelectedNodeIds,
      undoTrackerActionWrapper,
      handleYWorkflowsRemove,
      rawWorkflows,
      yWorkflows,
    ],
  );

  const handleYNodeParamsUpdate = useCallback(
    (nodeId: string, newParams: any) =>
      undoTrackerActionWrapper(() => {
        const yNodes = currentYWorkflow?.get("nodes") as
          | YNodesArray
          | undefined;
        if (!yNodes) return;

        const nodes = yNodes.toJSON() as Node[];

        const nodeIndex = nodes.findIndex((n) => n.id === nodeId);
        const prevNode = nodes[nodeIndex];

        if (!prevNode) return;

        // if params.routingPort exists, it's parent is a subworkflow and
        // we need to update pseudoInputs and pseudoOutputs on the parent node.
        if (newParams.routingPort) {
          const currentWorkflowId = currentYWorkflow
            .get("id")
            ?.toJSON() as string;

          const parentWorkflowIndex = rawWorkflows.findIndex((w) => {
            const nodes = w.nodes as Node[];
            return nodes.some((n) => n.id === currentWorkflowId);
          });
          const parentYWorkflow = yWorkflows.get(parentWorkflowIndex);

          updateParentYWorkflow(
            currentWorkflowId,
            parentYWorkflow,
            prevNode,
            newParams,
          );
        }

<<<<<<< HEAD
        const updatedNode: Node = {
          ...node,
          data: { ...node.data, ...params },
        };
        const newNodes = [...nodes];
        newNodes.splice(nodeIndex, 1, updatedNode);

        yNodes.delete(0, nodes.length);
        yNodes.insert(0, newNodes);
      });
    },
=======
        const yData = yNodes.get(nodeIndex)?.get("data") as Y.Map<YNodeValue>;
        yData?.set("params", newParams);
      }),
>>>>>>> 16213701
    [currentYWorkflow, rawWorkflows, yWorkflows, undoTrackerActionWrapper],
  );

  return {
    handleYNodesAdd,
    handleYNodesChange,
    handleYNodeParamsUpdate,
  };
};<|MERGE_RESOLUTION|>--- conflicted
+++ resolved
@@ -208,23 +208,9 @@
           );
         }
 
-<<<<<<< HEAD
-        const updatedNode: Node = {
-          ...node,
-          data: { ...node.data, ...params },
-        };
-        const newNodes = [...nodes];
-        newNodes.splice(nodeIndex, 1, updatedNode);
-
-        yNodes.delete(0, nodes.length);
-        yNodes.insert(0, newNodes);
-      });
-    },
-=======
         const yData = yNodes.get(nodeIndex)?.get("data") as Y.Map<YNodeValue>;
         yData?.set("params", newParams);
       }),
->>>>>>> 16213701
     [currentYWorkflow, rawWorkflows, yWorkflows, undoTrackerActionWrapper],
   );
 
