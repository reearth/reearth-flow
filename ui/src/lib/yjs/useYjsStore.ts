import { useCallback, useMemo } from "react";
import { useY } from "react-yjs";
import * as Y from "yjs";

import { useToast } from "@flow/features/NotificationSystem/useToast";
import { useCurrentProject } from "@flow/stores";
import type { Edge, Node, Workflow } from "@flow/types";
import { isDefined } from "@flow/utils";
import { createWorkflowsYaml } from "@flow/utils/engineWorkflowYaml/workflowYaml";

import { useDeployment } from "../gql/deployment";
import { useT } from "../i18n";

import useWorkflowTabs from "./useWorkflowTabs";
import useYEdge from "./useYEdge";
import useYNode from "./useYNode";
import useYWorkflow from "./useYWorkflow";
import { YWorkflow } from "./utils";

export default ({
  currentWorkflowId,
  yWorkflows,
  undoManager,
  undoTrackerActionWrapper,
  handleCurrentWorkflowIdChange,
}: {
  currentWorkflowId: string;
  yWorkflows: Y.Array<YWorkflow>;
  undoManager: Y.UndoManager | null;
  undoTrackerActionWrapper: (callback: () => void) => void;
  handleCurrentWorkflowIdChange: (id?: string) => void;
}) => {
  const { toast } = useToast();
  const t = useT();

  const [currentProject] = useCurrentProject();
  const { createDeployment, useUpdateDeployment } = useDeployment();

  const handleWorkflowUndo = useCallback(() => {
    const stackLength = undoManager?.undoStack?.length ?? 0;
    if (stackLength > 0) {
      undoManager?.undo();
    }
  }, [undoManager]);

  const handleWorkflowRedo = useCallback(() => {
    const stackLength = undoManager?.redoStack?.length ?? 0;
    if (stackLength > 0) {
      undoManager?.redo();
    }
  }, [undoManager]);

  const canUndo = useMemo(() => {
    const stackLength = undoManager?.undoStack?.length ?? 0;
    return stackLength > 0;
  }, [undoManager?.undoStack?.length]);

  const canRedo = useMemo(() => {
    const stackLength = undoManager?.redoStack?.length ?? 0;
    return stackLength > 0;
  }, [undoManager?.redoStack?.length]);

  const rawWorkflows = useY(yWorkflows);

  const {
    openWorkflows,
    setWorkflows,
    setOpenWorkflowIds,
    handleWorkflowOpen,
    handleWorkflowClose,
  } = useWorkflowTabs({
    currentWorkflowId,
    rawWorkflows,
    handleCurrentWorkflowIdChange,
  });

  const {
    currentYWorkflow,
    handleWorkflowAdd,
    handleWorkflowUpdate,
    handleWorkflowsRemove,
    handleWorkflowRename,
  } = useYWorkflow({
    yWorkflows,
    rawWorkflows,
    currentWorkflowId,
    undoTrackerActionWrapper,
    setWorkflows,
    setOpenWorkflowIds,
  });

  const nodes = useY(
    currentYWorkflow.get("nodes") ?? new Y.Array<Node>(),
  ) as Node[];
  const edges = useY(
    currentYWorkflow.get("edges") ?? new Y.Array<Edge>(),
  ) as Edge[];

  const selectedNodes = useMemo(() => nodes.filter((n) => n.selected), [nodes]);

  const handleWorkflowDeployment = useCallback(
    async (deploymentId?: string, description?: string) => {
      const {
        name: projectName,
        workspaceId,
        id: projectId,
      } = currentProject ?? {};

      if (!workspaceId || !projectId) return;

      const { workflowId, yamlWorkflow } =
        createWorkflowsYaml(
          projectName,
          rawWorkflows
            .map((w): Workflow | undefined => {
              if (!w || w.nodes.length < 1) return undefined;
              const id = w.id as string;
              const name = w.name as string;
              const n = w.nodes as Node[];
              const e = w.edges as Edge[];
              return { id, name, nodes: n, edges: e };
            })
            .filter(isDefined),
        ) ?? {};

      if (!workflowId || !yamlWorkflow) {
        toast({
          title: t("Empty workflow detected"),
          description: t("You cannot create a deployment without a workflow."),
        });
        return;
      }

      if (deploymentId) {
        await useUpdateDeployment(
          deploymentId,
          workflowId,
          yamlWorkflow,
          description,
        );
      } else {
        await createDeployment(
          workspaceId,
          projectId,
          workflowId,
          yamlWorkflow,
          description,
        );
      }
    },
    [
      rawWorkflows,
      currentProject,
      t,
      createDeployment,
      useUpdateDeployment,
      toast,
    ],
  );

  const { handleNodesUpdate, handleNodeParamsUpdate } = useYNode({
    currentYWorkflow,
    undoTrackerActionWrapper,
    handleWorkflowsRemove,
  });

  const { handleEdgesUpdate } = useYEdge({
    currentYWorkflow,
    undoTrackerActionWrapper,
  });

  return {
    nodes,
    edges,
    openWorkflows,
    selectedNodes,
<<<<<<< HEAD
    canUndo,
    canRedo,
=======
    rawWorkflows,
>>>>>>> 908fab63
    handleWorkflowDeployment,
    handleWorkflowOpen,
    handleWorkflowClose,
    handleWorkflowAdd,
    handleWorkflowUpdate,
    handleNodesUpdate,
    handleNodeParamsUpdate,
    handleEdgesUpdate,
    handleWorkflowUndo,
    handleWorkflowRedo,
    handleWorkflowRename,
  };
};<|MERGE_RESOLUTION|>--- conflicted
+++ resolved
@@ -174,12 +174,9 @@
     edges,
     openWorkflows,
     selectedNodes,
-<<<<<<< HEAD
     canUndo,
     canRedo,
-=======
     rawWorkflows,
->>>>>>> 908fab63
     handleWorkflowDeployment,
     handleWorkflowOpen,
     handleWorkflowClose,
