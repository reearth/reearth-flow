import { GraphQLClient, RequestOptions } from 'graphql-request';
import gql from 'graphql-tag';
export type Maybe<T> = T | null;
export type InputMaybe<T> = Maybe<T>;
export type Exact<T extends { [key: string]: unknown }> = { [K in keyof T]: T[K] };
export type MakeOptional<T, K extends keyof T> = Omit<T, K> & { [SubKey in K]?: Maybe<T[SubKey]> };
export type MakeMaybe<T, K extends keyof T> = Omit<T, K> & { [SubKey in K]: Maybe<T[SubKey]> };
export type MakeEmpty<T extends { [key: string]: unknown }, K extends keyof T> = { [_ in K]?: never };
export type Incremental<T> = T | { [P in keyof T]?: P extends ' $fragmentName' | '__typename' ? T[P] : never };
type GraphQLClientRequestHeaders = RequestOptions['requestHeaders'];
/** All built-in and custom scalars, mapped to their actual values */
export type Scalars = {
  ID: { input: string; output: string; }
  String: { input: string; output: string; }
  Boolean: { input: boolean; output: boolean; }
  Int: { input: number; output: number; }
  Float: { input: number; output: number; }
  Any: { input: any; output: any; }
  DateTime: { input: any; output: any; }
  FileSize: { input: any; output: any; }
  JSON: { input: any; output: any; }
  Lang: { input: any; output: any; }
  URL: { input: any; output: any; }
  Upload: { input: any; output: any; }
};

export type ApiDriverInput = {
  token: Scalars['String']['input'];
};

export type AddMemberToWorkspaceInput = {
  role: Role;
  userId: Scalars['ID']['input'];
  workspaceId: Scalars['ID']['input'];
};

export type AddMemberToWorkspacePayload = {
  __typename?: 'AddMemberToWorkspacePayload';
  workspace: Workspace;
};

export type Asset = Node & {
  __typename?: 'Asset';
  Workspace?: Maybe<Workspace>;
  contentType: Scalars['String']['output'];
  createdAt: Scalars['DateTime']['output'];
  id: Scalars['ID']['output'];
  name: Scalars['String']['output'];
  size: Scalars['FileSize']['output'];
  url: Scalars['String']['output'];
  workspaceId: Scalars['ID']['output'];
};

export type AssetConnection = {
  __typename?: 'AssetConnection';
  nodes: Array<Maybe<Asset>>;
  pageInfo: PageInfo;
  totalCount: Scalars['Int']['output'];
};

export enum AssetSortType {
  Date = 'DATE',
  Name = 'NAME',
  Size = 'SIZE'
}

export type CancelJobInput = {
  jobId: Scalars['ID']['input'];
};

export type CancelJobPayload = {
  __typename?: 'CancelJobPayload';
  job?: Maybe<Job>;
};

export type CreateAssetInput = {
  file: Scalars['Upload']['input'];
  workspaceId: Scalars['ID']['input'];
};

export type CreateAssetPayload = {
  __typename?: 'CreateAssetPayload';
  asset: Asset;
};

export type CreateDeploymentInput = {
  description: Scalars['String']['input'];
  file: Scalars['Upload']['input'];
  projectId?: InputMaybe<Scalars['ID']['input']>;
  workspaceId: Scalars['ID']['input'];
};

export type CreateProjectInput = {
  archived?: InputMaybe<Scalars['Boolean']['input']>;
  description?: InputMaybe<Scalars['String']['input']>;
  name?: InputMaybe<Scalars['String']['input']>;
  workspaceId: Scalars['ID']['input'];
};

export type CreateTriggerInput = {
  apiDriverInput?: InputMaybe<ApiDriverInput>;
  deploymentId: Scalars['ID']['input'];
  description: Scalars['String']['input'];
  timeDriverInput?: InputMaybe<TimeDriverInput>;
  workspaceId: Scalars['ID']['input'];
};

export type CreateWorkspaceInput = {
  name: Scalars['String']['input'];
};

export type CreateWorkspacePayload = {
  __typename?: 'CreateWorkspacePayload';
  workspace: Workspace;
};

export type DeclareParameterInput = {
  index?: InputMaybe<Scalars['Int']['input']>;
  name: Scalars['String']['input'];
  required: Scalars['Boolean']['input'];
  type: ParameterType;
  value?: InputMaybe<Scalars['Any']['input']>;
};

export type DeleteDeploymentInput = {
  deploymentId: Scalars['ID']['input'];
};

export type DeleteDeploymentPayload = {
  __typename?: 'DeleteDeploymentPayload';
  deploymentId: Scalars['ID']['output'];
};

export type DeleteMeInput = {
  userId: Scalars['ID']['input'];
};

export type DeleteMePayload = {
  __typename?: 'DeleteMePayload';
  userId: Scalars['ID']['output'];
};

export type DeleteProjectInput = {
  projectId: Scalars['ID']['input'];
};

export type DeleteProjectPayload = {
  __typename?: 'DeleteProjectPayload';
  projectId: Scalars['ID']['output'];
};

export type DeleteWorkspaceInput = {
  workspaceId: Scalars['ID']['input'];
};

export type DeleteWorkspacePayload = {
  __typename?: 'DeleteWorkspacePayload';
  workspaceId: Scalars['ID']['output'];
};

export type Deployment = Node & {
  __typename?: 'Deployment';
  createdAt: Scalars['DateTime']['output'];
  description: Scalars['String']['output'];
  headId?: Maybe<Scalars['ID']['output']>;
  id: Scalars['ID']['output'];
  isHead: Scalars['Boolean']['output'];
  project?: Maybe<Project>;
  projectId?: Maybe<Scalars['ID']['output']>;
  updatedAt: Scalars['DateTime']['output'];
  version: Scalars['String']['output'];
  workflowUrl: Scalars['String']['output'];
  workspace?: Maybe<Workspace>;
  workspaceId: Scalars['ID']['output'];
};

export type DeploymentConnection = {
  __typename?: 'DeploymentConnection';
  nodes: Array<Maybe<Deployment>>;
  pageInfo: PageInfo;
  totalCount: Scalars['Int']['output'];
};

export type DeploymentPayload = {
  __typename?: 'DeploymentPayload';
  deployment: Deployment;
};

export enum EventSourceType {
  ApiDriven = 'API_DRIVEN',
  TimeDriven = 'TIME_DRIVEN'
}

export type ExecuteDeploymentInput = {
  deploymentId: Scalars['ID']['input'];
};

export type GetByVersionInput = {
  projectId?: InputMaybe<Scalars['ID']['input']>;
  version: Scalars['String']['input'];
  workspaceId: Scalars['ID']['input'];
};

export type GetHeadInput = {
  projectId?: InputMaybe<Scalars['ID']['input']>;
  workspaceId: Scalars['ID']['input'];
};

export type Job = Node & {
  __typename?: 'Job';
  completedAt?: Maybe<Scalars['DateTime']['output']>;
  debug?: Maybe<Scalars['Boolean']['output']>;
  deployment?: Maybe<Deployment>;
  deploymentId: Scalars['ID']['output'];
  id: Scalars['ID']['output'];
  logs?: Maybe<Array<Maybe<Log>>>;
  logsURL?: Maybe<Scalars['String']['output']>;
  outputURLs?: Maybe<Array<Scalars['String']['output']>>;
  startedAt: Scalars['DateTime']['output'];
  status: JobStatus;
  workspace?: Maybe<Workspace>;
  workspaceId: Scalars['ID']['output'];
};


export type JobLogsArgs = {
  since: Scalars['DateTime']['input'];
};

export type JobConnection = {
  __typename?: 'JobConnection';
  nodes: Array<Maybe<Job>>;
  pageInfo: PageInfo;
  totalCount: Scalars['Int']['output'];
};

export type JobPayload = {
  __typename?: 'JobPayload';
  job: Job;
};

export enum JobStatus {
  Cancelled = 'CANCELLED',
  Completed = 'COMPLETED',
  Failed = 'FAILED',
  Pending = 'PENDING',
  Running = 'RUNNING'
}

export type Log = {
  __typename?: 'Log';
  jobId: Scalars['ID']['output'];
  logLevel: LogLevel;
  message: Scalars['String']['output'];
  nodeId?: Maybe<Scalars['ID']['output']>;
  timestamp: Scalars['DateTime']['output'];
};

export enum LogLevel {
  Debug = 'DEBUG',
  Error = 'ERROR',
  Info = 'INFO',
  Trace = 'TRACE',
  Warn = 'WARN'
}

export type Me = {
  __typename?: 'Me';
  auths: Array<Scalars['String']['output']>;
  email: Scalars['String']['output'];
  id: Scalars['ID']['output'];
  lang: Scalars['Lang']['output'];
  myWorkspace?: Maybe<Workspace>;
  myWorkspaceId: Scalars['ID']['output'];
  name: Scalars['String']['output'];
  workspaces: Array<Workspace>;
};

export type Mutation = {
  __typename?: 'Mutation';
  addMemberToWorkspace?: Maybe<AddMemberToWorkspacePayload>;
  cancelJob: CancelJobPayload;
  createAsset?: Maybe<CreateAssetPayload>;
  createDeployment?: Maybe<DeploymentPayload>;
  createProject?: Maybe<ProjectPayload>;
  createTrigger: Trigger;
  createWorkspace?: Maybe<CreateWorkspacePayload>;
  declareParameter: Parameter;
  deleteDeployment?: Maybe<DeleteDeploymentPayload>;
  deleteMe?: Maybe<DeleteMePayload>;
  deleteProject?: Maybe<DeleteProjectPayload>;
  deleteTrigger: Scalars['Boolean']['output'];
  deleteWorkspace?: Maybe<DeleteWorkspacePayload>;
  executeDeployment?: Maybe<JobPayload>;
  removeAsset?: Maybe<RemoveAssetPayload>;
  removeMemberFromWorkspace?: Maybe<RemoveMemberFromWorkspacePayload>;
  removeMyAuth?: Maybe<UpdateMePayload>;
  removeParameter: Scalars['Boolean']['output'];
  rollbackProject?: Maybe<ProjectDocument>;
  runProject?: Maybe<RunProjectPayload>;
  shareProject?: Maybe<ShareProjectPayload>;
  signup?: Maybe<SignupPayload>;
  unshareProject?: Maybe<UnshareProjectPayload>;
  updateDeployment?: Maybe<DeploymentPayload>;
  updateMe?: Maybe<UpdateMePayload>;
  updateMemberOfWorkspace?: Maybe<UpdateMemberOfWorkspacePayload>;
  updateParameterOrder: Array<Parameter>;
  updateParameterValue: Parameter;
  updateProject?: Maybe<ProjectPayload>;
  updateTrigger: Trigger;
  updateWorkspace?: Maybe<UpdateWorkspacePayload>;
};


export type MutationAddMemberToWorkspaceArgs = {
  input: AddMemberToWorkspaceInput;
};


export type MutationCancelJobArgs = {
  input: CancelJobInput;
};


export type MutationCreateAssetArgs = {
  input: CreateAssetInput;
};


export type MutationCreateDeploymentArgs = {
  input: CreateDeploymentInput;
};


export type MutationCreateProjectArgs = {
  input: CreateProjectInput;
};


export type MutationCreateTriggerArgs = {
  input: CreateTriggerInput;
};


export type MutationCreateWorkspaceArgs = {
  input: CreateWorkspaceInput;
};


export type MutationDeclareParameterArgs = {
  input: DeclareParameterInput;
  projectId: Scalars['ID']['input'];
};


export type MutationDeleteDeploymentArgs = {
  input: DeleteDeploymentInput;
};


export type MutationDeleteMeArgs = {
  input: DeleteMeInput;
};


export type MutationDeleteProjectArgs = {
  input: DeleteProjectInput;
};


export type MutationDeleteTriggerArgs = {
  triggerId: Scalars['ID']['input'];
};


export type MutationDeleteWorkspaceArgs = {
  input: DeleteWorkspaceInput;
};


export type MutationExecuteDeploymentArgs = {
  input: ExecuteDeploymentInput;
};


export type MutationRemoveAssetArgs = {
  input: RemoveAssetInput;
};


export type MutationRemoveMemberFromWorkspaceArgs = {
  input: RemoveMemberFromWorkspaceInput;
};


export type MutationRemoveMyAuthArgs = {
  input: RemoveMyAuthInput;
};


export type MutationRemoveParameterArgs = {
  input: RemoveParameterInput;
};


export type MutationRollbackProjectArgs = {
  projectId: Scalars['ID']['input'];
  version: Scalars['Int']['input'];
};


export type MutationRunProjectArgs = {
  input: RunProjectInput;
};


export type MutationShareProjectArgs = {
  input: ShareProjectInput;
};


export type MutationSignupArgs = {
  input: SignupInput;
};


export type MutationUnshareProjectArgs = {
  input: UnshareProjectInput;
};


export type MutationUpdateDeploymentArgs = {
  input: UpdateDeploymentInput;
};


export type MutationUpdateMeArgs = {
  input: UpdateMeInput;
};


export type MutationUpdateMemberOfWorkspaceArgs = {
  input: UpdateMemberOfWorkspaceInput;
};


export type MutationUpdateParameterOrderArgs = {
  input: UpdateParameterOrderInput;
  projectId: Scalars['ID']['input'];
};


export type MutationUpdateParameterValueArgs = {
  input: UpdateParameterValueInput;
  paramId: Scalars['ID']['input'];
};


export type MutationUpdateProjectArgs = {
  input: UpdateProjectInput;
};


export type MutationUpdateTriggerArgs = {
  input: UpdateTriggerInput;
};


export type MutationUpdateWorkspaceArgs = {
  input: UpdateWorkspaceInput;
};

export type Node = {
  id: Scalars['ID']['output'];
};

export enum NodeType {
  Asset = 'ASSET',
  Project = 'PROJECT',
  User = 'USER',
  Workspace = 'WORKSPACE'
}

export enum OrderDirection {
  Asc = 'ASC',
  Desc = 'DESC'
}

export type PageBasedPagination = {
  orderBy?: InputMaybe<Scalars['String']['input']>;
  orderDir?: InputMaybe<OrderDirection>;
  page: Scalars['Int']['input'];
  pageSize: Scalars['Int']['input'];
};

export type PageInfo = {
  __typename?: 'PageInfo';
  currentPage?: Maybe<Scalars['Int']['output']>;
  totalCount: Scalars['Int']['output'];
  totalPages?: Maybe<Scalars['Int']['output']>;
};

export type Pagination = {
  orderBy?: InputMaybe<Scalars['String']['input']>;
  orderDir?: InputMaybe<OrderDirection>;
  page?: InputMaybe<Scalars['Int']['input']>;
  pageSize?: InputMaybe<Scalars['Int']['input']>;
};

export type Parameter = {
  __typename?: 'Parameter';
  createdAt: Scalars['DateTime']['output'];
  id: Scalars['ID']['output'];
  index: Scalars['Int']['output'];
  name: Scalars['String']['output'];
  projectId: Scalars['ID']['output'];
  required: Scalars['Boolean']['output'];
  type: ParameterType;
  updatedAt: Scalars['DateTime']['output'];
  value: Scalars['Any']['output'];
};

export enum ParameterType {
  AttributeName = 'ATTRIBUTE_NAME',
  Choice = 'CHOICE',
  Color = 'COLOR',
  CoordinateSystem = 'COORDINATE_SYSTEM',
  DatabaseConnection = 'DATABASE_CONNECTION',
  Datetime = 'DATETIME',
  FileFolder = 'FILE_FOLDER',
  Geometry = 'GEOMETRY',
  Message = 'MESSAGE',
  Number = 'NUMBER',
  Password = 'PASSWORD',
  ReprojectionFile = 'REPROJECTION_FILE',
  Text = 'TEXT',
  WebConnection = 'WEB_CONNECTION',
  YesNo = 'YES_NO'
}

export type Project = Node & {
  __typename?: 'Project';
  basicAuthPassword: Scalars['String']['output'];
  basicAuthUsername: Scalars['String']['output'];
  createdAt: Scalars['DateTime']['output'];
  deployment?: Maybe<Deployment>;
  description: Scalars['String']['output'];
  id: Scalars['ID']['output'];
  isArchived: Scalars['Boolean']['output'];
  isBasicAuthActive: Scalars['Boolean']['output'];
  name: Scalars['String']['output'];
  parameters: Array<Parameter>;
  sharedToken?: Maybe<Scalars['String']['output']>;
  updatedAt: Scalars['DateTime']['output'];
  version: Scalars['Int']['output'];
  workspace?: Maybe<Workspace>;
  workspaceId: Scalars['ID']['output'];
};

export type ProjectConnection = {
  __typename?: 'ProjectConnection';
  nodes: Array<Maybe<Project>>;
  pageInfo: PageInfo;
  totalCount: Scalars['Int']['output'];
};

export type ProjectDocument = Node & {
  __typename?: 'ProjectDocument';
  id: Scalars['ID']['output'];
  timestamp: Scalars['DateTime']['output'];
  updates: Array<Scalars['Int']['output']>;
  version: Scalars['Int']['output'];
};

export type ProjectPayload = {
  __typename?: 'ProjectPayload';
  project: Project;
};

export type ProjectSharingInfoPayload = {
  __typename?: 'ProjectSharingInfoPayload';
  projectId: Scalars['ID']['output'];
  sharingToken?: Maybe<Scalars['String']['output']>;
};

export type ProjectSnapshot = {
  __typename?: 'ProjectSnapshot';
  timestamp: Scalars['DateTime']['output'];
  updates: Array<Scalars['Int']['output']>;
  version: Scalars['Int']['output'];
};

export type Query = {
  __typename?: 'Query';
  assets: AssetConnection;
  deploymentByVersion?: Maybe<Deployment>;
  deploymentHead?: Maybe<Deployment>;
  deploymentVersions: Array<Deployment>;
  deployments: DeploymentConnection;
  job?: Maybe<Job>;
  jobs: JobConnection;
  latestProjectSnapshot?: Maybe<ProjectDocument>;
  me?: Maybe<Me>;
  node?: Maybe<Node>;
  nodes: Array<Maybe<Node>>;
  projectHistory: Array<ProjectSnapshot>;
  projectSharingInfo: ProjectSharingInfoPayload;
  projects: ProjectConnection;
  searchUser?: Maybe<User>;
  sharedProject: SharedProjectPayload;
  triggers: TriggerConnection;
};


export type QueryAssetsArgs = {
  keyword?: InputMaybe<Scalars['String']['input']>;
  pagination: PageBasedPagination;
  sort?: InputMaybe<AssetSortType>;
  workspaceId: Scalars['ID']['input'];
};


export type QueryDeploymentByVersionArgs = {
  input: GetByVersionInput;
};


export type QueryDeploymentHeadArgs = {
  input: GetHeadInput;
};


export type QueryDeploymentVersionsArgs = {
  projectId?: InputMaybe<Scalars['ID']['input']>;
  workspaceId: Scalars['ID']['input'];
};


export type QueryDeploymentsArgs = {
  pagination: PageBasedPagination;
  workspaceId: Scalars['ID']['input'];
};


export type QueryJobArgs = {
  id: Scalars['ID']['input'];
};


export type QueryJobsArgs = {
  pagination: PageBasedPagination;
  workspaceId: Scalars['ID']['input'];
};


export type QueryLatestProjectSnapshotArgs = {
  projectId: Scalars['ID']['input'];
};


export type QueryNodeArgs = {
  id: Scalars['ID']['input'];
  type: NodeType;
};


export type QueryNodesArgs = {
  id: Array<Scalars['ID']['input']>;
  type: NodeType;
};


export type QueryProjectHistoryArgs = {
  projectId: Scalars['ID']['input'];
};


export type QueryProjectSharingInfoArgs = {
  projectId: Scalars['ID']['input'];
};


export type QueryProjectsArgs = {
  includeArchived?: InputMaybe<Scalars['Boolean']['input']>;
  pagination: PageBasedPagination;
  workspaceId: Scalars['ID']['input'];
};


export type QuerySearchUserArgs = {
  nameOrEmail: Scalars['String']['input'];
};


export type QuerySharedProjectArgs = {
  token: Scalars['String']['input'];
};


export type QueryTriggersArgs = {
  pagination: PageBasedPagination;
  workspaceId: Scalars['ID']['input'];
};

export type RemoveAssetInput = {
  assetId: Scalars['ID']['input'];
};

export type RemoveAssetPayload = {
  __typename?: 'RemoveAssetPayload';
  assetId: Scalars['ID']['output'];
};

export type RemoveMemberFromWorkspaceInput = {
  userId: Scalars['ID']['input'];
  workspaceId: Scalars['ID']['input'];
};

export type RemoveMemberFromWorkspacePayload = {
  __typename?: 'RemoveMemberFromWorkspacePayload';
  workspace: Workspace;
};

export type RemoveMyAuthInput = {
  auth: Scalars['String']['input'];
};

export type RemoveParameterInput = {
  paramId: Scalars['ID']['input'];
};

export enum Role {
  Maintainer = 'MAINTAINER',
  Owner = 'OWNER',
  Reader = 'READER',
  Writer = 'WRITER'
}

export type RunProjectInput = {
  file: Scalars['Upload']['input'];
  projectId: Scalars['ID']['input'];
  workspaceId: Scalars['ID']['input'];
};

export type RunProjectPayload = {
  __typename?: 'RunProjectPayload';
  job: Job;
};

export type ShareProjectInput = {
  projectId: Scalars['ID']['input'];
};

export type ShareProjectPayload = {
  __typename?: 'ShareProjectPayload';
  projectId: Scalars['ID']['output'];
  sharingUrl: Scalars['String']['output'];
};

export type SharedProjectPayload = {
  __typename?: 'SharedProjectPayload';
  project: Project;
};

export type SignupInput = {
  lang?: InputMaybe<Scalars['Lang']['input']>;
  secret?: InputMaybe<Scalars['String']['input']>;
  userId?: InputMaybe<Scalars['ID']['input']>;
  workspaceId?: InputMaybe<Scalars['ID']['input']>;
};

export type SignupPayload = {
  __typename?: 'SignupPayload';
  user: User;
  workspace: Workspace;
};

export type Subscription = {
  __typename?: 'Subscription';
  jobStatus: JobStatus;
  logs?: Maybe<Log>;
};


export type SubscriptionJobStatusArgs = {
  jobId: Scalars['ID']['input'];
};


export type SubscriptionLogsArgs = {
  jobId: Scalars['ID']['input'];
};

export type TimeDriverInput = {
  interval: TimeInterval;
};

export enum TimeInterval {
  EveryDay = 'EVERY_DAY',
  EveryHour = 'EVERY_HOUR',
  EveryMonth = 'EVERY_MONTH',
  EveryWeek = 'EVERY_WEEK'
}

export type Trigger = Node & {
  __typename?: 'Trigger';
  authToken?: Maybe<Scalars['String']['output']>;
  createdAt: Scalars['DateTime']['output'];
  deployment: Deployment;
  deploymentId: Scalars['ID']['output'];
  description: Scalars['String']['output'];
  eventSource: EventSourceType;
  id: Scalars['ID']['output'];
  lastTriggered?: Maybe<Scalars['DateTime']['output']>;
  timeInterval?: Maybe<TimeInterval>;
  updatedAt: Scalars['DateTime']['output'];
  workspace?: Maybe<Workspace>;
  workspaceId: Scalars['ID']['output'];
};

export type TriggerConnection = {
  __typename?: 'TriggerConnection';
  nodes: Array<Maybe<Trigger>>;
  pageInfo: PageInfo;
  totalCount: Scalars['Int']['output'];
};

export type UnshareProjectInput = {
  projectId: Scalars['ID']['input'];
};

export type UnshareProjectPayload = {
  __typename?: 'UnshareProjectPayload';
  projectId: Scalars['ID']['output'];
};

export type UpdateDeploymentInput = {
  deploymentId: Scalars['ID']['input'];
  description?: InputMaybe<Scalars['String']['input']>;
  file?: InputMaybe<Scalars['Upload']['input']>;
};

export type UpdateMeInput = {
  email?: InputMaybe<Scalars['String']['input']>;
  lang?: InputMaybe<Scalars['Lang']['input']>;
  name?: InputMaybe<Scalars['String']['input']>;
  password?: InputMaybe<Scalars['String']['input']>;
  passwordConfirmation?: InputMaybe<Scalars['String']['input']>;
};

export type UpdateMePayload = {
  __typename?: 'UpdateMePayload';
  me: Me;
};

export type UpdateMemberOfWorkspaceInput = {
  role: Role;
  userId: Scalars['ID']['input'];
  workspaceId: Scalars['ID']['input'];
};

export type UpdateMemberOfWorkspacePayload = {
  __typename?: 'UpdateMemberOfWorkspacePayload';
  workspace: Workspace;
};

export type UpdateParameterOrderInput = {
  newIndex: Scalars['Int']['input'];
  paramId: Scalars['ID']['input'];
};

export type UpdateParameterValueInput = {
  value: Scalars['Any']['input'];
};

export type UpdateProjectInput = {
  archived?: InputMaybe<Scalars['Boolean']['input']>;
  basicAuthPassword?: InputMaybe<Scalars['String']['input']>;
  basicAuthUsername?: InputMaybe<Scalars['String']['input']>;
  description?: InputMaybe<Scalars['String']['input']>;
  isBasicAuthActive?: InputMaybe<Scalars['Boolean']['input']>;
  name?: InputMaybe<Scalars['String']['input']>;
  projectId: Scalars['ID']['input'];
};

export type UpdateTriggerInput = {
  apiDriverInput?: InputMaybe<ApiDriverInput>;
  deploymentId?: InputMaybe<Scalars['ID']['input']>;
  description?: InputMaybe<Scalars['String']['input']>;
  timeDriverInput?: InputMaybe<TimeDriverInput>;
  triggerId: Scalars['ID']['input'];
};

export type UpdateWorkspaceInput = {
  name: Scalars['String']['input'];
  workspaceId: Scalars['ID']['input'];
};

export type UpdateWorkspacePayload = {
  __typename?: 'UpdateWorkspacePayload';
  workspace: Workspace;
};

export type User = Node & {
  __typename?: 'User';
  email: Scalars['String']['output'];
  host?: Maybe<Scalars['String']['output']>;
  id: Scalars['ID']['output'];
  name: Scalars['String']['output'];
};

export type Workspace = Node & {
  __typename?: 'Workspace';
  assets: AssetConnection;
  id: Scalars['ID']['output'];
  members: Array<WorkspaceMember>;
  name: Scalars['String']['output'];
  personal: Scalars['Boolean']['output'];
  projects: ProjectConnection;
};


export type WorkspaceAssetsArgs = {
  pagination?: InputMaybe<Pagination>;
};


export type WorkspaceProjectsArgs = {
  includeArchived?: InputMaybe<Scalars['Boolean']['input']>;
  pagination?: InputMaybe<Pagination>;
};

export type WorkspaceMember = {
  __typename?: 'WorkspaceMember';
  role: Role;
  user?: Maybe<User>;
  userId: Scalars['ID']['output'];
};

export type CreateDeploymentMutationVariables = Exact<{
  input: CreateDeploymentInput;
}>;


export type CreateDeploymentMutation = { __typename?: 'Mutation', createDeployment?: { __typename?: 'DeploymentPayload', deployment: { __typename?: 'Deployment', id: string, projectId?: string | null, workspaceId: string, workflowUrl: string, description: string, version: string, createdAt: any, updatedAt: any, project?: { __typename?: 'Project', name: string } | null } } | null };

export type UpdateDeploymentMutationVariables = Exact<{
  input: UpdateDeploymentInput;
}>;


export type UpdateDeploymentMutation = { __typename?: 'Mutation', updateDeployment?: { __typename?: 'DeploymentPayload', deployment: { __typename?: 'Deployment', id: string, projectId?: string | null, workspaceId: string, workflowUrl: string, description: string, version: string, createdAt: any, updatedAt: any, project?: { __typename?: 'Project', name: string } | null } } | null };

export type DeleteDeploymentMutationVariables = Exact<{
  input: DeleteDeploymentInput;
}>;


export type DeleteDeploymentMutation = { __typename?: 'Mutation', deleteDeployment?: { __typename?: 'DeleteDeploymentPayload', deploymentId: string } | null };

export type ExecuteDeploymentMutationVariables = Exact<{
  input: ExecuteDeploymentInput;
}>;


export type ExecuteDeploymentMutation = { __typename?: 'Mutation', executeDeployment?: { __typename?: 'JobPayload', job: { __typename?: 'Job', id: string, workspaceId: string, status: JobStatus, startedAt: any, completedAt?: any | null, logsURL?: string | null, outputURLs?: Array<string> | null, deployment?: { __typename?: 'Deployment', id: string, description: string } | null } } | null };

export type GetDeploymentsQueryVariables = Exact<{
  workspaceId: Scalars['ID']['input'];
  pagination: PageBasedPagination;
}>;


export type GetDeploymentsQuery = { __typename?: 'Query', deployments: { __typename?: 'DeploymentConnection', totalCount: number, nodes: Array<{ __typename?: 'Deployment', id: string, projectId?: string | null, workspaceId: string, workflowUrl: string, description: string, version: string, createdAt: any, updatedAt: any, project?: { __typename?: 'Project', name: string } | null } | null>, pageInfo: { __typename?: 'PageInfo', totalCount: number, currentPage?: number | null, totalPages?: number | null } } };

<<<<<<< HEAD
export type GetLatestProjectSnapshotQueryVariables = Exact<{
  projectId: Scalars['ID']['input'];
}>;


export type GetLatestProjectSnapshotQuery = { __typename?: 'Query', latestProjectSnapshot?: { __typename?: 'ProjectDocument', id: string, timestamp: any, updates: Array<number>, version: number } | null };

export type GetProjectHistoryQueryVariables = Exact<{
  projectId: Scalars['ID']['input'];
}>;


export type GetProjectHistoryQuery = { __typename?: 'Query', projectHistory: Array<{ __typename?: 'ProjectSnapshot', timestamp: any, updates: Array<number>, version: number }> };

export type RollbackProjectMutationVariables = Exact<{
  projectId: Scalars['ID']['input'];
  version: Scalars['Int']['input'];
}>;


export type RollbackProjectMutation = { __typename?: 'Mutation', rollbackProject?: { __typename?: 'ProjectDocument', id: string, timestamp: any, updates: Array<number>, version: number } | null };
=======
export type GetDeploymentHeadQueryVariables = Exact<{
  input: GetHeadInput;
}>;


export type GetDeploymentHeadQuery = { __typename?: 'Query', deploymentHead?: { __typename?: 'Deployment', id: string, projectId?: string | null, workspaceId: string, workflowUrl: string, description: string, version: string, createdAt: any, updatedAt: any, project?: { __typename?: 'Project', name: string } | null } | null };
>>>>>>> 8d68147f

export type ProjectFragment = { __typename?: 'Project', id: string, name: string, description: string, createdAt: any, updatedAt: any, workspaceId: string, sharedToken?: string | null, deployment?: { __typename?: 'Deployment', id: string, projectId?: string | null, workspaceId: string, workflowUrl: string, description: string, version: string, createdAt: any, updatedAt: any, project?: { __typename?: 'Project', name: string } | null } | null };

export type DeploymentFragment = { __typename?: 'Deployment', id: string, projectId?: string | null, workspaceId: string, workflowUrl: string, description: string, version: string, createdAt: any, updatedAt: any, project?: { __typename?: 'Project', name: string } | null };

export type TriggerFragment = { __typename?: 'Trigger', id: string, createdAt: any, updatedAt: any, lastTriggered?: any | null, workspaceId: string, deploymentId: string, eventSource: EventSourceType, authToken?: string | null, timeInterval?: TimeInterval | null, description: string, deployment: { __typename?: 'Deployment', id: string, projectId?: string | null, workspaceId: string, workflowUrl: string, description: string, version: string, createdAt: any, updatedAt: any, project?: { __typename?: 'Project', name: string } | null } };

export type JobFragment = { __typename?: 'Job', id: string, workspaceId: string, status: JobStatus, startedAt: any, completedAt?: any | null, logsURL?: string | null, outputURLs?: Array<string> | null, deployment?: { __typename?: 'Deployment', id: string, description: string } | null };

export type LogFragment = { __typename?: 'Log', jobId: string, nodeId?: string | null, timestamp: any, logLevel: LogLevel, message: string };

export type ProjectDocumentFragment = { __typename?: 'ProjectDocument', id: string, timestamp: any, updates: Array<number>, version: number };

export type ProjectSnapshotFragment = { __typename?: 'ProjectSnapshot', timestamp: any, updates: Array<number>, version: number };

export type GetJobsQueryVariables = Exact<{
  workspaceId: Scalars['ID']['input'];
  pagination: PageBasedPagination;
}>;


export type GetJobsQuery = { __typename?: 'Query', jobs: { __typename?: 'JobConnection', totalCount: number, nodes: Array<{ __typename?: 'Job', id: string, workspaceId: string, status: JobStatus, startedAt: any, completedAt?: any | null, logsURL?: string | null, outputURLs?: Array<string> | null, deployment?: { __typename?: 'Deployment', id: string, description: string } | null } | null>, pageInfo: { __typename?: 'PageInfo', totalCount: number, currentPage?: number | null, totalPages?: number | null } } };

export type GetJobQueryVariables = Exact<{
  id: Scalars['ID']['input'];
}>;


export type GetJobQuery = { __typename?: 'Query', job?: { __typename?: 'Job', id: string, workspaceId: string, status: JobStatus, startedAt: any, completedAt?: any | null, logsURL?: string | null, outputURLs?: Array<string> | null, deployment?: { __typename?: 'Deployment', id: string, description: string } | null } | null };

export type CancelJobMutationVariables = Exact<{
  input: CancelJobInput;
}>;


export type CancelJobMutation = { __typename?: 'Mutation', cancelJob: { __typename?: 'CancelJobPayload', job?: { __typename?: 'Job', id: string, workspaceId: string, status: JobStatus, startedAt: any, completedAt?: any | null, logsURL?: string | null, outputURLs?: Array<string> | null, deployment?: { __typename?: 'Deployment', id: string, description: string } | null } | null } };

export type CreateProjectMutationVariables = Exact<{
  input: CreateProjectInput;
}>;


export type CreateProjectMutation = { __typename?: 'Mutation', createProject?: { __typename?: 'ProjectPayload', project: { __typename?: 'Project', id: string, name: string, description: string, createdAt: any, updatedAt: any, workspaceId: string, sharedToken?: string | null, deployment?: { __typename?: 'Deployment', id: string, projectId?: string | null, workspaceId: string, workflowUrl: string, description: string, version: string, createdAt: any, updatedAt: any, project?: { __typename?: 'Project', name: string } | null } | null } } | null };

export type GetProjectsQueryVariables = Exact<{
  workspaceId: Scalars['ID']['input'];
  pagination: PageBasedPagination;
}>;


export type GetProjectsQuery = { __typename?: 'Query', projects: { __typename?: 'ProjectConnection', totalCount: number, nodes: Array<{ __typename?: 'Project', id: string, name: string, description: string, createdAt: any, updatedAt: any, workspaceId: string, sharedToken?: string | null, deployment?: { __typename?: 'Deployment', id: string, projectId?: string | null, workspaceId: string, workflowUrl: string, description: string, version: string, createdAt: any, updatedAt: any, project?: { __typename?: 'Project', name: string } | null } | null } | null>, pageInfo: { __typename?: 'PageInfo', totalCount: number, currentPage?: number | null, totalPages?: number | null } } };

export type GetProjectByIdQueryVariables = Exact<{
  projectId: Scalars['ID']['input'];
}>;


export type GetProjectByIdQuery = { __typename?: 'Query', node?: { __typename: 'Asset' } | { __typename: 'Deployment' } | { __typename: 'Job' } | { __typename: 'Project', id: string, name: string, description: string, createdAt: any, updatedAt: any, workspaceId: string, sharedToken?: string | null, deployment?: { __typename?: 'Deployment', id: string, projectId?: string | null, workspaceId: string, workflowUrl: string, description: string, version: string, createdAt: any, updatedAt: any, project?: { __typename?: 'Project', name: string } | null } | null } | { __typename: 'ProjectDocument' } | { __typename: 'Trigger' } | { __typename: 'User' } | { __typename: 'Workspace' } | null };

export type UpdateProjectMutationVariables = Exact<{
  input: UpdateProjectInput;
}>;


export type UpdateProjectMutation = { __typename?: 'Mutation', updateProject?: { __typename?: 'ProjectPayload', project: { __typename?: 'Project', id: string, name: string, description: string, createdAt: any, updatedAt: any, workspaceId: string, sharedToken?: string | null, deployment?: { __typename?: 'Deployment', id: string, projectId?: string | null, workspaceId: string, workflowUrl: string, description: string, version: string, createdAt: any, updatedAt: any, project?: { __typename?: 'Project', name: string } | null } | null } } | null };

export type DeleteProjectMutationVariables = Exact<{
  input: DeleteProjectInput;
}>;


export type DeleteProjectMutation = { __typename?: 'Mutation', deleteProject?: { __typename?: 'DeleteProjectPayload', projectId: string } | null };

export type RunProjectMutationVariables = Exact<{
  input: RunProjectInput;
}>;


export type RunProjectMutation = { __typename?: 'Mutation', runProject?: { __typename?: 'RunProjectPayload', job: { __typename?: 'Job', id: string, workspaceId: string, status: JobStatus, startedAt: any, completedAt?: any | null, logsURL?: string | null, outputURLs?: Array<string> | null, deployment?: { __typename?: 'Deployment', id: string, description: string } | null } } | null };

export type GetSharedProjectQueryVariables = Exact<{
  token: Scalars['String']['input'];
}>;


export type GetSharedProjectQuery = { __typename?: 'Query', sharedProject: { __typename?: 'SharedProjectPayload', project: { __typename?: 'Project', id: string, name: string, description: string, createdAt: any, updatedAt: any, workspaceId: string, sharedToken?: string | null, deployment?: { __typename?: 'Deployment', id: string, projectId?: string | null, workspaceId: string, workflowUrl: string, description: string, version: string, createdAt: any, updatedAt: any, project?: { __typename?: 'Project', name: string } | null } | null } } };

export type GetSharedProjectInfoQueryVariables = Exact<{
  projectId: Scalars['ID']['input'];
}>;


export type GetSharedProjectInfoQuery = { __typename?: 'Query', projectSharingInfo: { __typename?: 'ProjectSharingInfoPayload', projectId: string, sharingToken?: string | null } };

export type ShareProjectMutationVariables = Exact<{
  input: ShareProjectInput;
}>;


export type ShareProjectMutation = { __typename?: 'Mutation', shareProject?: { __typename?: 'ShareProjectPayload', projectId: string, sharingUrl: string } | null };

export type UnshareProjectMutationVariables = Exact<{
  input: UnshareProjectInput;
}>;


export type UnshareProjectMutation = { __typename?: 'Mutation', unshareProject?: { __typename?: 'UnshareProjectPayload', projectId: string } | null };

export type RealTimeLogsSubscriptionVariables = Exact<{
  jobId: Scalars['ID']['input'];
}>;


export type RealTimeLogsSubscription = { __typename?: 'Subscription', logs?: { __typename?: 'Log', jobId: string, nodeId?: string | null, timestamp: any, logLevel: LogLevel, message: string } | null };

export type CreateTriggerMutationVariables = Exact<{
  input: CreateTriggerInput;
}>;


export type CreateTriggerMutation = { __typename?: 'Mutation', createTrigger: { __typename?: 'Trigger', id: string, createdAt: any, updatedAt: any, lastTriggered?: any | null, workspaceId: string, deploymentId: string, eventSource: EventSourceType, authToken?: string | null, timeInterval?: TimeInterval | null, description: string, deployment: { __typename?: 'Deployment', id: string, projectId?: string | null, workspaceId: string, workflowUrl: string, description: string, version: string, createdAt: any, updatedAt: any, project?: { __typename?: 'Project', name: string } | null } } };

export type UpdateTriggerMutationVariables = Exact<{
  input: UpdateTriggerInput;
}>;


export type UpdateTriggerMutation = { __typename?: 'Mutation', updateTrigger: { __typename?: 'Trigger', id: string, createdAt: any, updatedAt: any, lastTriggered?: any | null, workspaceId: string, deploymentId: string, eventSource: EventSourceType, authToken?: string | null, timeInterval?: TimeInterval | null, description: string, deployment: { __typename?: 'Deployment', id: string, projectId?: string | null, workspaceId: string, workflowUrl: string, description: string, version: string, createdAt: any, updatedAt: any, project?: { __typename?: 'Project', name: string } | null } } };

export type DeleteTriggerMutationVariables = Exact<{
  triggerId: Scalars['ID']['input'];
}>;


export type DeleteTriggerMutation = { __typename?: 'Mutation', deleteTrigger: boolean };

export type GetTriggersQueryVariables = Exact<{
  workspaceId: Scalars['ID']['input'];
  pagination: PageBasedPagination;
}>;


export type GetTriggersQuery = { __typename?: 'Query', triggers: { __typename?: 'TriggerConnection', totalCount: number, nodes: Array<{ __typename?: 'Trigger', id: string, createdAt: any, updatedAt: any, lastTriggered?: any | null, workspaceId: string, deploymentId: string, eventSource: EventSourceType, authToken?: string | null, timeInterval?: TimeInterval | null, description: string, deployment: { __typename?: 'Deployment', id: string, projectId?: string | null, workspaceId: string, workflowUrl: string, description: string, version: string, createdAt: any, updatedAt: any, project?: { __typename?: 'Project', name: string } | null } } | null>, pageInfo: { __typename?: 'PageInfo', totalCount: number, currentPage?: number | null, totalPages?: number | null } } };

export type GetMeQueryVariables = Exact<{ [key: string]: never; }>;


export type GetMeQuery = { __typename?: 'Query', me?: { __typename?: 'Me', id: string, name: string, email: string, myWorkspaceId: string, lang: any } | null };

export type SearchUserQueryVariables = Exact<{
  email: Scalars['String']['input'];
}>;


export type SearchUserQuery = { __typename?: 'Query', searchUser?: { __typename?: 'User', id: string, name: string, email: string } | null };

export type UpdateMeMutationVariables = Exact<{
  input: UpdateMeInput;
}>;


export type UpdateMeMutation = { __typename?: 'Mutation', updateMe?: { __typename?: 'UpdateMePayload', me: { __typename?: 'Me', id: string, name: string, email: string, lang: any } } | null };

export type WorkspaceFragment = { __typename?: 'Workspace', id: string, name: string, personal: boolean, members: Array<{ __typename?: 'WorkspaceMember', userId: string, role: Role, user?: { __typename?: 'User', id: string, email: string, name: string } | null }> };

export type CreateWorkspaceMutationVariables = Exact<{
  input: CreateWorkspaceInput;
}>;


export type CreateWorkspaceMutation = { __typename?: 'Mutation', createWorkspace?: { __typename?: 'CreateWorkspacePayload', workspace: { __typename?: 'Workspace', id: string, name: string, personal: boolean, members: Array<{ __typename?: 'WorkspaceMember', userId: string, role: Role, user?: { __typename?: 'User', id: string, email: string, name: string } | null }> } } | null };

export type GetWorkspacesQueryVariables = Exact<{ [key: string]: never; }>;


export type GetWorkspacesQuery = { __typename?: 'Query', me?: { __typename?: 'Me', id: string, workspaces: Array<{ __typename?: 'Workspace', id: string, name: string, personal: boolean, members: Array<{ __typename?: 'WorkspaceMember', userId: string, role: Role, user?: { __typename?: 'User', id: string, email: string, name: string } | null }> }> } | null };

export type GetWorkspaceByIdQueryVariables = Exact<{
  workspaceId: Scalars['ID']['input'];
}>;


export type GetWorkspaceByIdQuery = { __typename?: 'Query', node?: { __typename: 'Asset' } | { __typename: 'Deployment' } | { __typename: 'Job' } | { __typename: 'Project' } | { __typename: 'ProjectDocument' } | { __typename: 'Trigger' } | { __typename: 'User' } | { __typename: 'Workspace', id: string, name: string, personal: boolean, members: Array<{ __typename?: 'WorkspaceMember', userId: string, role: Role, user?: { __typename?: 'User', id: string, email: string, name: string } | null }> } | null };

export type UpdateWorkspaceMutationVariables = Exact<{
  input: UpdateWorkspaceInput;
}>;


export type UpdateWorkspaceMutation = { __typename?: 'Mutation', updateWorkspace?: { __typename?: 'UpdateWorkspacePayload', workspace: { __typename?: 'Workspace', id: string, name: string, personal: boolean, members: Array<{ __typename?: 'WorkspaceMember', userId: string, role: Role, user?: { __typename?: 'User', id: string, email: string, name: string } | null }> } } | null };

export type DeleteWorkspaceMutationVariables = Exact<{
  input: DeleteWorkspaceInput;
}>;


export type DeleteWorkspaceMutation = { __typename?: 'Mutation', deleteWorkspace?: { __typename?: 'DeleteWorkspacePayload', workspaceId: string } | null };

export type AddMemberToWorkspaceMutationVariables = Exact<{
  input: AddMemberToWorkspaceInput;
}>;


export type AddMemberToWorkspaceMutation = { __typename?: 'Mutation', addMemberToWorkspace?: { __typename?: 'AddMemberToWorkspacePayload', workspace: { __typename?: 'Workspace', id: string, name: string, personal: boolean, members: Array<{ __typename?: 'WorkspaceMember', userId: string, role: Role, user?: { __typename?: 'User', id: string, email: string, name: string } | null }> } } | null };

export type RemoveMemberFromWorkspaceMutationVariables = Exact<{
  input: RemoveMemberFromWorkspaceInput;
}>;


export type RemoveMemberFromWorkspaceMutation = { __typename?: 'Mutation', removeMemberFromWorkspace?: { __typename?: 'RemoveMemberFromWorkspacePayload', workspace: { __typename?: 'Workspace', id: string, name: string, personal: boolean, members: Array<{ __typename?: 'WorkspaceMember', userId: string, role: Role, user?: { __typename?: 'User', id: string, email: string, name: string } | null }> } } | null };

export type UpdateMemberOfWorkspaceMutationVariables = Exact<{
  input: UpdateMemberOfWorkspaceInput;
}>;


export type UpdateMemberOfWorkspaceMutation = { __typename?: 'Mutation', updateMemberOfWorkspace?: { __typename?: 'UpdateMemberOfWorkspacePayload', workspace: { __typename?: 'Workspace', id: string, name: string, personal: boolean, members: Array<{ __typename?: 'WorkspaceMember', userId: string, role: Role, user?: { __typename?: 'User', id: string, email: string, name: string } | null }> } } | null };

export const DeploymentFragmentDoc = gql`
    fragment Deployment on Deployment {
  id
  projectId
  workspaceId
  workflowUrl
  description
  version
  createdAt
  updatedAt
  project {
    name
  }
}
    `;
export const ProjectFragmentDoc = gql`
    fragment Project on Project {
  id
  name
  description
  createdAt
  updatedAt
  workspaceId
  sharedToken
  deployment {
    ...Deployment
  }
}
    ${DeploymentFragmentDoc}`;
export const TriggerFragmentDoc = gql`
    fragment Trigger on Trigger {
  id
  createdAt
  updatedAt
  lastTriggered
  workspaceId
  deploymentId
  deployment {
    ...Deployment
  }
  eventSource
  authToken
  timeInterval
  description
}
    ${DeploymentFragmentDoc}`;
export const JobFragmentDoc = gql`
    fragment Job on Job {
  id
  workspaceId
  status
  startedAt
  completedAt
  logsURL
  outputURLs
  deployment {
    id
    description
  }
}
<<<<<<< HEAD
    ${DeploymentFragmentDoc}`;
export const ProjectDocumentFragmentDoc = gql`
    fragment ProjectDocument on ProjectDocument {
  id
  timestamp
  updates
  version
}
    `;
export const ProjectSnapshotFragmentDoc = gql`
    fragment ProjectSnapshot on ProjectSnapshot {
  timestamp
  updates
  version
=======
    `;
export const LogFragmentDoc = gql`
    fragment Log on Log {
  jobId
  nodeId
  timestamp
  logLevel
  message
>>>>>>> 8d68147f
}
    `;
export const WorkspaceFragmentDoc = gql`
    fragment Workspace on Workspace {
  id
  name
  personal
  members {
    userId
    role
    user {
      id
      email
      name
    }
  }
}
    `;
export const CreateDeploymentDocument = gql`
    mutation CreateDeployment($input: CreateDeploymentInput!) {
  createDeployment(input: $input) {
    deployment {
      ...Deployment
    }
  }
}
    ${DeploymentFragmentDoc}`;
export const UpdateDeploymentDocument = gql`
    mutation UpdateDeployment($input: UpdateDeploymentInput!) {
  updateDeployment(input: $input) {
    deployment {
      ...Deployment
    }
  }
}
    ${DeploymentFragmentDoc}`;
export const DeleteDeploymentDocument = gql`
    mutation DeleteDeployment($input: DeleteDeploymentInput!) {
  deleteDeployment(input: $input) {
    deploymentId
  }
}
    `;
export const ExecuteDeploymentDocument = gql`
    mutation ExecuteDeployment($input: ExecuteDeploymentInput!) {
  executeDeployment(input: $input) {
    job {
      ...Job
    }
  }
}
    ${JobFragmentDoc}`;
export const GetDeploymentsDocument = gql`
    query GetDeployments($workspaceId: ID!, $pagination: PageBasedPagination!) {
  deployments(workspaceId: $workspaceId, pagination: $pagination) {
    totalCount
    nodes {
      ...Deployment
    }
    pageInfo {
      totalCount
      currentPage
      totalPages
    }
  }
}
    ${DeploymentFragmentDoc}`;
<<<<<<< HEAD
export const GetLatestProjectSnapshotDocument = gql`
    query GetLatestProjectSnapshot($projectId: ID!) {
  latestProjectSnapshot(projectId: $projectId) {
    id
    timestamp
    updates
    version
  }
}
    `;
export const GetProjectHistoryDocument = gql`
    query GetProjectHistory($projectId: ID!) {
  projectHistory(projectId: $projectId) {
    timestamp
    updates
    version
  }
}
    `;
export const RollbackProjectDocument = gql`
    mutation RollbackProject($projectId: ID!, $version: Int!) {
  rollbackProject(projectId: $projectId, version: $version) {
    id
    timestamp
    updates
    version
  }
}
    `;
=======
export const GetDeploymentHeadDocument = gql`
    query GetDeploymentHead($input: GetHeadInput!) {
  deploymentHead(input: $input) {
    ...Deployment
  }
}
    ${DeploymentFragmentDoc}`;
>>>>>>> 8d68147f
export const GetJobsDocument = gql`
    query GetJobs($workspaceId: ID!, $pagination: PageBasedPagination!) {
  jobs(workspaceId: $workspaceId, pagination: $pagination) {
    totalCount
    nodes {
      ...Job
    }
    pageInfo {
      totalCount
      currentPage
      totalPages
    }
  }
}
    ${JobFragmentDoc}`;
export const GetJobDocument = gql`
    query GetJob($id: ID!) {
  job(id: $id) {
    ...Job
  }
}
    ${JobFragmentDoc}`;
export const CancelJobDocument = gql`
    mutation CancelJob($input: CancelJobInput!) {
  cancelJob(input: $input) {
    job {
      ...Job
    }
  }
}
    ${JobFragmentDoc}`;
export const CreateProjectDocument = gql`
    mutation CreateProject($input: CreateProjectInput!) {
  createProject(input: $input) {
    project {
      ...Project
    }
  }
}
    ${ProjectFragmentDoc}`;
export const GetProjectsDocument = gql`
    query GetProjects($workspaceId: ID!, $pagination: PageBasedPagination!) {
  projects(workspaceId: $workspaceId, pagination: $pagination) {
    totalCount
    nodes {
      ...Project
    }
    pageInfo {
      totalCount
      currentPage
      totalPages
    }
  }
}
    ${ProjectFragmentDoc}`;
export const GetProjectByIdDocument = gql`
    query GetProjectById($projectId: ID!) {
  node(id: $projectId, type: PROJECT) {
    __typename
    ...Project
  }
}
    ${ProjectFragmentDoc}`;
export const UpdateProjectDocument = gql`
    mutation UpdateProject($input: UpdateProjectInput!) {
  updateProject(input: $input) {
    project {
      ...Project
    }
  }
}
    ${ProjectFragmentDoc}`;
export const DeleteProjectDocument = gql`
    mutation DeleteProject($input: DeleteProjectInput!) {
  deleteProject(input: $input) {
    projectId
  }
}
    `;
export const RunProjectDocument = gql`
    mutation RunProject($input: RunProjectInput!) {
  runProject(input: $input) {
    job {
      ...Job
    }
  }
}
    ${JobFragmentDoc}`;
export const GetSharedProjectDocument = gql`
    query GetSharedProject($token: String!) {
  sharedProject(token: $token) {
    project {
      ...Project
    }
  }
}
    ${ProjectFragmentDoc}`;
export const GetSharedProjectInfoDocument = gql`
    query GetSharedProjectInfo($projectId: ID!) {
  projectSharingInfo(projectId: $projectId) {
    projectId
    sharingToken
  }
}
    `;
export const ShareProjectDocument = gql`
    mutation ShareProject($input: ShareProjectInput!) {
  shareProject(input: $input) {
    projectId
    sharingUrl
  }
}
    `;
export const UnshareProjectDocument = gql`
    mutation UnshareProject($input: UnshareProjectInput!) {
  unshareProject(input: $input) {
    projectId
  }
}
    `;
export const RealTimeLogsDocument = gql`
    subscription RealTimeLogs($jobId: ID!) {
  logs(jobId: $jobId) {
    jobId
    nodeId
    timestamp
    logLevel
    message
  }
}
    `;
export const CreateTriggerDocument = gql`
    mutation CreateTrigger($input: CreateTriggerInput!) {
  createTrigger(input: $input) {
    ...Trigger
  }
}
    ${TriggerFragmentDoc}`;
export const UpdateTriggerDocument = gql`
    mutation UpdateTrigger($input: UpdateTriggerInput!) {
  updateTrigger(input: $input) {
    ...Trigger
  }
}
    ${TriggerFragmentDoc}`;
export const DeleteTriggerDocument = gql`
    mutation DeleteTrigger($triggerId: ID!) {
  deleteTrigger(triggerId: $triggerId)
}
    `;
export const GetTriggersDocument = gql`
    query GetTriggers($workspaceId: ID!, $pagination: PageBasedPagination!) {
  triggers(workspaceId: $workspaceId, pagination: $pagination) {
    totalCount
    nodes {
      ...Trigger
    }
    pageInfo {
      totalCount
      currentPage
      totalPages
    }
  }
}
    ${TriggerFragmentDoc}`;
export const GetMeDocument = gql`
    query GetMe {
  me {
    id
    name
    email
    myWorkspaceId
    lang
  }
}
    `;
export const SearchUserDocument = gql`
    query SearchUser($email: String!) {
  searchUser(nameOrEmail: $email) {
    id
    name
    email
  }
}
    `;
export const UpdateMeDocument = gql`
    mutation UpdateMe($input: UpdateMeInput!) {
  updateMe(input: $input) {
    me {
      id
      name
      email
      lang
    }
  }
}
    `;
export const CreateWorkspaceDocument = gql`
    mutation CreateWorkspace($input: CreateWorkspaceInput!) {
  createWorkspace(input: $input) {
    workspace {
      ...Workspace
    }
  }
}
    ${WorkspaceFragmentDoc}`;
export const GetWorkspacesDocument = gql`
    query GetWorkspaces {
  me {
    id
    workspaces {
      ...Workspace
    }
  }
}
    ${WorkspaceFragmentDoc}`;
export const GetWorkspaceByIdDocument = gql`
    query GetWorkspaceById($workspaceId: ID!) {
  node(id: $workspaceId, type: WORKSPACE) {
    __typename
    ...Workspace
  }
}
    ${WorkspaceFragmentDoc}`;
export const UpdateWorkspaceDocument = gql`
    mutation UpdateWorkspace($input: UpdateWorkspaceInput!) {
  updateWorkspace(input: $input) {
    workspace {
      ...Workspace
    }
  }
}
    ${WorkspaceFragmentDoc}`;
export const DeleteWorkspaceDocument = gql`
    mutation DeleteWorkspace($input: DeleteWorkspaceInput!) {
  deleteWorkspace(input: $input) {
    workspaceId
  }
}
    `;
export const AddMemberToWorkspaceDocument = gql`
    mutation AddMemberToWorkspace($input: AddMemberToWorkspaceInput!) {
  addMemberToWorkspace(input: $input) {
    workspace {
      ...Workspace
    }
  }
}
    ${WorkspaceFragmentDoc}`;
export const RemoveMemberFromWorkspaceDocument = gql`
    mutation RemoveMemberFromWorkspace($input: RemoveMemberFromWorkspaceInput!) {
  removeMemberFromWorkspace(input: $input) {
    workspace {
      ...Workspace
    }
  }
}
    ${WorkspaceFragmentDoc}`;
export const UpdateMemberOfWorkspaceDocument = gql`
    mutation UpdateMemberOfWorkspace($input: UpdateMemberOfWorkspaceInput!) {
  updateMemberOfWorkspace(input: $input) {
    workspace {
      ...Workspace
    }
  }
}
    ${WorkspaceFragmentDoc}`;

export type SdkFunctionWrapper = <T>(action: (requestHeaders?:Record<string, string>) => Promise<T>, operationName: string, operationType?: string, variables?: any) => Promise<T>;


const defaultWrapper: SdkFunctionWrapper = (action, _operationName, _operationType, _variables) => action();

export function getSdk(client: GraphQLClient, withWrapper: SdkFunctionWrapper = defaultWrapper) {
  return {
    CreateDeployment(variables: CreateDeploymentMutationVariables, requestHeaders?: GraphQLClientRequestHeaders): Promise<CreateDeploymentMutation> {
      return withWrapper((wrappedRequestHeaders) => client.request<CreateDeploymentMutation>(CreateDeploymentDocument, variables, {...requestHeaders, ...wrappedRequestHeaders}), 'CreateDeployment', 'mutation', variables);
    },
    UpdateDeployment(variables: UpdateDeploymentMutationVariables, requestHeaders?: GraphQLClientRequestHeaders): Promise<UpdateDeploymentMutation> {
      return withWrapper((wrappedRequestHeaders) => client.request<UpdateDeploymentMutation>(UpdateDeploymentDocument, variables, {...requestHeaders, ...wrappedRequestHeaders}), 'UpdateDeployment', 'mutation', variables);
    },
    DeleteDeployment(variables: DeleteDeploymentMutationVariables, requestHeaders?: GraphQLClientRequestHeaders): Promise<DeleteDeploymentMutation> {
      return withWrapper((wrappedRequestHeaders) => client.request<DeleteDeploymentMutation>(DeleteDeploymentDocument, variables, {...requestHeaders, ...wrappedRequestHeaders}), 'DeleteDeployment', 'mutation', variables);
    },
    ExecuteDeployment(variables: ExecuteDeploymentMutationVariables, requestHeaders?: GraphQLClientRequestHeaders): Promise<ExecuteDeploymentMutation> {
      return withWrapper((wrappedRequestHeaders) => client.request<ExecuteDeploymentMutation>(ExecuteDeploymentDocument, variables, {...requestHeaders, ...wrappedRequestHeaders}), 'ExecuteDeployment', 'mutation', variables);
    },
    GetDeployments(variables: GetDeploymentsQueryVariables, requestHeaders?: GraphQLClientRequestHeaders): Promise<GetDeploymentsQuery> {
      return withWrapper((wrappedRequestHeaders) => client.request<GetDeploymentsQuery>(GetDeploymentsDocument, variables, {...requestHeaders, ...wrappedRequestHeaders}), 'GetDeployments', 'query', variables);
    },
<<<<<<< HEAD
    GetLatestProjectSnapshot(variables: GetLatestProjectSnapshotQueryVariables, requestHeaders?: GraphQLClientRequestHeaders): Promise<GetLatestProjectSnapshotQuery> {
      return withWrapper((wrappedRequestHeaders) => client.request<GetLatestProjectSnapshotQuery>(GetLatestProjectSnapshotDocument, variables, {...requestHeaders, ...wrappedRequestHeaders}), 'GetLatestProjectSnapshot', 'query', variables);
    },
    GetProjectHistory(variables: GetProjectHistoryQueryVariables, requestHeaders?: GraphQLClientRequestHeaders): Promise<GetProjectHistoryQuery> {
      return withWrapper((wrappedRequestHeaders) => client.request<GetProjectHistoryQuery>(GetProjectHistoryDocument, variables, {...requestHeaders, ...wrappedRequestHeaders}), 'GetProjectHistory', 'query', variables);
    },
    RollbackProject(variables: RollbackProjectMutationVariables, requestHeaders?: GraphQLClientRequestHeaders): Promise<RollbackProjectMutation> {
      return withWrapper((wrappedRequestHeaders) => client.request<RollbackProjectMutation>(RollbackProjectDocument, variables, {...requestHeaders, ...wrappedRequestHeaders}), 'RollbackProject', 'mutation', variables);
=======
    GetDeploymentHead(variables: GetDeploymentHeadQueryVariables, requestHeaders?: GraphQLClientRequestHeaders): Promise<GetDeploymentHeadQuery> {
      return withWrapper((wrappedRequestHeaders) => client.request<GetDeploymentHeadQuery>(GetDeploymentHeadDocument, variables, {...requestHeaders, ...wrappedRequestHeaders}), 'GetDeploymentHead', 'query', variables);
>>>>>>> 8d68147f
    },
    GetJobs(variables: GetJobsQueryVariables, requestHeaders?: GraphQLClientRequestHeaders): Promise<GetJobsQuery> {
      return withWrapper((wrappedRequestHeaders) => client.request<GetJobsQuery>(GetJobsDocument, variables, {...requestHeaders, ...wrappedRequestHeaders}), 'GetJobs', 'query', variables);
    },
    GetJob(variables: GetJobQueryVariables, requestHeaders?: GraphQLClientRequestHeaders): Promise<GetJobQuery> {
      return withWrapper((wrappedRequestHeaders) => client.request<GetJobQuery>(GetJobDocument, variables, {...requestHeaders, ...wrappedRequestHeaders}), 'GetJob', 'query', variables);
    },
    CancelJob(variables: CancelJobMutationVariables, requestHeaders?: GraphQLClientRequestHeaders): Promise<CancelJobMutation> {
      return withWrapper((wrappedRequestHeaders) => client.request<CancelJobMutation>(CancelJobDocument, variables, {...requestHeaders, ...wrappedRequestHeaders}), 'CancelJob', 'mutation', variables);
    },
    CreateProject(variables: CreateProjectMutationVariables, requestHeaders?: GraphQLClientRequestHeaders): Promise<CreateProjectMutation> {
      return withWrapper((wrappedRequestHeaders) => client.request<CreateProjectMutation>(CreateProjectDocument, variables, {...requestHeaders, ...wrappedRequestHeaders}), 'CreateProject', 'mutation', variables);
    },
    GetProjects(variables: GetProjectsQueryVariables, requestHeaders?: GraphQLClientRequestHeaders): Promise<GetProjectsQuery> {
      return withWrapper((wrappedRequestHeaders) => client.request<GetProjectsQuery>(GetProjectsDocument, variables, {...requestHeaders, ...wrappedRequestHeaders}), 'GetProjects', 'query', variables);
    },
    GetProjectById(variables: GetProjectByIdQueryVariables, requestHeaders?: GraphQLClientRequestHeaders): Promise<GetProjectByIdQuery> {
      return withWrapper((wrappedRequestHeaders) => client.request<GetProjectByIdQuery>(GetProjectByIdDocument, variables, {...requestHeaders, ...wrappedRequestHeaders}), 'GetProjectById', 'query', variables);
    },
    UpdateProject(variables: UpdateProjectMutationVariables, requestHeaders?: GraphQLClientRequestHeaders): Promise<UpdateProjectMutation> {
      return withWrapper((wrappedRequestHeaders) => client.request<UpdateProjectMutation>(UpdateProjectDocument, variables, {...requestHeaders, ...wrappedRequestHeaders}), 'UpdateProject', 'mutation', variables);
    },
    DeleteProject(variables: DeleteProjectMutationVariables, requestHeaders?: GraphQLClientRequestHeaders): Promise<DeleteProjectMutation> {
      return withWrapper((wrappedRequestHeaders) => client.request<DeleteProjectMutation>(DeleteProjectDocument, variables, {...requestHeaders, ...wrappedRequestHeaders}), 'DeleteProject', 'mutation', variables);
    },
    RunProject(variables: RunProjectMutationVariables, requestHeaders?: GraphQLClientRequestHeaders): Promise<RunProjectMutation> {
      return withWrapper((wrappedRequestHeaders) => client.request<RunProjectMutation>(RunProjectDocument, variables, {...requestHeaders, ...wrappedRequestHeaders}), 'RunProject', 'mutation', variables);
    },
    GetSharedProject(variables: GetSharedProjectQueryVariables, requestHeaders?: GraphQLClientRequestHeaders): Promise<GetSharedProjectQuery> {
      return withWrapper((wrappedRequestHeaders) => client.request<GetSharedProjectQuery>(GetSharedProjectDocument, variables, {...requestHeaders, ...wrappedRequestHeaders}), 'GetSharedProject', 'query', variables);
    },
    GetSharedProjectInfo(variables: GetSharedProjectInfoQueryVariables, requestHeaders?: GraphQLClientRequestHeaders): Promise<GetSharedProjectInfoQuery> {
      return withWrapper((wrappedRequestHeaders) => client.request<GetSharedProjectInfoQuery>(GetSharedProjectInfoDocument, variables, {...requestHeaders, ...wrappedRequestHeaders}), 'GetSharedProjectInfo', 'query', variables);
    },
    ShareProject(variables: ShareProjectMutationVariables, requestHeaders?: GraphQLClientRequestHeaders): Promise<ShareProjectMutation> {
      return withWrapper((wrappedRequestHeaders) => client.request<ShareProjectMutation>(ShareProjectDocument, variables, {...requestHeaders, ...wrappedRequestHeaders}), 'ShareProject', 'mutation', variables);
    },
    UnshareProject(variables: UnshareProjectMutationVariables, requestHeaders?: GraphQLClientRequestHeaders): Promise<UnshareProjectMutation> {
      return withWrapper((wrappedRequestHeaders) => client.request<UnshareProjectMutation>(UnshareProjectDocument, variables, {...requestHeaders, ...wrappedRequestHeaders}), 'UnshareProject', 'mutation', variables);
    },
    RealTimeLogs(variables: RealTimeLogsSubscriptionVariables, requestHeaders?: GraphQLClientRequestHeaders): Promise<RealTimeLogsSubscription> {
      return withWrapper((wrappedRequestHeaders) => client.request<RealTimeLogsSubscription>(RealTimeLogsDocument, variables, {...requestHeaders, ...wrappedRequestHeaders}), 'RealTimeLogs', 'subscription', variables);
    },
    CreateTrigger(variables: CreateTriggerMutationVariables, requestHeaders?: GraphQLClientRequestHeaders): Promise<CreateTriggerMutation> {
      return withWrapper((wrappedRequestHeaders) => client.request<CreateTriggerMutation>(CreateTriggerDocument, variables, {...requestHeaders, ...wrappedRequestHeaders}), 'CreateTrigger', 'mutation', variables);
    },
    UpdateTrigger(variables: UpdateTriggerMutationVariables, requestHeaders?: GraphQLClientRequestHeaders): Promise<UpdateTriggerMutation> {
      return withWrapper((wrappedRequestHeaders) => client.request<UpdateTriggerMutation>(UpdateTriggerDocument, variables, {...requestHeaders, ...wrappedRequestHeaders}), 'UpdateTrigger', 'mutation', variables);
    },
    DeleteTrigger(variables: DeleteTriggerMutationVariables, requestHeaders?: GraphQLClientRequestHeaders): Promise<DeleteTriggerMutation> {
      return withWrapper((wrappedRequestHeaders) => client.request<DeleteTriggerMutation>(DeleteTriggerDocument, variables, {...requestHeaders, ...wrappedRequestHeaders}), 'DeleteTrigger', 'mutation', variables);
    },
    GetTriggers(variables: GetTriggersQueryVariables, requestHeaders?: GraphQLClientRequestHeaders): Promise<GetTriggersQuery> {
      return withWrapper((wrappedRequestHeaders) => client.request<GetTriggersQuery>(GetTriggersDocument, variables, {...requestHeaders, ...wrappedRequestHeaders}), 'GetTriggers', 'query', variables);
    },
    GetMe(variables?: GetMeQueryVariables, requestHeaders?: GraphQLClientRequestHeaders): Promise<GetMeQuery> {
      return withWrapper((wrappedRequestHeaders) => client.request<GetMeQuery>(GetMeDocument, variables, {...requestHeaders, ...wrappedRequestHeaders}), 'GetMe', 'query', variables);
    },
    SearchUser(variables: SearchUserQueryVariables, requestHeaders?: GraphQLClientRequestHeaders): Promise<SearchUserQuery> {
      return withWrapper((wrappedRequestHeaders) => client.request<SearchUserQuery>(SearchUserDocument, variables, {...requestHeaders, ...wrappedRequestHeaders}), 'SearchUser', 'query', variables);
    },
    UpdateMe(variables: UpdateMeMutationVariables, requestHeaders?: GraphQLClientRequestHeaders): Promise<UpdateMeMutation> {
      return withWrapper((wrappedRequestHeaders) => client.request<UpdateMeMutation>(UpdateMeDocument, variables, {...requestHeaders, ...wrappedRequestHeaders}), 'UpdateMe', 'mutation', variables);
    },
    CreateWorkspace(variables: CreateWorkspaceMutationVariables, requestHeaders?: GraphQLClientRequestHeaders): Promise<CreateWorkspaceMutation> {
      return withWrapper((wrappedRequestHeaders) => client.request<CreateWorkspaceMutation>(CreateWorkspaceDocument, variables, {...requestHeaders, ...wrappedRequestHeaders}), 'CreateWorkspace', 'mutation', variables);
    },
    GetWorkspaces(variables?: GetWorkspacesQueryVariables, requestHeaders?: GraphQLClientRequestHeaders): Promise<GetWorkspacesQuery> {
      return withWrapper((wrappedRequestHeaders) => client.request<GetWorkspacesQuery>(GetWorkspacesDocument, variables, {...requestHeaders, ...wrappedRequestHeaders}), 'GetWorkspaces', 'query', variables);
    },
    GetWorkspaceById(variables: GetWorkspaceByIdQueryVariables, requestHeaders?: GraphQLClientRequestHeaders): Promise<GetWorkspaceByIdQuery> {
      return withWrapper((wrappedRequestHeaders) => client.request<GetWorkspaceByIdQuery>(GetWorkspaceByIdDocument, variables, {...requestHeaders, ...wrappedRequestHeaders}), 'GetWorkspaceById', 'query', variables);
    },
    UpdateWorkspace(variables: UpdateWorkspaceMutationVariables, requestHeaders?: GraphQLClientRequestHeaders): Promise<UpdateWorkspaceMutation> {
      return withWrapper((wrappedRequestHeaders) => client.request<UpdateWorkspaceMutation>(UpdateWorkspaceDocument, variables, {...requestHeaders, ...wrappedRequestHeaders}), 'UpdateWorkspace', 'mutation', variables);
    },
    DeleteWorkspace(variables: DeleteWorkspaceMutationVariables, requestHeaders?: GraphQLClientRequestHeaders): Promise<DeleteWorkspaceMutation> {
      return withWrapper((wrappedRequestHeaders) => client.request<DeleteWorkspaceMutation>(DeleteWorkspaceDocument, variables, {...requestHeaders, ...wrappedRequestHeaders}), 'DeleteWorkspace', 'mutation', variables);
    },
    AddMemberToWorkspace(variables: AddMemberToWorkspaceMutationVariables, requestHeaders?: GraphQLClientRequestHeaders): Promise<AddMemberToWorkspaceMutation> {
      return withWrapper((wrappedRequestHeaders) => client.request<AddMemberToWorkspaceMutation>(AddMemberToWorkspaceDocument, variables, {...requestHeaders, ...wrappedRequestHeaders}), 'AddMemberToWorkspace', 'mutation', variables);
    },
    RemoveMemberFromWorkspace(variables: RemoveMemberFromWorkspaceMutationVariables, requestHeaders?: GraphQLClientRequestHeaders): Promise<RemoveMemberFromWorkspaceMutation> {
      return withWrapper((wrappedRequestHeaders) => client.request<RemoveMemberFromWorkspaceMutation>(RemoveMemberFromWorkspaceDocument, variables, {...requestHeaders, ...wrappedRequestHeaders}), 'RemoveMemberFromWorkspace', 'mutation', variables);
    },
    UpdateMemberOfWorkspace(variables: UpdateMemberOfWorkspaceMutationVariables, requestHeaders?: GraphQLClientRequestHeaders): Promise<UpdateMemberOfWorkspaceMutation> {
      return withWrapper((wrappedRequestHeaders) => client.request<UpdateMemberOfWorkspaceMutation>(UpdateMemberOfWorkspaceDocument, variables, {...requestHeaders, ...wrappedRequestHeaders}), 'UpdateMemberOfWorkspace', 'mutation', variables);
    }
  };
}
export type Sdk = ReturnType<typeof getSdk>;<|MERGE_RESOLUTION|>--- conflicted
+++ resolved
@@ -973,36 +973,12 @@
 
 export type GetDeploymentsQuery = { __typename?: 'Query', deployments: { __typename?: 'DeploymentConnection', totalCount: number, nodes: Array<{ __typename?: 'Deployment', id: string, projectId?: string | null, workspaceId: string, workflowUrl: string, description: string, version: string, createdAt: any, updatedAt: any, project?: { __typename?: 'Project', name: string } | null } | null>, pageInfo: { __typename?: 'PageInfo', totalCount: number, currentPage?: number | null, totalPages?: number | null } } };
 
-<<<<<<< HEAD
-export type GetLatestProjectSnapshotQueryVariables = Exact<{
-  projectId: Scalars['ID']['input'];
-}>;
-
-
-export type GetLatestProjectSnapshotQuery = { __typename?: 'Query', latestProjectSnapshot?: { __typename?: 'ProjectDocument', id: string, timestamp: any, updates: Array<number>, version: number } | null };
-
-export type GetProjectHistoryQueryVariables = Exact<{
-  projectId: Scalars['ID']['input'];
-}>;
-
-
-export type GetProjectHistoryQuery = { __typename?: 'Query', projectHistory: Array<{ __typename?: 'ProjectSnapshot', timestamp: any, updates: Array<number>, version: number }> };
-
-export type RollbackProjectMutationVariables = Exact<{
-  projectId: Scalars['ID']['input'];
-  version: Scalars['Int']['input'];
-}>;
-
-
-export type RollbackProjectMutation = { __typename?: 'Mutation', rollbackProject?: { __typename?: 'ProjectDocument', id: string, timestamp: any, updates: Array<number>, version: number } | null };
-=======
 export type GetDeploymentHeadQueryVariables = Exact<{
   input: GetHeadInput;
 }>;
 
 
 export type GetDeploymentHeadQuery = { __typename?: 'Query', deploymentHead?: { __typename?: 'Deployment', id: string, projectId?: string | null, workspaceId: string, workflowUrl: string, description: string, version: string, createdAt: any, updatedAt: any, project?: { __typename?: 'Project', name: string } | null } | null };
->>>>>>> 8d68147f
 
 export type ProjectFragment = { __typename?: 'Project', id: string, name: string, description: string, createdAt: any, updatedAt: any, workspaceId: string, sharedToken?: string | null, deployment?: { __typename?: 'Deployment', id: string, projectId?: string | null, workspaceId: string, workflowUrl: string, description: string, version: string, createdAt: any, updatedAt: any, project?: { __typename?: 'Project', name: string } | null } | null };
 
@@ -1282,22 +1258,6 @@
     description
   }
 }
-<<<<<<< HEAD
-    ${DeploymentFragmentDoc}`;
-export const ProjectDocumentFragmentDoc = gql`
-    fragment ProjectDocument on ProjectDocument {
-  id
-  timestamp
-  updates
-  version
-}
-    `;
-export const ProjectSnapshotFragmentDoc = gql`
-    fragment ProjectSnapshot on ProjectSnapshot {
-  timestamp
-  updates
-  version
-=======
     `;
 export const LogFragmentDoc = gql`
     fragment Log on Log {
@@ -1306,7 +1266,6 @@
   timestamp
   logLevel
   message
->>>>>>> 8d68147f
 }
     `;
 export const WorkspaceFragmentDoc = gql`
@@ -1374,37 +1333,6 @@
   }
 }
     ${DeploymentFragmentDoc}`;
-<<<<<<< HEAD
-export const GetLatestProjectSnapshotDocument = gql`
-    query GetLatestProjectSnapshot($projectId: ID!) {
-  latestProjectSnapshot(projectId: $projectId) {
-    id
-    timestamp
-    updates
-    version
-  }
-}
-    `;
-export const GetProjectHistoryDocument = gql`
-    query GetProjectHistory($projectId: ID!) {
-  projectHistory(projectId: $projectId) {
-    timestamp
-    updates
-    version
-  }
-}
-    `;
-export const RollbackProjectDocument = gql`
-    mutation RollbackProject($projectId: ID!, $version: Int!) {
-  rollbackProject(projectId: $projectId, version: $version) {
-    id
-    timestamp
-    updates
-    version
-  }
-}
-    `;
-=======
 export const GetDeploymentHeadDocument = gql`
     query GetDeploymentHead($input: GetHeadInput!) {
   deploymentHead(input: $input) {
@@ -1412,7 +1340,6 @@
   }
 }
     ${DeploymentFragmentDoc}`;
->>>>>>> 8d68147f
 export const GetJobsDocument = gql`
     query GetJobs($workspaceId: ID!, $pagination: PageBasedPagination!) {
   jobs(workspaceId: $workspaceId, pagination: $pagination) {
@@ -1703,19 +1630,8 @@
     GetDeployments(variables: GetDeploymentsQueryVariables, requestHeaders?: GraphQLClientRequestHeaders): Promise<GetDeploymentsQuery> {
       return withWrapper((wrappedRequestHeaders) => client.request<GetDeploymentsQuery>(GetDeploymentsDocument, variables, {...requestHeaders, ...wrappedRequestHeaders}), 'GetDeployments', 'query', variables);
     },
-<<<<<<< HEAD
-    GetLatestProjectSnapshot(variables: GetLatestProjectSnapshotQueryVariables, requestHeaders?: GraphQLClientRequestHeaders): Promise<GetLatestProjectSnapshotQuery> {
-      return withWrapper((wrappedRequestHeaders) => client.request<GetLatestProjectSnapshotQuery>(GetLatestProjectSnapshotDocument, variables, {...requestHeaders, ...wrappedRequestHeaders}), 'GetLatestProjectSnapshot', 'query', variables);
-    },
-    GetProjectHistory(variables: GetProjectHistoryQueryVariables, requestHeaders?: GraphQLClientRequestHeaders): Promise<GetProjectHistoryQuery> {
-      return withWrapper((wrappedRequestHeaders) => client.request<GetProjectHistoryQuery>(GetProjectHistoryDocument, variables, {...requestHeaders, ...wrappedRequestHeaders}), 'GetProjectHistory', 'query', variables);
-    },
-    RollbackProject(variables: RollbackProjectMutationVariables, requestHeaders?: GraphQLClientRequestHeaders): Promise<RollbackProjectMutation> {
-      return withWrapper((wrappedRequestHeaders) => client.request<RollbackProjectMutation>(RollbackProjectDocument, variables, {...requestHeaders, ...wrappedRequestHeaders}), 'RollbackProject', 'mutation', variables);
-=======
     GetDeploymentHead(variables: GetDeploymentHeadQueryVariables, requestHeaders?: GraphQLClientRequestHeaders): Promise<GetDeploymentHeadQuery> {
       return withWrapper((wrappedRequestHeaders) => client.request<GetDeploymentHeadQuery>(GetDeploymentHeadDocument, variables, {...requestHeaders, ...wrappedRequestHeaders}), 'GetDeploymentHead', 'query', variables);
->>>>>>> 8d68147f
     },
     GetJobs(variables: GetJobsQueryVariables, requestHeaders?: GraphQLClientRequestHeaders): Promise<GetJobsQuery> {
       return withWrapper((wrappedRequestHeaders) => client.request<GetJobsQuery>(GetJobsDocument, variables, {...requestHeaders, ...wrappedRequestHeaders}), 'GetJobs', 'query', variables);
