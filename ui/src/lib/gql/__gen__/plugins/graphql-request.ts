import { GraphQLClient, RequestOptions } from 'graphql-request';
import gql from 'graphql-tag';
export type Maybe<T> = T | null;
export type InputMaybe<T> = Maybe<T>;
export type Exact<T extends { [key: string]: unknown }> = { [K in keyof T]: T[K] };
export type MakeOptional<T, K extends keyof T> = Omit<T, K> & { [SubKey in K]?: Maybe<T[SubKey]> };
export type MakeMaybe<T, K extends keyof T> = Omit<T, K> & { [SubKey in K]: Maybe<T[SubKey]> };
export type MakeEmpty<T extends { [key: string]: unknown }, K extends keyof T> = { [_ in K]?: never };
export type Incremental<T> = T | { [P in keyof T]?: P extends ' $fragmentName' | '__typename' ? T[P] : never };
type GraphQLClientRequestHeaders = RequestOptions['requestHeaders'];
/** All built-in and custom scalars, mapped to their actual values */
export type Scalars = {
  ID: { input: string; output: string; }
  String: { input: string; output: string; }
  Boolean: { input: boolean; output: boolean; }
  Int: { input: number; output: number; }
  Float: { input: number; output: number; }
  Any: { input: any; output: any; }
  DateTime: { input: any; output: any; }
  FileSize: { input: any; output: any; }
  JSON: { input: any; output: any; }
  Lang: { input: any; output: any; }
  URL: { input: any; output: any; }
  Upload: { input: any; output: any; }
};

export type ApiDriverInput = {
  token: Scalars['String']['input'];
};

export type AddMemberToWorkspaceInput = {
  role: Role;
  userId: Scalars['ID']['input'];
  workspaceId: Scalars['ID']['input'];
};

export type AddMemberToWorkspacePayload = {
  __typename?: 'AddMemberToWorkspacePayload';
  workspace: Workspace;
};

export type Asset = Node & {
  __typename?: 'Asset';
  Workspace?: Maybe<Workspace>;
  contentType: Scalars['String']['output'];
  createdAt: Scalars['DateTime']['output'];
  id: Scalars['ID']['output'];
  name: Scalars['String']['output'];
  size: Scalars['FileSize']['output'];
  url: Scalars['String']['output'];
  workspaceId: Scalars['ID']['output'];
};

export type AssetConnection = {
  __typename?: 'AssetConnection';
  nodes: Array<Maybe<Asset>>;
  pageInfo: PageInfo;
  totalCount: Scalars['Int']['output'];
};

export enum AssetSortType {
  Date = 'DATE',
  Name = 'NAME',
  Size = 'SIZE'
}

export type CancelJobInput = {
  jobId: Scalars['ID']['input'];
};

export type CancelJobPayload = {
  __typename?: 'CancelJobPayload';
  job?: Maybe<Job>;
};

export type CreateAssetInput = {
  file: Scalars['Upload']['input'];
  workspaceId: Scalars['ID']['input'];
};

export type CreateAssetPayload = {
  __typename?: 'CreateAssetPayload';
  asset: Asset;
};

export type CreateDeploymentInput = {
  description: Scalars['String']['input'];
  file: Scalars['Upload']['input'];
  projectId?: InputMaybe<Scalars['ID']['input']>;
  workspaceId: Scalars['ID']['input'];
};

export type CreateProjectInput = {
  archived?: InputMaybe<Scalars['Boolean']['input']>;
  description?: InputMaybe<Scalars['String']['input']>;
  name?: InputMaybe<Scalars['String']['input']>;
  workspaceId: Scalars['ID']['input'];
};

export type CreateTriggerInput = {
  apiDriverInput?: InputMaybe<ApiDriverInput>;
  deploymentId: Scalars['ID']['input'];
  description: Scalars['String']['input'];
  timeDriverInput?: InputMaybe<TimeDriverInput>;
  workspaceId: Scalars['ID']['input'];
};

export type CreateWorkspaceInput = {
  name: Scalars['String']['input'];
};

export type CreateWorkspacePayload = {
  __typename?: 'CreateWorkspacePayload';
  workspace: Workspace;
};

export type DeclareParameterInput = {
  index?: InputMaybe<Scalars['Int']['input']>;
  name: Scalars['String']['input'];
  required: Scalars['Boolean']['input'];
  type: ParameterType;
  value?: InputMaybe<Scalars['Any']['input']>;
};

export type DeleteDeploymentInput = {
  deploymentId: Scalars['ID']['input'];
};

export type DeleteDeploymentPayload = {
  __typename?: 'DeleteDeploymentPayload';
  deploymentId: Scalars['ID']['output'];
};

export type DeleteMeInput = {
  userId: Scalars['ID']['input'];
};

export type DeleteMePayload = {
  __typename?: 'DeleteMePayload';
  userId: Scalars['ID']['output'];
};

export type DeleteProjectInput = {
  projectId: Scalars['ID']['input'];
};

export type DeleteProjectPayload = {
  __typename?: 'DeleteProjectPayload';
  projectId: Scalars['ID']['output'];
};

export type DeleteWorkspaceInput = {
  workspaceId: Scalars['ID']['input'];
};

export type DeleteWorkspacePayload = {
  __typename?: 'DeleteWorkspacePayload';
  workspaceId: Scalars['ID']['output'];
};

export type Deployment = Node & {
  __typename?: 'Deployment';
  createdAt: Scalars['DateTime']['output'];
  description: Scalars['String']['output'];
  headId?: Maybe<Scalars['ID']['output']>;
  id: Scalars['ID']['output'];
  isHead: Scalars['Boolean']['output'];
  project?: Maybe<Project>;
  projectId?: Maybe<Scalars['ID']['output']>;
  updatedAt: Scalars['DateTime']['output'];
  version: Scalars['String']['output'];
  workflowUrl: Scalars['String']['output'];
  workspace?: Maybe<Workspace>;
  workspaceId: Scalars['ID']['output'];
};

export type DeploymentConnection = {
  __typename?: 'DeploymentConnection';
  nodes: Array<Maybe<Deployment>>;
  pageInfo: PageInfo;
  totalCount: Scalars['Int']['output'];
};

export type DeploymentPayload = {
  __typename?: 'DeploymentPayload';
  deployment: Deployment;
};

export enum EventSourceType {
  ApiDriven = 'API_DRIVEN',
  TimeDriven = 'TIME_DRIVEN'
}

export type ExecuteDeploymentInput = {
  deploymentId: Scalars['ID']['input'];
};

export type GetByVersionInput = {
  projectId?: InputMaybe<Scalars['ID']['input']>;
  version: Scalars['String']['input'];
  workspaceId: Scalars['ID']['input'];
};

export type GetHeadInput = {
  projectId?: InputMaybe<Scalars['ID']['input']>;
  workspaceId: Scalars['ID']['input'];
};

export type Job = Node & {
  __typename?: 'Job';
  completedAt?: Maybe<Scalars['DateTime']['output']>;
  debug?: Maybe<Scalars['Boolean']['output']>;
  deployment?: Maybe<Deployment>;
  deploymentId: Scalars['ID']['output'];
  id: Scalars['ID']['output'];
  logs?: Maybe<Array<Maybe<Log>>>;
  logsURL?: Maybe<Scalars['String']['output']>;
  outputURLs?: Maybe<Array<Scalars['String']['output']>>;
  startedAt: Scalars['DateTime']['output'];
  status: JobStatus;
  workspace?: Maybe<Workspace>;
  workspaceId: Scalars['ID']['output'];
};


export type JobLogsArgs = {
  since: Scalars['DateTime']['input'];
};

export type JobConnection = {
  __typename?: 'JobConnection';
  nodes: Array<Maybe<Job>>;
  pageInfo: PageInfo;
  totalCount: Scalars['Int']['output'];
};

export type JobPayload = {
  __typename?: 'JobPayload';
  job: Job;
};

export enum JobStatus {
  Cancelled = 'CANCELLED',
  Completed = 'COMPLETED',
  Failed = 'FAILED',
  Pending = 'PENDING',
  Running = 'RUNNING'
}

export type Log = {
  __typename?: 'Log';
  jobId: Scalars['ID']['output'];
  logLevel: LogLevel;
  message: Scalars['String']['output'];
  nodeId?: Maybe<Scalars['ID']['output']>;
  timestamp: Scalars['DateTime']['output'];
};

export enum LogLevel {
  Debug = 'DEBUG',
  Error = 'ERROR',
  Info = 'INFO',
  Trace = 'TRACE',
  Warn = 'WARN'
}

export type Me = {
  __typename?: 'Me';
  auths: Array<Scalars['String']['output']>;
  email: Scalars['String']['output'];
  id: Scalars['ID']['output'];
  lang: Scalars['Lang']['output'];
  myWorkspace?: Maybe<Workspace>;
  myWorkspaceId: Scalars['ID']['output'];
  name: Scalars['String']['output'];
  workspaces: Array<Workspace>;
};

export type Mutation = {
  __typename?: 'Mutation';
  addMemberToWorkspace?: Maybe<AddMemberToWorkspacePayload>;
  cancelJob: CancelJobPayload;
  createAsset?: Maybe<CreateAssetPayload>;
  createDeployment?: Maybe<DeploymentPayload>;
  createProject?: Maybe<ProjectPayload>;
  createTrigger: Trigger;
  createWorkspace?: Maybe<CreateWorkspacePayload>;
  declareParameter: Parameter;
  deleteDeployment?: Maybe<DeleteDeploymentPayload>;
  deleteMe?: Maybe<DeleteMePayload>;
  deleteProject?: Maybe<DeleteProjectPayload>;
  deleteTrigger: Scalars['Boolean']['output'];
  deleteWorkspace?: Maybe<DeleteWorkspacePayload>;
  executeDeployment?: Maybe<JobPayload>;
  removeAsset?: Maybe<RemoveAssetPayload>;
  removeMemberFromWorkspace?: Maybe<RemoveMemberFromWorkspacePayload>;
  removeMyAuth?: Maybe<UpdateMePayload>;
  removeParameter: Scalars['Boolean']['output'];
  rollbackProject?: Maybe<ProjectDocument>;
  runProject?: Maybe<RunProjectPayload>;
  shareProject?: Maybe<ShareProjectPayload>;
  signup?: Maybe<SignupPayload>;
  unshareProject?: Maybe<UnshareProjectPayload>;
  updateDeployment?: Maybe<DeploymentPayload>;
  updateMe?: Maybe<UpdateMePayload>;
  updateMemberOfWorkspace?: Maybe<UpdateMemberOfWorkspacePayload>;
  updateParameterOrder: Array<Parameter>;
  updateParameterValue: Parameter;
  updateProject?: Maybe<ProjectPayload>;
  updateTrigger: Trigger;
  updateWorkspace?: Maybe<UpdateWorkspacePayload>;
};


export type MutationAddMemberToWorkspaceArgs = {
  input: AddMemberToWorkspaceInput;
};


export type MutationCancelJobArgs = {
  input: CancelJobInput;
};


export type MutationCreateAssetArgs = {
  input: CreateAssetInput;
};


export type MutationCreateDeploymentArgs = {
  input: CreateDeploymentInput;
};


export type MutationCreateProjectArgs = {
  input: CreateProjectInput;
};


export type MutationCreateTriggerArgs = {
  input: CreateTriggerInput;
};


export type MutationCreateWorkspaceArgs = {
  input: CreateWorkspaceInput;
};


export type MutationDeclareParameterArgs = {
  input: DeclareParameterInput;
  projectId: Scalars['ID']['input'];
};


export type MutationDeleteDeploymentArgs = {
  input: DeleteDeploymentInput;
};


export type MutationDeleteMeArgs = {
  input: DeleteMeInput;
};


export type MutationDeleteProjectArgs = {
  input: DeleteProjectInput;
};


export type MutationDeleteTriggerArgs = {
  triggerId: Scalars['ID']['input'];
};


export type MutationDeleteWorkspaceArgs = {
  input: DeleteWorkspaceInput;
};


export type MutationExecuteDeploymentArgs = {
  input: ExecuteDeploymentInput;
};


export type MutationRemoveAssetArgs = {
  input: RemoveAssetInput;
};


export type MutationRemoveMemberFromWorkspaceArgs = {
  input: RemoveMemberFromWorkspaceInput;
};


export type MutationRemoveMyAuthArgs = {
  input: RemoveMyAuthInput;
};


export type MutationRemoveParameterArgs = {
  input: RemoveParameterInput;
};


export type MutationRollbackProjectArgs = {
  projectId: Scalars['ID']['input'];
  version: Scalars['Int']['input'];
};


export type MutationRunProjectArgs = {
  input: RunProjectInput;
};


export type MutationShareProjectArgs = {
  input: ShareProjectInput;
};


export type MutationSignupArgs = {
  input: SignupInput;
};


export type MutationUnshareProjectArgs = {
  input: UnshareProjectInput;
};


export type MutationUpdateDeploymentArgs = {
  input: UpdateDeploymentInput;
};


export type MutationUpdateMeArgs = {
  input: UpdateMeInput;
};


export type MutationUpdateMemberOfWorkspaceArgs = {
  input: UpdateMemberOfWorkspaceInput;
};


export type MutationUpdateParameterOrderArgs = {
  input: UpdateParameterOrderInput;
  projectId: Scalars['ID']['input'];
};


export type MutationUpdateParameterValueArgs = {
  input: UpdateParameterValueInput;
  paramId: Scalars['ID']['input'];
};


export type MutationUpdateProjectArgs = {
  input: UpdateProjectInput;
};


export type MutationUpdateTriggerArgs = {
  input: UpdateTriggerInput;
};


export type MutationUpdateWorkspaceArgs = {
  input: UpdateWorkspaceInput;
};

export type Node = {
  id: Scalars['ID']['output'];
};

export enum NodeType {
  Asset = 'ASSET',
  Project = 'PROJECT',
  User = 'USER',
  Workspace = 'WORKSPACE'
}

export enum OrderDirection {
  Asc = 'ASC',
  Desc = 'DESC'
}

export type PageBasedPagination = {
  orderBy?: InputMaybe<Scalars['String']['input']>;
  orderDir?: InputMaybe<OrderDirection>;
  page: Scalars['Int']['input'];
  pageSize: Scalars['Int']['input'];
};

export type PageInfo = {
  __typename?: 'PageInfo';
  currentPage?: Maybe<Scalars['Int']['output']>;
  totalCount: Scalars['Int']['output'];
  totalPages?: Maybe<Scalars['Int']['output']>;
};

export type Pagination = {
  orderBy?: InputMaybe<Scalars['String']['input']>;
  orderDir?: InputMaybe<OrderDirection>;
  page?: InputMaybe<Scalars['Int']['input']>;
  pageSize?: InputMaybe<Scalars['Int']['input']>;
};

export type Parameter = {
  __typename?: 'Parameter';
  createdAt: Scalars['DateTime']['output'];
  id: Scalars['ID']['output'];
  index: Scalars['Int']['output'];
  name: Scalars['String']['output'];
  projectId: Scalars['ID']['output'];
  required: Scalars['Boolean']['output'];
  type: ParameterType;
  updatedAt: Scalars['DateTime']['output'];
  value: Scalars['Any']['output'];
};

export enum ParameterType {
  AttributeName = 'ATTRIBUTE_NAME',
  Choice = 'CHOICE',
  Color = 'COLOR',
  CoordinateSystem = 'COORDINATE_SYSTEM',
  DatabaseConnection = 'DATABASE_CONNECTION',
  Datetime = 'DATETIME',
  FileFolder = 'FILE_FOLDER',
  Geometry = 'GEOMETRY',
  Message = 'MESSAGE',
  Number = 'NUMBER',
  Password = 'PASSWORD',
  ReprojectionFile = 'REPROJECTION_FILE',
  Text = 'TEXT',
  WebConnection = 'WEB_CONNECTION',
  YesNo = 'YES_NO'
}

export type Project = Node & {
  __typename?: 'Project';
  basicAuthPassword: Scalars['String']['output'];
  basicAuthUsername: Scalars['String']['output'];
  createdAt: Scalars['DateTime']['output'];
  deployment?: Maybe<Deployment>;
  description: Scalars['String']['output'];
  id: Scalars['ID']['output'];
  isArchived: Scalars['Boolean']['output'];
  isBasicAuthActive: Scalars['Boolean']['output'];
  name: Scalars['String']['output'];
  parameters: Array<Parameter>;
  sharedToken?: Maybe<Scalars['String']['output']>;
  updatedAt: Scalars['DateTime']['output'];
  version: Scalars['Int']['output'];
  workspace?: Maybe<Workspace>;
  workspaceId: Scalars['ID']['output'];
};

export type ProjectConnection = {
  __typename?: 'ProjectConnection';
  nodes: Array<Maybe<Project>>;
  pageInfo: PageInfo;
  totalCount: Scalars['Int']['output'];
};

export type ProjectDocument = Node & {
  __typename?: 'ProjectDocument';
  id: Scalars['ID']['output'];
  timestamp: Scalars['DateTime']['output'];
  updates: Array<Scalars['Int']['output']>;
  version: Scalars['Int']['output'];
};

export type ProjectPayload = {
  __typename?: 'ProjectPayload';
  project: Project;
};

export type ProjectSharingInfoPayload = {
  __typename?: 'ProjectSharingInfoPayload';
  projectId: Scalars['ID']['output'];
  sharingToken?: Maybe<Scalars['String']['output']>;
};

export type ProjectSnapshot = {
  __typename?: 'ProjectSnapshot';
  timestamp: Scalars['DateTime']['output'];
  updates: Array<Scalars['Int']['output']>;
  version: Scalars['Int']['output'];
};

export type Query = {
  __typename?: 'Query';
  assets: AssetConnection;
  deploymentByVersion?: Maybe<Deployment>;
  deploymentHead?: Maybe<Deployment>;
  deploymentVersions: Array<Deployment>;
  deployments: DeploymentConnection;
  job?: Maybe<Job>;
  jobs: JobConnection;
  latestProjectSnapshot?: Maybe<ProjectDocument>;
  me?: Maybe<Me>;
  node?: Maybe<Node>;
  nodes: Array<Maybe<Node>>;
  projectHistory: Array<ProjectSnapshot>;
  projectSharingInfo: ProjectSharingInfoPayload;
  projects: ProjectConnection;
  searchUser?: Maybe<User>;
  sharedProject: SharedProjectPayload;
  triggers: TriggerConnection;
};


export type QueryAssetsArgs = {
  keyword?: InputMaybe<Scalars['String']['input']>;
  pagination: PageBasedPagination;
  sort?: InputMaybe<AssetSortType>;
  workspaceId: Scalars['ID']['input'];
};


export type QueryDeploymentByVersionArgs = {
  input: GetByVersionInput;
};


export type QueryDeploymentHeadArgs = {
  input: GetHeadInput;
};


export type QueryDeploymentVersionsArgs = {
  projectId?: InputMaybe<Scalars['ID']['input']>;
  workspaceId: Scalars['ID']['input'];
};


export type QueryDeploymentsArgs = {
  pagination: PageBasedPagination;
  workspaceId: Scalars['ID']['input'];
};


export type QueryJobArgs = {
  id: Scalars['ID']['input'];
};


export type QueryJobsArgs = {
  pagination: PageBasedPagination;
  workspaceId: Scalars['ID']['input'];
};


export type QueryLatestProjectSnapshotArgs = {
  projectId: Scalars['ID']['input'];
};


export type QueryNodeArgs = {
  id: Scalars['ID']['input'];
  type: NodeType;
};


export type QueryNodesArgs = {
  id: Array<Scalars['ID']['input']>;
  type: NodeType;
};


export type QueryProjectHistoryArgs = {
  projectId: Scalars['ID']['input'];
};


export type QueryProjectSharingInfoArgs = {
  projectId: Scalars['ID']['input'];
};


export type QueryProjectsArgs = {
  includeArchived?: InputMaybe<Scalars['Boolean']['input']>;
  pagination: PageBasedPagination;
  workspaceId: Scalars['ID']['input'];
};


export type QuerySearchUserArgs = {
  nameOrEmail: Scalars['String']['input'];
};


export type QuerySharedProjectArgs = {
  token: Scalars['String']['input'];
};


export type QueryTriggersArgs = {
  pagination: PageBasedPagination;
  workspaceId: Scalars['ID']['input'];
};

export type RemoveAssetInput = {
  assetId: Scalars['ID']['input'];
};

export type RemoveAssetPayload = {
  __typename?: 'RemoveAssetPayload';
  assetId: Scalars['ID']['output'];
};

export type RemoveMemberFromWorkspaceInput = {
  userId: Scalars['ID']['input'];
  workspaceId: Scalars['ID']['input'];
};

export type RemoveMemberFromWorkspacePayload = {
  __typename?: 'RemoveMemberFromWorkspacePayload';
  workspace: Workspace;
};

export type RemoveMyAuthInput = {
  auth: Scalars['String']['input'];
};

export type RemoveParameterInput = {
  paramId: Scalars['ID']['input'];
};

export enum Role {
  Maintainer = 'MAINTAINER',
  Owner = 'OWNER',
  Reader = 'READER',
  Writer = 'WRITER'
}

export type RunProjectInput = {
  file: Scalars['Upload']['input'];
  projectId: Scalars['ID']['input'];
  workspaceId: Scalars['ID']['input'];
};

export type RunProjectPayload = {
  __typename?: 'RunProjectPayload';
  job: Job;
};

export type ShareProjectInput = {
  projectId: Scalars['ID']['input'];
};

export type ShareProjectPayload = {
  __typename?: 'ShareProjectPayload';
  projectId: Scalars['ID']['output'];
  sharingUrl: Scalars['String']['output'];
};

export type SharedProjectPayload = {
  __typename?: 'SharedProjectPayload';
  project: Project;
};

export type SignupInput = {
  lang?: InputMaybe<Scalars['Lang']['input']>;
  secret?: InputMaybe<Scalars['String']['input']>;
  userId?: InputMaybe<Scalars['ID']['input']>;
  workspaceId?: InputMaybe<Scalars['ID']['input']>;
};

export type SignupPayload = {
  __typename?: 'SignupPayload';
  user: User;
  workspace: Workspace;
};

export type Subscription = {
  __typename?: 'Subscription';
  jobStatus: JobStatus;
  logs?: Maybe<Log>;
};


export type SubscriptionJobStatusArgs = {
  jobId: Scalars['ID']['input'];
};


export type SubscriptionLogsArgs = {
  jobId: Scalars['ID']['input'];
};

export type TimeDriverInput = {
  interval: TimeInterval;
};

export enum TimeInterval {
  EveryDay = 'EVERY_DAY',
  EveryHour = 'EVERY_HOUR',
  EveryMonth = 'EVERY_MONTH',
  EveryWeek = 'EVERY_WEEK'
}

export type Trigger = Node & {
  __typename?: 'Trigger';
  authToken?: Maybe<Scalars['String']['output']>;
  createdAt: Scalars['DateTime']['output'];
  deployment: Deployment;
  deploymentId: Scalars['ID']['output'];
  description: Scalars['String']['output'];
  eventSource: EventSourceType;
  id: Scalars['ID']['output'];
  lastTriggered?: Maybe<Scalars['DateTime']['output']>;
  timeInterval?: Maybe<TimeInterval>;
  updatedAt: Scalars['DateTime']['output'];
  workspace?: Maybe<Workspace>;
  workspaceId: Scalars['ID']['output'];
};

export type TriggerConnection = {
  __typename?: 'TriggerConnection';
  nodes: Array<Maybe<Trigger>>;
  pageInfo: PageInfo;
  totalCount: Scalars['Int']['output'];
};

export type UnshareProjectInput = {
  projectId: Scalars['ID']['input'];
};

export type UnshareProjectPayload = {
  __typename?: 'UnshareProjectPayload';
  projectId: Scalars['ID']['output'];
};

export type UpdateDeploymentInput = {
  deploymentId: Scalars['ID']['input'];
  description?: InputMaybe<Scalars['String']['input']>;
  file?: InputMaybe<Scalars['Upload']['input']>;
};

export type UpdateMeInput = {
  email?: InputMaybe<Scalars['String']['input']>;
  lang?: InputMaybe<Scalars['Lang']['input']>;
  name?: InputMaybe<Scalars['String']['input']>;
  password?: InputMaybe<Scalars['String']['input']>;
  passwordConfirmation?: InputMaybe<Scalars['String']['input']>;
};

export type UpdateMePayload = {
  __typename?: 'UpdateMePayload';
  me: Me;
};

export type UpdateMemberOfWorkspaceInput = {
  role: Role;
  userId: Scalars['ID']['input'];
  workspaceId: Scalars['ID']['input'];
};

export type UpdateMemberOfWorkspacePayload = {
  __typename?: 'UpdateMemberOfWorkspacePayload';
  workspace: Workspace;
};

export type UpdateParameterOrderInput = {
  newIndex: Scalars['Int']['input'];
  paramId: Scalars['ID']['input'];
};

export type UpdateParameterValueInput = {
  value: Scalars['Any']['input'];
};

export type UpdateProjectInput = {
  archived?: InputMaybe<Scalars['Boolean']['input']>;
  basicAuthPassword?: InputMaybe<Scalars['String']['input']>;
  basicAuthUsername?: InputMaybe<Scalars['String']['input']>;
  description?: InputMaybe<Scalars['String']['input']>;
  isBasicAuthActive?: InputMaybe<Scalars['Boolean']['input']>;
  name?: InputMaybe<Scalars['String']['input']>;
  projectId: Scalars['ID']['input'];
};

export type UpdateTriggerInput = {
  apiDriverInput?: InputMaybe<ApiDriverInput>;
  deploymentId?: InputMaybe<Scalars['ID']['input']>;
  description?: InputMaybe<Scalars['String']['input']>;
  timeDriverInput?: InputMaybe<TimeDriverInput>;
  triggerId: Scalars['ID']['input'];
};

export type UpdateWorkspaceInput = {
  name: Scalars['String']['input'];
  workspaceId: Scalars['ID']['input'];
};

export type UpdateWorkspacePayload = {
  __typename?: 'UpdateWorkspacePayload';
  workspace: Workspace;
};

export type User = Node & {
  __typename?: 'User';
  email: Scalars['String']['output'];
  host?: Maybe<Scalars['String']['output']>;
  id: Scalars['ID']['output'];
  name: Scalars['String']['output'];
};

export type Workspace = Node & {
  __typename?: 'Workspace';
  assets: AssetConnection;
  id: Scalars['ID']['output'];
  members: Array<WorkspaceMember>;
  name: Scalars['String']['output'];
  personal: Scalars['Boolean']['output'];
  projects: ProjectConnection;
};


export type WorkspaceAssetsArgs = {
  pagination?: InputMaybe<Pagination>;
};


export type WorkspaceProjectsArgs = {
  includeArchived?: InputMaybe<Scalars['Boolean']['input']>;
  pagination?: InputMaybe<Pagination>;
};

export type WorkspaceMember = {
  __typename?: 'WorkspaceMember';
  role: Role;
  user?: Maybe<User>;
  userId: Scalars['ID']['output'];
};

export type CreateDeploymentMutationVariables = Exact<{
  input: CreateDeploymentInput;
}>;


export type CreateDeploymentMutation = { __typename?: 'Mutation', createDeployment?: { __typename?: 'DeploymentPayload', deployment: { __typename?: 'Deployment', id: string, projectId?: string | null, workspaceId: string, workflowUrl: string, description: string, version: string, createdAt: any, updatedAt: any, project?: { __typename?: 'Project', name: string } | null } } | null };

export type UpdateDeploymentMutationVariables = Exact<{
  input: UpdateDeploymentInput;
}>;


export type UpdateDeploymentMutation = { __typename?: 'Mutation', updateDeployment?: { __typename?: 'DeploymentPayload', deployment: { __typename?: 'Deployment', id: string, projectId?: string | null, workspaceId: string, workflowUrl: string, description: string, version: string, createdAt: any, updatedAt: any, project?: { __typename?: 'Project', name: string } | null } } | null };

export type DeleteDeploymentMutationVariables = Exact<{
  input: DeleteDeploymentInput;
}>;


export type DeleteDeploymentMutation = { __typename?: 'Mutation', deleteDeployment?: { __typename?: 'DeleteDeploymentPayload', deploymentId: string } | null };

export type ExecuteDeploymentMutationVariables = Exact<{
  input: ExecuteDeploymentInput;
}>;


export type ExecuteDeploymentMutation = { __typename?: 'Mutation', executeDeployment?: { __typename?: 'JobPayload', job: { __typename?: 'Job', id: string, deploymentId: string, workspaceId: string, status: JobStatus, startedAt: any, completedAt?: any | null, logsURL?: string | null, outputURLs?: Array<string> | null, deployment?: { __typename?: 'Deployment', id: string, projectId?: string | null, workspaceId: string, workflowUrl: string, description: string, version: string, createdAt: any, updatedAt: any, project?: { __typename?: 'Project', name: string } | null } | null } } | null };

export type GetDeploymentsQueryVariables = Exact<{
  workspaceId: Scalars['ID']['input'];
  pagination: PageBasedPagination;
}>;


export type GetDeploymentsQuery = { __typename?: 'Query', deployments: { __typename?: 'DeploymentConnection', totalCount: number, nodes: Array<{ __typename?: 'Deployment', id: string, projectId?: string | null, workspaceId: string, workflowUrl: string, description: string, version: string, createdAt: any, updatedAt: any, project?: { __typename?: 'Project', name: string } | null } | null>, pageInfo: { __typename?: 'PageInfo', totalCount: number, currentPage?: number | null, totalPages?: number | null } } };

export type ProjectFragment = { __typename?: 'Project', id: string, name: string, description: string, createdAt: any, updatedAt: any, workspaceId: string, sharedToken?: string | null, deployment?: { __typename?: 'Deployment', id: string, projectId?: string | null, workspaceId: string, workflowUrl: string, description: string, version: string, createdAt: any, updatedAt: any, project?: { __typename?: 'Project', name: string } | null } | null };

export type DeploymentFragment = { __typename?: 'Deployment', id: string, projectId?: string | null, workspaceId: string, workflowUrl: string, description: string, version: string, createdAt: any, updatedAt: any, project?: { __typename?: 'Project', name: string } | null };

export type TriggerFragment = { __typename?: 'Trigger', id: string, createdAt: any, updatedAt: any, lastTriggered?: any | null, workspaceId: string, deploymentId: string, eventSource: EventSourceType, authToken?: string | null, timeInterval?: TimeInterval | null, description: string, deployment: { __typename?: 'Deployment', id: string, projectId?: string | null, workspaceId: string, workflowUrl: string, description: string, version: string, createdAt: any, updatedAt: any, project?: { __typename?: 'Project', name: string } | null } };

export type JobFragment = { __typename?: 'Job', id: string, deploymentId: string, workspaceId: string, status: JobStatus, startedAt: any, completedAt?: any | null, logsURL?: string | null, outputURLs?: Array<string> | null, deployment?: { __typename?: 'Deployment', id: string, projectId?: string | null, workspaceId: string, workflowUrl: string, description: string, version: string, createdAt: any, updatedAt: any, project?: { __typename?: 'Project', name: string } | null } | null };

export type LogFragment = { __typename?: 'Log', jobId: string, nodeId?: string | null, timestamp: any, logLevel: LogLevel, message: string };

export type GetJobsQueryVariables = Exact<{
  workspaceId: Scalars['ID']['input'];
  pagination: PageBasedPagination;
}>;


export type GetJobsQuery = { __typename?: 'Query', jobs: { __typename?: 'JobConnection', totalCount: number, nodes: Array<{ __typename?: 'Job', id: string, deploymentId: string, workspaceId: string, status: JobStatus, startedAt: any, completedAt?: any | null, logsURL?: string | null, outputURLs?: Array<string> | null, deployment?: { __typename?: 'Deployment', id: string, projectId?: string | null, workspaceId: string, workflowUrl: string, description: string, version: string, createdAt: any, updatedAt: any, project?: { __typename?: 'Project', name: string } | null } | null } | null>, pageInfo: { __typename?: 'PageInfo', totalCount: number, currentPage?: number | null, totalPages?: number | null } } };

export type GetJobQueryVariables = Exact<{
  id: Scalars['ID']['input'];
}>;


export type GetJobQuery = { __typename?: 'Query', job?: { __typename?: 'Job', id: string, deploymentId: string, workspaceId: string, status: JobStatus, startedAt: any, completedAt?: any | null, logsURL?: string | null, outputURLs?: Array<string> | null, deployment?: { __typename?: 'Deployment', id: string, projectId?: string | null, workspaceId: string, workflowUrl: string, description: string, version: string, createdAt: any, updatedAt: any, project?: { __typename?: 'Project', name: string } | null } | null } | null };

export type CancelJobMutationVariables = Exact<{
  input: CancelJobInput;
}>;


export type CancelJobMutation = { __typename?: 'Mutation', cancelJob: { __typename?: 'CancelJobPayload', job?: { __typename?: 'Job', id: string, deploymentId: string, workspaceId: string, status: JobStatus, startedAt: any, completedAt?: any | null, logsURL?: string | null, outputURLs?: Array<string> | null, deployment?: { __typename?: 'Deployment', id: string, projectId?: string | null, workspaceId: string, workflowUrl: string, description: string, version: string, createdAt: any, updatedAt: any, project?: { __typename?: 'Project', name: string } | null } | null } | null } };

export type CreateProjectMutationVariables = Exact<{
  input: CreateProjectInput;
}>;


export type CreateProjectMutation = { __typename?: 'Mutation', createProject?: { __typename?: 'ProjectPayload', project: { __typename?: 'Project', id: string, name: string, description: string, createdAt: any, updatedAt: any, workspaceId: string, sharedToken?: string | null, deployment?: { __typename?: 'Deployment', id: string, projectId?: string | null, workspaceId: string, workflowUrl: string, description: string, version: string, createdAt: any, updatedAt: any, project?: { __typename?: 'Project', name: string } | null } | null } } | null };

export type GetProjectsQueryVariables = Exact<{
  workspaceId: Scalars['ID']['input'];
  pagination: PageBasedPagination;
}>;


export type GetProjectsQuery = { __typename?: 'Query', projects: { __typename?: 'ProjectConnection', totalCount: number, nodes: Array<{ __typename?: 'Project', id: string, name: string, description: string, createdAt: any, updatedAt: any, workspaceId: string, sharedToken?: string | null, deployment?: { __typename?: 'Deployment', id: string, projectId?: string | null, workspaceId: string, workflowUrl: string, description: string, version: string, createdAt: any, updatedAt: any, project?: { __typename?: 'Project', name: string } | null } | null } | null>, pageInfo: { __typename?: 'PageInfo', totalCount: number, currentPage?: number | null, totalPages?: number | null } } };

export type GetProjectByIdQueryVariables = Exact<{
  projectId: Scalars['ID']['input'];
}>;


export type GetProjectByIdQuery = { __typename?: 'Query', node?: { __typename: 'Asset' } | { __typename: 'Deployment' } | { __typename: 'Job' } | { __typename: 'Project', id: string, name: string, description: string, createdAt: any, updatedAt: any, workspaceId: string, sharedToken?: string | null, deployment?: { __typename?: 'Deployment', id: string, projectId?: string | null, workspaceId: string, workflowUrl: string, description: string, version: string, createdAt: any, updatedAt: any, project?: { __typename?: 'Project', name: string } | null } | null } | { __typename: 'ProjectDocument' } | { __typename: 'Trigger' } | { __typename: 'User' } | { __typename: 'Workspace' } | null };

export type UpdateProjectMutationVariables = Exact<{
  input: UpdateProjectInput;
}>;


export type UpdateProjectMutation = { __typename?: 'Mutation', updateProject?: { __typename?: 'ProjectPayload', project: { __typename?: 'Project', id: string, name: string, description: string, createdAt: any, updatedAt: any, workspaceId: string, sharedToken?: string | null, deployment?: { __typename?: 'Deployment', id: string, projectId?: string | null, workspaceId: string, workflowUrl: string, description: string, version: string, createdAt: any, updatedAt: any, project?: { __typename?: 'Project', name: string } | null } | null } } | null };

export type DeleteProjectMutationVariables = Exact<{
  input: DeleteProjectInput;
}>;


export type DeleteProjectMutation = { __typename?: 'Mutation', deleteProject?: { __typename?: 'DeleteProjectPayload', projectId: string } | null };

export type RunProjectMutationVariables = Exact<{
  input: RunProjectInput;
}>;


export type RunProjectMutation = { __typename?: 'Mutation', runProject?: { __typename?: 'RunProjectPayload', job: { __typename?: 'Job', id: string, status: JobStatus, startedAt: any } } | null };

export type GetSharedProjectQueryVariables = Exact<{
  token: Scalars['String']['input'];
}>;


export type GetSharedProjectQuery = { __typename?: 'Query', sharedProject: { __typename?: 'SharedProjectPayload', project: { __typename?: 'Project', id: string, name: string, description: string, createdAt: any, updatedAt: any, workspaceId: string, sharedToken?: string | null, deployment?: { __typename?: 'Deployment', id: string, projectId?: string | null, workspaceId: string, workflowUrl: string, description: string, version: string, createdAt: any, updatedAt: any, project?: { __typename?: 'Project', name: string } | null } | null } } };

export type GetSharedProjectInfoQueryVariables = Exact<{
  projectId: Scalars['ID']['input'];
}>;


export type GetSharedProjectInfoQuery = { __typename?: 'Query', projectSharingInfo: { __typename?: 'ProjectSharingInfoPayload', projectId: string, sharingToken?: string | null } };

export type ShareProjectMutationVariables = Exact<{
  input: ShareProjectInput;
}>;


export type ShareProjectMutation = { __typename?: 'Mutation', shareProject?: { __typename?: 'ShareProjectPayload', projectId: string, sharingUrl: string } | null };

export type UnshareProjectMutationVariables = Exact<{
  input: UnshareProjectInput;
}>;


export type UnshareProjectMutation = { __typename?: 'Mutation', unshareProject?: { __typename?: 'UnshareProjectPayload', projectId: string } | null };

<<<<<<< HEAD
export type OnJobStatusChangeSubscriptionVariables = Exact<{
=======
export type RealTimeLogsSubscriptionVariables = Exact<{
>>>>>>> b6b0e571
  jobId: Scalars['ID']['input'];
}>;


<<<<<<< HEAD
export type OnJobStatusChangeSubscription = { __typename?: 'Subscription', jobStatus: JobStatus };
=======
export type RealTimeLogsSubscription = { __typename?: 'Subscription', logs?: { __typename?: 'Log', jobId: string, nodeId?: string | null, timestamp: any, logLevel: LogLevel, message: string } | null };
>>>>>>> b6b0e571

export type CreateTriggerMutationVariables = Exact<{
  input: CreateTriggerInput;
}>;


export type CreateTriggerMutation = { __typename?: 'Mutation', createTrigger: { __typename?: 'Trigger', id: string, createdAt: any, updatedAt: any, lastTriggered?: any | null, workspaceId: string, deploymentId: string, eventSource: EventSourceType, authToken?: string | null, timeInterval?: TimeInterval | null, description: string, deployment: { __typename?: 'Deployment', id: string, projectId?: string | null, workspaceId: string, workflowUrl: string, description: string, version: string, createdAt: any, updatedAt: any, project?: { __typename?: 'Project', name: string } | null } } };

export type UpdateTriggerMutationVariables = Exact<{
  input: UpdateTriggerInput;
}>;


export type UpdateTriggerMutation = { __typename?: 'Mutation', updateTrigger: { __typename?: 'Trigger', id: string, createdAt: any, updatedAt: any, lastTriggered?: any | null, workspaceId: string, deploymentId: string, eventSource: EventSourceType, authToken?: string | null, timeInterval?: TimeInterval | null, description: string, deployment: { __typename?: 'Deployment', id: string, projectId?: string | null, workspaceId: string, workflowUrl: string, description: string, version: string, createdAt: any, updatedAt: any, project?: { __typename?: 'Project', name: string } | null } } };

export type DeleteTriggerMutationVariables = Exact<{
  triggerId: Scalars['ID']['input'];
}>;


export type DeleteTriggerMutation = { __typename?: 'Mutation', deleteTrigger: boolean };

export type GetTriggersQueryVariables = Exact<{
  workspaceId: Scalars['ID']['input'];
  pagination: PageBasedPagination;
}>;


export type GetTriggersQuery = { __typename?: 'Query', triggers: { __typename?: 'TriggerConnection', totalCount: number, nodes: Array<{ __typename?: 'Trigger', id: string, createdAt: any, updatedAt: any, lastTriggered?: any | null, workspaceId: string, deploymentId: string, eventSource: EventSourceType, authToken?: string | null, timeInterval?: TimeInterval | null, description: string, deployment: { __typename?: 'Deployment', id: string, projectId?: string | null, workspaceId: string, workflowUrl: string, description: string, version: string, createdAt: any, updatedAt: any, project?: { __typename?: 'Project', name: string } | null } } | null>, pageInfo: { __typename?: 'PageInfo', totalCount: number, currentPage?: number | null, totalPages?: number | null } } };

export type GetMeQueryVariables = Exact<{ [key: string]: never; }>;


export type GetMeQuery = { __typename?: 'Query', me?: { __typename?: 'Me', id: string, name: string, email: string, myWorkspaceId: string, lang: any } | null };

export type SearchUserQueryVariables = Exact<{
  email: Scalars['String']['input'];
}>;


export type SearchUserQuery = { __typename?: 'Query', searchUser?: { __typename?: 'User', id: string, name: string, email: string } | null };

export type UpdateMeMutationVariables = Exact<{
  input: UpdateMeInput;
}>;


export type UpdateMeMutation = { __typename?: 'Mutation', updateMe?: { __typename?: 'UpdateMePayload', me: { __typename?: 'Me', id: string, name: string, email: string, lang: any } } | null };

export type WorkspaceFragment = { __typename?: 'Workspace', id: string, name: string, personal: boolean, members: Array<{ __typename?: 'WorkspaceMember', userId: string, role: Role, user?: { __typename?: 'User', id: string, email: string, name: string } | null }> };

export type CreateWorkspaceMutationVariables = Exact<{
  input: CreateWorkspaceInput;
}>;


export type CreateWorkspaceMutation = { __typename?: 'Mutation', createWorkspace?: { __typename?: 'CreateWorkspacePayload', workspace: { __typename?: 'Workspace', id: string, name: string, personal: boolean, members: Array<{ __typename?: 'WorkspaceMember', userId: string, role: Role, user?: { __typename?: 'User', id: string, email: string, name: string } | null }> } } | null };

export type GetWorkspacesQueryVariables = Exact<{ [key: string]: never; }>;


export type GetWorkspacesQuery = { __typename?: 'Query', me?: { __typename?: 'Me', id: string, workspaces: Array<{ __typename?: 'Workspace', id: string, name: string, personal: boolean, members: Array<{ __typename?: 'WorkspaceMember', userId: string, role: Role, user?: { __typename?: 'User', id: string, email: string, name: string } | null }> }> } | null };

export type GetWorkspaceByIdQueryVariables = Exact<{
  workspaceId: Scalars['ID']['input'];
}>;


export type GetWorkspaceByIdQuery = { __typename?: 'Query', node?: { __typename: 'Asset' } | { __typename: 'Deployment' } | { __typename: 'Job' } | { __typename: 'Project' } | { __typename: 'ProjectDocument' } | { __typename: 'Trigger' } | { __typename: 'User' } | { __typename: 'Workspace', id: string, name: string, personal: boolean, members: Array<{ __typename?: 'WorkspaceMember', userId: string, role: Role, user?: { __typename?: 'User', id: string, email: string, name: string } | null }> } | null };

export type UpdateWorkspaceMutationVariables = Exact<{
  input: UpdateWorkspaceInput;
}>;


export type UpdateWorkspaceMutation = { __typename?: 'Mutation', updateWorkspace?: { __typename?: 'UpdateWorkspacePayload', workspace: { __typename?: 'Workspace', id: string, name: string, personal: boolean, members: Array<{ __typename?: 'WorkspaceMember', userId: string, role: Role, user?: { __typename?: 'User', id: string, email: string, name: string } | null }> } } | null };

export type DeleteWorkspaceMutationVariables = Exact<{
  input: DeleteWorkspaceInput;
}>;


export type DeleteWorkspaceMutation = { __typename?: 'Mutation', deleteWorkspace?: { __typename?: 'DeleteWorkspacePayload', workspaceId: string } | null };

export type AddMemberToWorkspaceMutationVariables = Exact<{
  input: AddMemberToWorkspaceInput;
}>;


export type AddMemberToWorkspaceMutation = { __typename?: 'Mutation', addMemberToWorkspace?: { __typename?: 'AddMemberToWorkspacePayload', workspace: { __typename?: 'Workspace', id: string, name: string, personal: boolean, members: Array<{ __typename?: 'WorkspaceMember', userId: string, role: Role, user?: { __typename?: 'User', id: string, email: string, name: string } | null }> } } | null };

export type RemoveMemberFromWorkspaceMutationVariables = Exact<{
  input: RemoveMemberFromWorkspaceInput;
}>;


export type RemoveMemberFromWorkspaceMutation = { __typename?: 'Mutation', removeMemberFromWorkspace?: { __typename?: 'RemoveMemberFromWorkspacePayload', workspace: { __typename?: 'Workspace', id: string, name: string, personal: boolean, members: Array<{ __typename?: 'WorkspaceMember', userId: string, role: Role, user?: { __typename?: 'User', id: string, email: string, name: string } | null }> } } | null };

export type UpdateMemberOfWorkspaceMutationVariables = Exact<{
  input: UpdateMemberOfWorkspaceInput;
}>;


export type UpdateMemberOfWorkspaceMutation = { __typename?: 'Mutation', updateMemberOfWorkspace?: { __typename?: 'UpdateMemberOfWorkspacePayload', workspace: { __typename?: 'Workspace', id: string, name: string, personal: boolean, members: Array<{ __typename?: 'WorkspaceMember', userId: string, role: Role, user?: { __typename?: 'User', id: string, email: string, name: string } | null }> } } | null };

export const DeploymentFragmentDoc = gql`
    fragment Deployment on Deployment {
  id
  projectId
  workspaceId
  workflowUrl
  description
  version
  createdAt
  updatedAt
  project {
    name
  }
}
    `;
export const ProjectFragmentDoc = gql`
    fragment Project on Project {
  id
  name
  description
  createdAt
  updatedAt
  workspaceId
  sharedToken
  deployment {
    ...Deployment
  }
}
    ${DeploymentFragmentDoc}`;
export const TriggerFragmentDoc = gql`
    fragment Trigger on Trigger {
  id
  createdAt
  updatedAt
  lastTriggered
  workspaceId
  deploymentId
  deployment {
    ...Deployment
  }
  eventSource
  authToken
  timeInterval
  description
}
    ${DeploymentFragmentDoc}`;
export const JobFragmentDoc = gql`
    fragment Job on Job {
  id
  deploymentId
  workspaceId
  status
  startedAt
  completedAt
  logsURL
  outputURLs
  deployment {
    ...Deployment
  }
}
    ${DeploymentFragmentDoc}`;
export const LogFragmentDoc = gql`
    fragment Log on Log {
  jobId
  nodeId
  timestamp
  logLevel
  message
}
    `;
export const WorkspaceFragmentDoc = gql`
    fragment Workspace on Workspace {
  id
  name
  personal
  members {
    userId
    role
    user {
      id
      email
      name
    }
  }
}
    `;
export const CreateDeploymentDocument = gql`
    mutation CreateDeployment($input: CreateDeploymentInput!) {
  createDeployment(input: $input) {
    deployment {
      ...Deployment
    }
  }
}
    ${DeploymentFragmentDoc}`;
export const UpdateDeploymentDocument = gql`
    mutation UpdateDeployment($input: UpdateDeploymentInput!) {
  updateDeployment(input: $input) {
    deployment {
      ...Deployment
    }
  }
}
    ${DeploymentFragmentDoc}`;
export const DeleteDeploymentDocument = gql`
    mutation DeleteDeployment($input: DeleteDeploymentInput!) {
  deleteDeployment(input: $input) {
    deploymentId
  }
}
    `;
export const ExecuteDeploymentDocument = gql`
    mutation ExecuteDeployment($input: ExecuteDeploymentInput!) {
  executeDeployment(input: $input) {
    job {
      ...Job
    }
  }
}
    ${JobFragmentDoc}`;
export const GetDeploymentsDocument = gql`
    query GetDeployments($workspaceId: ID!, $pagination: PageBasedPagination!) {
  deployments(workspaceId: $workspaceId, pagination: $pagination) {
    totalCount
    nodes {
      ...Deployment
    }
    pageInfo {
      totalCount
      currentPage
      totalPages
    }
  }
}
    ${DeploymentFragmentDoc}`;
export const GetJobsDocument = gql`
    query GetJobs($workspaceId: ID!, $pagination: PageBasedPagination!) {
  jobs(workspaceId: $workspaceId, pagination: $pagination) {
    totalCount
    nodes {
      ...Job
    }
    pageInfo {
      totalCount
      currentPage
      totalPages
    }
  }
}
    ${JobFragmentDoc}`;
export const GetJobDocument = gql`
    query GetJob($id: ID!) {
  job(id: $id) {
    ...Job
  }
}
    ${JobFragmentDoc}`;
export const CancelJobDocument = gql`
    mutation CancelJob($input: CancelJobInput!) {
  cancelJob(input: $input) {
    job {
      ...Job
    }
  }
}
    ${JobFragmentDoc}`;
export const CreateProjectDocument = gql`
    mutation CreateProject($input: CreateProjectInput!) {
  createProject(input: $input) {
    project {
      ...Project
    }
  }
}
    ${ProjectFragmentDoc}`;
export const GetProjectsDocument = gql`
    query GetProjects($workspaceId: ID!, $pagination: PageBasedPagination!) {
  projects(workspaceId: $workspaceId, pagination: $pagination) {
    totalCount
    nodes {
      ...Project
    }
    pageInfo {
      totalCount
      currentPage
      totalPages
    }
  }
}
    ${ProjectFragmentDoc}`;
export const GetProjectByIdDocument = gql`
    query GetProjectById($projectId: ID!) {
  node(id: $projectId, type: PROJECT) {
    __typename
    ...Project
  }
}
    ${ProjectFragmentDoc}`;
export const UpdateProjectDocument = gql`
    mutation UpdateProject($input: UpdateProjectInput!) {
  updateProject(input: $input) {
    project {
      ...Project
    }
  }
}
    ${ProjectFragmentDoc}`;
export const DeleteProjectDocument = gql`
    mutation DeleteProject($input: DeleteProjectInput!) {
  deleteProject(input: $input) {
    projectId
  }
}
    `;
export const RunProjectDocument = gql`
    mutation RunProject($input: RunProjectInput!) {
  runProject(input: $input) {
    job {
      id
      status
      startedAt
    }
  }
}
    `;
export const GetSharedProjectDocument = gql`
    query GetSharedProject($token: String!) {
  sharedProject(token: $token) {
    project {
      ...Project
    }
  }
}
    ${ProjectFragmentDoc}`;
export const GetSharedProjectInfoDocument = gql`
    query GetSharedProjectInfo($projectId: ID!) {
  projectSharingInfo(projectId: $projectId) {
    projectId
    sharingToken
  }
}
    `;
export const ShareProjectDocument = gql`
    mutation ShareProject($input: ShareProjectInput!) {
  shareProject(input: $input) {
    projectId
    sharingUrl
  }
}
    `;
export const UnshareProjectDocument = gql`
    mutation UnshareProject($input: UnshareProjectInput!) {
  unshareProject(input: $input) {
    projectId
  }
}
    `;
<<<<<<< HEAD
export const OnJobStatusChangeDocument = gql`
    subscription OnJobStatusChange($jobId: ID!) {
  jobStatus(jobId: $jobId)
=======
export const RealTimeLogsDocument = gql`
    subscription RealTimeLogs($jobId: ID!) {
  logs(jobId: $jobId) {
    jobId
    nodeId
    timestamp
    logLevel
    message
  }
>>>>>>> b6b0e571
}
    `;
export const CreateTriggerDocument = gql`
    mutation CreateTrigger($input: CreateTriggerInput!) {
  createTrigger(input: $input) {
    ...Trigger
  }
}
    ${TriggerFragmentDoc}`;
export const UpdateTriggerDocument = gql`
    mutation UpdateTrigger($input: UpdateTriggerInput!) {
  updateTrigger(input: $input) {
    ...Trigger
  }
}
    ${TriggerFragmentDoc}`;
export const DeleteTriggerDocument = gql`
    mutation DeleteTrigger($triggerId: ID!) {
  deleteTrigger(triggerId: $triggerId)
}
    `;
export const GetTriggersDocument = gql`
    query GetTriggers($workspaceId: ID!, $pagination: PageBasedPagination!) {
  triggers(workspaceId: $workspaceId, pagination: $pagination) {
    totalCount
    nodes {
      ...Trigger
    }
    pageInfo {
      totalCount
      currentPage
      totalPages
    }
  }
}
    ${TriggerFragmentDoc}`;
export const GetMeDocument = gql`
    query GetMe {
  me {
    id
    name
    email
    myWorkspaceId
    lang
  }
}
    `;
export const SearchUserDocument = gql`
    query SearchUser($email: String!) {
  searchUser(nameOrEmail: $email) {
    id
    name
    email
  }
}
    `;
export const UpdateMeDocument = gql`
    mutation UpdateMe($input: UpdateMeInput!) {
  updateMe(input: $input) {
    me {
      id
      name
      email
      lang
    }
  }
}
    `;
export const CreateWorkspaceDocument = gql`
    mutation CreateWorkspace($input: CreateWorkspaceInput!) {
  createWorkspace(input: $input) {
    workspace {
      ...Workspace
    }
  }
}
    ${WorkspaceFragmentDoc}`;
export const GetWorkspacesDocument = gql`
    query GetWorkspaces {
  me {
    id
    workspaces {
      ...Workspace
    }
  }
}
    ${WorkspaceFragmentDoc}`;
export const GetWorkspaceByIdDocument = gql`
    query GetWorkspaceById($workspaceId: ID!) {
  node(id: $workspaceId, type: WORKSPACE) {
    __typename
    ...Workspace
  }
}
    ${WorkspaceFragmentDoc}`;
export const UpdateWorkspaceDocument = gql`
    mutation UpdateWorkspace($input: UpdateWorkspaceInput!) {
  updateWorkspace(input: $input) {
    workspace {
      ...Workspace
    }
  }
}
    ${WorkspaceFragmentDoc}`;
export const DeleteWorkspaceDocument = gql`
    mutation DeleteWorkspace($input: DeleteWorkspaceInput!) {
  deleteWorkspace(input: $input) {
    workspaceId
  }
}
    `;
export const AddMemberToWorkspaceDocument = gql`
    mutation AddMemberToWorkspace($input: AddMemberToWorkspaceInput!) {
  addMemberToWorkspace(input: $input) {
    workspace {
      ...Workspace
    }
  }
}
    ${WorkspaceFragmentDoc}`;
export const RemoveMemberFromWorkspaceDocument = gql`
    mutation RemoveMemberFromWorkspace($input: RemoveMemberFromWorkspaceInput!) {
  removeMemberFromWorkspace(input: $input) {
    workspace {
      ...Workspace
    }
  }
}
    ${WorkspaceFragmentDoc}`;
export const UpdateMemberOfWorkspaceDocument = gql`
    mutation UpdateMemberOfWorkspace($input: UpdateMemberOfWorkspaceInput!) {
  updateMemberOfWorkspace(input: $input) {
    workspace {
      ...Workspace
    }
  }
}
    ${WorkspaceFragmentDoc}`;

export type SdkFunctionWrapper = <T>(action: (requestHeaders?:Record<string, string>) => Promise<T>, operationName: string, operationType?: string, variables?: any) => Promise<T>;


const defaultWrapper: SdkFunctionWrapper = (action, _operationName, _operationType, _variables) => action();

export function getSdk(client: GraphQLClient, withWrapper: SdkFunctionWrapper = defaultWrapper) {
  return {
    CreateDeployment(variables: CreateDeploymentMutationVariables, requestHeaders?: GraphQLClientRequestHeaders): Promise<CreateDeploymentMutation> {
      return withWrapper((wrappedRequestHeaders) => client.request<CreateDeploymentMutation>(CreateDeploymentDocument, variables, {...requestHeaders, ...wrappedRequestHeaders}), 'CreateDeployment', 'mutation', variables);
    },
    UpdateDeployment(variables: UpdateDeploymentMutationVariables, requestHeaders?: GraphQLClientRequestHeaders): Promise<UpdateDeploymentMutation> {
      return withWrapper((wrappedRequestHeaders) => client.request<UpdateDeploymentMutation>(UpdateDeploymentDocument, variables, {...requestHeaders, ...wrappedRequestHeaders}), 'UpdateDeployment', 'mutation', variables);
    },
    DeleteDeployment(variables: DeleteDeploymentMutationVariables, requestHeaders?: GraphQLClientRequestHeaders): Promise<DeleteDeploymentMutation> {
      return withWrapper((wrappedRequestHeaders) => client.request<DeleteDeploymentMutation>(DeleteDeploymentDocument, variables, {...requestHeaders, ...wrappedRequestHeaders}), 'DeleteDeployment', 'mutation', variables);
    },
    ExecuteDeployment(variables: ExecuteDeploymentMutationVariables, requestHeaders?: GraphQLClientRequestHeaders): Promise<ExecuteDeploymentMutation> {
      return withWrapper((wrappedRequestHeaders) => client.request<ExecuteDeploymentMutation>(ExecuteDeploymentDocument, variables, {...requestHeaders, ...wrappedRequestHeaders}), 'ExecuteDeployment', 'mutation', variables);
    },
    GetDeployments(variables: GetDeploymentsQueryVariables, requestHeaders?: GraphQLClientRequestHeaders): Promise<GetDeploymentsQuery> {
      return withWrapper((wrappedRequestHeaders) => client.request<GetDeploymentsQuery>(GetDeploymentsDocument, variables, {...requestHeaders, ...wrappedRequestHeaders}), 'GetDeployments', 'query', variables);
    },
    GetJobs(variables: GetJobsQueryVariables, requestHeaders?: GraphQLClientRequestHeaders): Promise<GetJobsQuery> {
      return withWrapper((wrappedRequestHeaders) => client.request<GetJobsQuery>(GetJobsDocument, variables, {...requestHeaders, ...wrappedRequestHeaders}), 'GetJobs', 'query', variables);
    },
    GetJob(variables: GetJobQueryVariables, requestHeaders?: GraphQLClientRequestHeaders): Promise<GetJobQuery> {
      return withWrapper((wrappedRequestHeaders) => client.request<GetJobQuery>(GetJobDocument, variables, {...requestHeaders, ...wrappedRequestHeaders}), 'GetJob', 'query', variables);
    },
    CancelJob(variables: CancelJobMutationVariables, requestHeaders?: GraphQLClientRequestHeaders): Promise<CancelJobMutation> {
      return withWrapper((wrappedRequestHeaders) => client.request<CancelJobMutation>(CancelJobDocument, variables, {...requestHeaders, ...wrappedRequestHeaders}), 'CancelJob', 'mutation', variables);
    },
    CreateProject(variables: CreateProjectMutationVariables, requestHeaders?: GraphQLClientRequestHeaders): Promise<CreateProjectMutation> {
      return withWrapper((wrappedRequestHeaders) => client.request<CreateProjectMutation>(CreateProjectDocument, variables, {...requestHeaders, ...wrappedRequestHeaders}), 'CreateProject', 'mutation', variables);
    },
    GetProjects(variables: GetProjectsQueryVariables, requestHeaders?: GraphQLClientRequestHeaders): Promise<GetProjectsQuery> {
      return withWrapper((wrappedRequestHeaders) => client.request<GetProjectsQuery>(GetProjectsDocument, variables, {...requestHeaders, ...wrappedRequestHeaders}), 'GetProjects', 'query', variables);
    },
    GetProjectById(variables: GetProjectByIdQueryVariables, requestHeaders?: GraphQLClientRequestHeaders): Promise<GetProjectByIdQuery> {
      return withWrapper((wrappedRequestHeaders) => client.request<GetProjectByIdQuery>(GetProjectByIdDocument, variables, {...requestHeaders, ...wrappedRequestHeaders}), 'GetProjectById', 'query', variables);
    },
    UpdateProject(variables: UpdateProjectMutationVariables, requestHeaders?: GraphQLClientRequestHeaders): Promise<UpdateProjectMutation> {
      return withWrapper((wrappedRequestHeaders) => client.request<UpdateProjectMutation>(UpdateProjectDocument, variables, {...requestHeaders, ...wrappedRequestHeaders}), 'UpdateProject', 'mutation', variables);
    },
    DeleteProject(variables: DeleteProjectMutationVariables, requestHeaders?: GraphQLClientRequestHeaders): Promise<DeleteProjectMutation> {
      return withWrapper((wrappedRequestHeaders) => client.request<DeleteProjectMutation>(DeleteProjectDocument, variables, {...requestHeaders, ...wrappedRequestHeaders}), 'DeleteProject', 'mutation', variables);
    },
    RunProject(variables: RunProjectMutationVariables, requestHeaders?: GraphQLClientRequestHeaders): Promise<RunProjectMutation> {
      return withWrapper((wrappedRequestHeaders) => client.request<RunProjectMutation>(RunProjectDocument, variables, {...requestHeaders, ...wrappedRequestHeaders}), 'RunProject', 'mutation', variables);
    },
    GetSharedProject(variables: GetSharedProjectQueryVariables, requestHeaders?: GraphQLClientRequestHeaders): Promise<GetSharedProjectQuery> {
      return withWrapper((wrappedRequestHeaders) => client.request<GetSharedProjectQuery>(GetSharedProjectDocument, variables, {...requestHeaders, ...wrappedRequestHeaders}), 'GetSharedProject', 'query', variables);
    },
    GetSharedProjectInfo(variables: GetSharedProjectInfoQueryVariables, requestHeaders?: GraphQLClientRequestHeaders): Promise<GetSharedProjectInfoQuery> {
      return withWrapper((wrappedRequestHeaders) => client.request<GetSharedProjectInfoQuery>(GetSharedProjectInfoDocument, variables, {...requestHeaders, ...wrappedRequestHeaders}), 'GetSharedProjectInfo', 'query', variables);
    },
    ShareProject(variables: ShareProjectMutationVariables, requestHeaders?: GraphQLClientRequestHeaders): Promise<ShareProjectMutation> {
      return withWrapper((wrappedRequestHeaders) => client.request<ShareProjectMutation>(ShareProjectDocument, variables, {...requestHeaders, ...wrappedRequestHeaders}), 'ShareProject', 'mutation', variables);
    },
    UnshareProject(variables: UnshareProjectMutationVariables, requestHeaders?: GraphQLClientRequestHeaders): Promise<UnshareProjectMutation> {
      return withWrapper((wrappedRequestHeaders) => client.request<UnshareProjectMutation>(UnshareProjectDocument, variables, {...requestHeaders, ...wrappedRequestHeaders}), 'UnshareProject', 'mutation', variables);
    },
<<<<<<< HEAD
    OnJobStatusChange(variables: OnJobStatusChangeSubscriptionVariables, requestHeaders?: GraphQLClientRequestHeaders): Promise<OnJobStatusChangeSubscription> {
      return withWrapper((wrappedRequestHeaders) => client.request<OnJobStatusChangeSubscription>(OnJobStatusChangeDocument, variables, {...requestHeaders, ...wrappedRequestHeaders}), 'OnJobStatusChange', 'subscription', variables);
=======
    RealTimeLogs(variables: RealTimeLogsSubscriptionVariables, requestHeaders?: GraphQLClientRequestHeaders): Promise<RealTimeLogsSubscription> {
      return withWrapper((wrappedRequestHeaders) => client.request<RealTimeLogsSubscription>(RealTimeLogsDocument, variables, {...requestHeaders, ...wrappedRequestHeaders}), 'RealTimeLogs', 'subscription', variables);
>>>>>>> b6b0e571
    },
    CreateTrigger(variables: CreateTriggerMutationVariables, requestHeaders?: GraphQLClientRequestHeaders): Promise<CreateTriggerMutation> {
      return withWrapper((wrappedRequestHeaders) => client.request<CreateTriggerMutation>(CreateTriggerDocument, variables, {...requestHeaders, ...wrappedRequestHeaders}), 'CreateTrigger', 'mutation', variables);
    },
    UpdateTrigger(variables: UpdateTriggerMutationVariables, requestHeaders?: GraphQLClientRequestHeaders): Promise<UpdateTriggerMutation> {
      return withWrapper((wrappedRequestHeaders) => client.request<UpdateTriggerMutation>(UpdateTriggerDocument, variables, {...requestHeaders, ...wrappedRequestHeaders}), 'UpdateTrigger', 'mutation', variables);
    },
    DeleteTrigger(variables: DeleteTriggerMutationVariables, requestHeaders?: GraphQLClientRequestHeaders): Promise<DeleteTriggerMutation> {
      return withWrapper((wrappedRequestHeaders) => client.request<DeleteTriggerMutation>(DeleteTriggerDocument, variables, {...requestHeaders, ...wrappedRequestHeaders}), 'DeleteTrigger', 'mutation', variables);
    },
    GetTriggers(variables: GetTriggersQueryVariables, requestHeaders?: GraphQLClientRequestHeaders): Promise<GetTriggersQuery> {
      return withWrapper((wrappedRequestHeaders) => client.request<GetTriggersQuery>(GetTriggersDocument, variables, {...requestHeaders, ...wrappedRequestHeaders}), 'GetTriggers', 'query', variables);
    },
    GetMe(variables?: GetMeQueryVariables, requestHeaders?: GraphQLClientRequestHeaders): Promise<GetMeQuery> {
      return withWrapper((wrappedRequestHeaders) => client.request<GetMeQuery>(GetMeDocument, variables, {...requestHeaders, ...wrappedRequestHeaders}), 'GetMe', 'query', variables);
    },
    SearchUser(variables: SearchUserQueryVariables, requestHeaders?: GraphQLClientRequestHeaders): Promise<SearchUserQuery> {
      return withWrapper((wrappedRequestHeaders) => client.request<SearchUserQuery>(SearchUserDocument, variables, {...requestHeaders, ...wrappedRequestHeaders}), 'SearchUser', 'query', variables);
    },
    UpdateMe(variables: UpdateMeMutationVariables, requestHeaders?: GraphQLClientRequestHeaders): Promise<UpdateMeMutation> {
      return withWrapper((wrappedRequestHeaders) => client.request<UpdateMeMutation>(UpdateMeDocument, variables, {...requestHeaders, ...wrappedRequestHeaders}), 'UpdateMe', 'mutation', variables);
    },
    CreateWorkspace(variables: CreateWorkspaceMutationVariables, requestHeaders?: GraphQLClientRequestHeaders): Promise<CreateWorkspaceMutation> {
      return withWrapper((wrappedRequestHeaders) => client.request<CreateWorkspaceMutation>(CreateWorkspaceDocument, variables, {...requestHeaders, ...wrappedRequestHeaders}), 'CreateWorkspace', 'mutation', variables);
    },
    GetWorkspaces(variables?: GetWorkspacesQueryVariables, requestHeaders?: GraphQLClientRequestHeaders): Promise<GetWorkspacesQuery> {
      return withWrapper((wrappedRequestHeaders) => client.request<GetWorkspacesQuery>(GetWorkspacesDocument, variables, {...requestHeaders, ...wrappedRequestHeaders}), 'GetWorkspaces', 'query', variables);
    },
    GetWorkspaceById(variables: GetWorkspaceByIdQueryVariables, requestHeaders?: GraphQLClientRequestHeaders): Promise<GetWorkspaceByIdQuery> {
      return withWrapper((wrappedRequestHeaders) => client.request<GetWorkspaceByIdQuery>(GetWorkspaceByIdDocument, variables, {...requestHeaders, ...wrappedRequestHeaders}), 'GetWorkspaceById', 'query', variables);
    },
    UpdateWorkspace(variables: UpdateWorkspaceMutationVariables, requestHeaders?: GraphQLClientRequestHeaders): Promise<UpdateWorkspaceMutation> {
      return withWrapper((wrappedRequestHeaders) => client.request<UpdateWorkspaceMutation>(UpdateWorkspaceDocument, variables, {...requestHeaders, ...wrappedRequestHeaders}), 'UpdateWorkspace', 'mutation', variables);
    },
    DeleteWorkspace(variables: DeleteWorkspaceMutationVariables, requestHeaders?: GraphQLClientRequestHeaders): Promise<DeleteWorkspaceMutation> {
      return withWrapper((wrappedRequestHeaders) => client.request<DeleteWorkspaceMutation>(DeleteWorkspaceDocument, variables, {...requestHeaders, ...wrappedRequestHeaders}), 'DeleteWorkspace', 'mutation', variables);
    },
    AddMemberToWorkspace(variables: AddMemberToWorkspaceMutationVariables, requestHeaders?: GraphQLClientRequestHeaders): Promise<AddMemberToWorkspaceMutation> {
      return withWrapper((wrappedRequestHeaders) => client.request<AddMemberToWorkspaceMutation>(AddMemberToWorkspaceDocument, variables, {...requestHeaders, ...wrappedRequestHeaders}), 'AddMemberToWorkspace', 'mutation', variables);
    },
    RemoveMemberFromWorkspace(variables: RemoveMemberFromWorkspaceMutationVariables, requestHeaders?: GraphQLClientRequestHeaders): Promise<RemoveMemberFromWorkspaceMutation> {
      return withWrapper((wrappedRequestHeaders) => client.request<RemoveMemberFromWorkspaceMutation>(RemoveMemberFromWorkspaceDocument, variables, {...requestHeaders, ...wrappedRequestHeaders}), 'RemoveMemberFromWorkspace', 'mutation', variables);
    },
    UpdateMemberOfWorkspace(variables: UpdateMemberOfWorkspaceMutationVariables, requestHeaders?: GraphQLClientRequestHeaders): Promise<UpdateMemberOfWorkspaceMutation> {
      return withWrapper((wrappedRequestHeaders) => client.request<UpdateMemberOfWorkspaceMutation>(UpdateMemberOfWorkspaceDocument, variables, {...requestHeaders, ...wrappedRequestHeaders}), 'UpdateMemberOfWorkspace', 'mutation', variables);
    }
  };
}
export type Sdk = ReturnType<typeof getSdk>;<|MERGE_RESOLUTION|>--- conflicted
+++ resolved
@@ -1076,20 +1076,12 @@
 
 export type UnshareProjectMutation = { __typename?: 'Mutation', unshareProject?: { __typename?: 'UnshareProjectPayload', projectId: string } | null };
 
-<<<<<<< HEAD
-export type OnJobStatusChangeSubscriptionVariables = Exact<{
-=======
 export type RealTimeLogsSubscriptionVariables = Exact<{
->>>>>>> b6b0e571
   jobId: Scalars['ID']['input'];
 }>;
 
 
-<<<<<<< HEAD
-export type OnJobStatusChangeSubscription = { __typename?: 'Subscription', jobStatus: JobStatus };
-=======
 export type RealTimeLogsSubscription = { __typename?: 'Subscription', logs?: { __typename?: 'Log', jobId: string, nodeId?: string | null, timestamp: any, logLevel: LogLevel, message: string } | null };
->>>>>>> b6b0e571
 
 export type CreateTriggerMutationVariables = Exact<{
   input: CreateTriggerInput;
@@ -1452,11 +1444,6 @@
   }
 }
     `;
-<<<<<<< HEAD
-export const OnJobStatusChangeDocument = gql`
-    subscription OnJobStatusChange($jobId: ID!) {
-  jobStatus(jobId: $jobId)
-=======
 export const RealTimeLogsDocument = gql`
     subscription RealTimeLogs($jobId: ID!) {
   logs(jobId: $jobId) {
@@ -1466,7 +1453,6 @@
     logLevel
     message
   }
->>>>>>> b6b0e571
 }
     `;
 export const CreateTriggerDocument = gql`
@@ -1667,13 +1653,8 @@
     UnshareProject(variables: UnshareProjectMutationVariables, requestHeaders?: GraphQLClientRequestHeaders): Promise<UnshareProjectMutation> {
       return withWrapper((wrappedRequestHeaders) => client.request<UnshareProjectMutation>(UnshareProjectDocument, variables, {...requestHeaders, ...wrappedRequestHeaders}), 'UnshareProject', 'mutation', variables);
     },
-<<<<<<< HEAD
-    OnJobStatusChange(variables: OnJobStatusChangeSubscriptionVariables, requestHeaders?: GraphQLClientRequestHeaders): Promise<OnJobStatusChangeSubscription> {
-      return withWrapper((wrappedRequestHeaders) => client.request<OnJobStatusChangeSubscription>(OnJobStatusChangeDocument, variables, {...requestHeaders, ...wrappedRequestHeaders}), 'OnJobStatusChange', 'subscription', variables);
-=======
     RealTimeLogs(variables: RealTimeLogsSubscriptionVariables, requestHeaders?: GraphQLClientRequestHeaders): Promise<RealTimeLogsSubscription> {
       return withWrapper((wrappedRequestHeaders) => client.request<RealTimeLogsSubscription>(RealTimeLogsDocument, variables, {...requestHeaders, ...wrappedRequestHeaders}), 'RealTimeLogs', 'subscription', variables);
->>>>>>> b6b0e571
     },
     CreateTrigger(variables: CreateTriggerMutationVariables, requestHeaders?: GraphQLClientRequestHeaders): Promise<CreateTriggerMutation> {
       return withWrapper((wrappedRequestHeaders) => client.request<CreateTriggerMutation>(CreateTriggerDocument, variables, {...requestHeaders, ...wrappedRequestHeaders}), 'CreateTrigger', 'mutation', variables);
