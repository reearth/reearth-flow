import { GraphQLClient, RequestOptions } from 'graphql-request';
import gql from 'graphql-tag';
export type Maybe<T> = T | null;
export type InputMaybe<T> = Maybe<T>;
export type Exact<T extends { [key: string]: unknown }> = { [K in keyof T]: T[K] };
export type MakeOptional<T, K extends keyof T> = Omit<T, K> & { [SubKey in K]?: Maybe<T[SubKey]> };
export type MakeMaybe<T, K extends keyof T> = Omit<T, K> & { [SubKey in K]: Maybe<T[SubKey]> };
export type MakeEmpty<T extends { [key: string]: unknown }, K extends keyof T> = { [_ in K]?: never };
export type Incremental<T> = T | { [P in keyof T]?: P extends ' $fragmentName' | '__typename' ? T[P] : never };
type GraphQLClientRequestHeaders = RequestOptions['requestHeaders'];
/** All built-in and custom scalars, mapped to their actual values */
export type Scalars = {
  ID: { input: string; output: string; }
  String: { input: string; output: string; }
  Boolean: { input: boolean; output: boolean; }
  Int: { input: number; output: number; }
  Float: { input: number; output: number; }
  Any: { input: any; output: any; }
  DateTime: { input: any; output: any; }
  FileSize: { input: any; output: any; }
  JSON: { input: any; output: any; }
  Lang: { input: any; output: any; }
  URL: { input: any; output: any; }
  Upload: { input: any; output: any; }
};

export type ApiDriverInput = {
  token: Scalars['String']['input'];
};

export type AddMemberToWorkspaceInput = {
  role: Role;
  userId: Scalars['ID']['input'];
  workspaceId: Scalars['ID']['input'];
};

export type AddMemberToWorkspacePayload = {
  __typename?: 'AddMemberToWorkspacePayload';
  workspace: Workspace;
};

export type Asset = Node & {
  __typename?: 'Asset';
  Workspace?: Maybe<Workspace>;
  contentType: Scalars['String']['output'];
  createdAt: Scalars['DateTime']['output'];
  id: Scalars['ID']['output'];
  name: Scalars['String']['output'];
  size: Scalars['FileSize']['output'];
  url: Scalars['String']['output'];
  workspaceId: Scalars['ID']['output'];
};

export type AssetConnection = {
  __typename?: 'AssetConnection';
  nodes: Array<Maybe<Asset>>;
  pageInfo: PageInfo;
  totalCount: Scalars['Int']['output'];
};

export enum AssetSortType {
  Date = 'DATE',
  Name = 'NAME',
  Size = 'SIZE'
}

export type CancelJobInput = {
  jobId: Scalars['ID']['input'];
};

export type CancelJobPayload = {
  __typename?: 'CancelJobPayload';
  job?: Maybe<Job>;
};

export type CreateAssetInput = {
  file: Scalars['Upload']['input'];
  workspaceId: Scalars['ID']['input'];
};

export type CreateAssetPayload = {
  __typename?: 'CreateAssetPayload';
  asset: Asset;
};

export type CreateDeploymentInput = {
  description: Scalars['String']['input'];
  file: Scalars['Upload']['input'];
  projectId?: InputMaybe<Scalars['ID']['input']>;
  workspaceId: Scalars['ID']['input'];
};

export type CreateProjectInput = {
  archived?: InputMaybe<Scalars['Boolean']['input']>;
  description?: InputMaybe<Scalars['String']['input']>;
  name?: InputMaybe<Scalars['String']['input']>;
  workspaceId: Scalars['ID']['input'];
};

export type CreateTriggerInput = {
  apiDriverInput?: InputMaybe<ApiDriverInput>;
  deploymentId: Scalars['ID']['input'];
  description: Scalars['String']['input'];
  timeDriverInput?: InputMaybe<TimeDriverInput>;
  workspaceId: Scalars['ID']['input'];
};

export type CreateWorkspaceInput = {
  name: Scalars['String']['input'];
};

export type CreateWorkspacePayload = {
  __typename?: 'CreateWorkspacePayload';
  workspace: Workspace;
};

export type DeclareParameterInput = {
  index?: InputMaybe<Scalars['Int']['input']>;
  name: Scalars['String']['input'];
  required: Scalars['Boolean']['input'];
  type: ParameterType;
  value?: InputMaybe<Scalars['Any']['input']>;
};

export type DeleteDeploymentInput = {
  deploymentId: Scalars['ID']['input'];
};

export type DeleteDeploymentPayload = {
  __typename?: 'DeleteDeploymentPayload';
  deploymentId: Scalars['ID']['output'];
};

export type DeleteMeInput = {
  userId: Scalars['ID']['input'];
};

export type DeleteMePayload = {
  __typename?: 'DeleteMePayload';
  userId: Scalars['ID']['output'];
};

export type DeleteProjectInput = {
  projectId: Scalars['ID']['input'];
};

export type DeleteProjectPayload = {
  __typename?: 'DeleteProjectPayload';
  projectId: Scalars['ID']['output'];
};

export type DeleteWorkspaceInput = {
  workspaceId: Scalars['ID']['input'];
};

export type DeleteWorkspacePayload = {
  __typename?: 'DeleteWorkspacePayload';
  workspaceId: Scalars['ID']['output'];
};

export type Deployment = Node & {
  __typename?: 'Deployment';
  createdAt: Scalars['DateTime']['output'];
  description: Scalars['String']['output'];
  headId?: Maybe<Scalars['ID']['output']>;
  id: Scalars['ID']['output'];
  isHead: Scalars['Boolean']['output'];
  project?: Maybe<Project>;
  projectId?: Maybe<Scalars['ID']['output']>;
  updatedAt: Scalars['DateTime']['output'];
  version: Scalars['String']['output'];
  workflowUrl: Scalars['String']['output'];
  workspace?: Maybe<Workspace>;
  workspaceId: Scalars['ID']['output'];
};

export type DeploymentConnection = {
  __typename?: 'DeploymentConnection';
  nodes: Array<Maybe<Deployment>>;
  pageInfo: PageInfo;
  totalCount: Scalars['Int']['output'];
};

export type DeploymentPayload = {
  __typename?: 'DeploymentPayload';
  deployment: Deployment;
};

export type EdgeExecution = {
  __typename?: 'EdgeExecution';
  completedAt?: Maybe<Scalars['DateTime']['output']>;
  featureId?: Maybe<Scalars['ID']['output']>;
  id: Scalars['String']['output'];
  intermediateDataUrl?: Maybe<Scalars['String']['output']>;
  startedAt?: Maybe<Scalars['DateTime']['output']>;
  status: EdgeStatus;
};

export enum EdgeStatus {
  Completed = 'COMPLETED',
  Failed = 'FAILED',
  InProgress = 'IN_PROGRESS'
}

export enum EventSourceType {
  ApiDriven = 'API_DRIVEN',
  TimeDriven = 'TIME_DRIVEN'
}

export type ExecuteDeploymentInput = {
  deploymentId: Scalars['ID']['input'];
};

export type GetByVersionInput = {
  projectId?: InputMaybe<Scalars['ID']['input']>;
  version: Scalars['String']['input'];
  workspaceId: Scalars['ID']['input'];
};

export type GetHeadInput = {
  projectId?: InputMaybe<Scalars['ID']['input']>;
  workspaceId: Scalars['ID']['input'];
};

export type Job = Node & {
  __typename?: 'Job';
  completedAt?: Maybe<Scalars['DateTime']['output']>;
  debug?: Maybe<Scalars['Boolean']['output']>;
  deployment?: Maybe<Deployment>;
  deploymentId: Scalars['ID']['output'];
  edgeExecutions?: Maybe<Array<EdgeExecution>>;
  id: Scalars['ID']['output'];
  logs?: Maybe<Array<Maybe<Log>>>;
  logsURL?: Maybe<Scalars['String']['output']>;
  outputURLs?: Maybe<Array<Scalars['String']['output']>>;
  startedAt: Scalars['DateTime']['output'];
  status: JobStatus;
  workspace?: Maybe<Workspace>;
  workspaceId: Scalars['ID']['output'];
};


export type JobLogsArgs = {
  since: Scalars['DateTime']['input'];
};

export type JobConnection = {
  __typename?: 'JobConnection';
  nodes: Array<Maybe<Job>>;
  pageInfo: PageInfo;
  totalCount: Scalars['Int']['output'];
};

export type JobPayload = {
  __typename?: 'JobPayload';
  job: Job;
};

export enum JobStatus {
  Cancelled = 'CANCELLED',
  Completed = 'COMPLETED',
  Failed = 'FAILED',
  Pending = 'PENDING',
  Running = 'RUNNING'
}

export type Log = {
  __typename?: 'Log';
  jobId: Scalars['ID']['output'];
  logLevel: LogLevel;
  message: Scalars['String']['output'];
  nodeId?: Maybe<Scalars['ID']['output']>;
  timestamp: Scalars['DateTime']['output'];
};

export enum LogLevel {
  Debug = 'DEBUG',
  Error = 'ERROR',
  Info = 'INFO',
  Trace = 'TRACE',
  Warn = 'WARN'
}

export type Me = {
  __typename?: 'Me';
  auths: Array<Scalars['String']['output']>;
  email: Scalars['String']['output'];
  id: Scalars['ID']['output'];
  lang: Scalars['Lang']['output'];
  myWorkspace?: Maybe<Workspace>;
  myWorkspaceId: Scalars['ID']['output'];
  name: Scalars['String']['output'];
  workspaces: Array<Workspace>;
};

export type Mutation = {
  __typename?: 'Mutation';
  addMemberToWorkspace?: Maybe<AddMemberToWorkspacePayload>;
  cancelJob: CancelJobPayload;
  createAsset?: Maybe<CreateAssetPayload>;
  createDeployment?: Maybe<DeploymentPayload>;
  createProject?: Maybe<ProjectPayload>;
  createTrigger: Trigger;
  createWorkspace?: Maybe<CreateWorkspacePayload>;
  declareParameter: Parameter;
  deleteDeployment?: Maybe<DeleteDeploymentPayload>;
  deleteMe?: Maybe<DeleteMePayload>;
  deleteProject?: Maybe<DeleteProjectPayload>;
  deleteTrigger: Scalars['Boolean']['output'];
  deleteWorkspace?: Maybe<DeleteWorkspacePayload>;
  executeDeployment?: Maybe<JobPayload>;
  removeAsset?: Maybe<RemoveAssetPayload>;
  removeMemberFromWorkspace?: Maybe<RemoveMemberFromWorkspacePayload>;
  removeMyAuth?: Maybe<UpdateMePayload>;
  removeParameter: Scalars['Boolean']['output'];
  rollbackProject?: Maybe<ProjectDocument>;
  runProject?: Maybe<RunProjectPayload>;
  shareProject?: Maybe<ShareProjectPayload>;
  signup?: Maybe<SignupPayload>;
  unshareProject?: Maybe<UnshareProjectPayload>;
  updateDeployment?: Maybe<DeploymentPayload>;
  updateMe?: Maybe<UpdateMePayload>;
  updateMemberOfWorkspace?: Maybe<UpdateMemberOfWorkspacePayload>;
  updateParameterOrder: Array<Parameter>;
  updateParameterValue: Parameter;
  updateProject?: Maybe<ProjectPayload>;
  updateTrigger: Trigger;
  updateWorkspace?: Maybe<UpdateWorkspacePayload>;
};


export type MutationAddMemberToWorkspaceArgs = {
  input: AddMemberToWorkspaceInput;
};


export type MutationCancelJobArgs = {
  input: CancelJobInput;
};


export type MutationCreateAssetArgs = {
  input: CreateAssetInput;
};


export type MutationCreateDeploymentArgs = {
  input: CreateDeploymentInput;
};


export type MutationCreateProjectArgs = {
  input: CreateProjectInput;
};


export type MutationCreateTriggerArgs = {
  input: CreateTriggerInput;
};


export type MutationCreateWorkspaceArgs = {
  input: CreateWorkspaceInput;
};


export type MutationDeclareParameterArgs = {
  input: DeclareParameterInput;
  projectId: Scalars['ID']['input'];
};


export type MutationDeleteDeploymentArgs = {
  input: DeleteDeploymentInput;
};


export type MutationDeleteMeArgs = {
  input: DeleteMeInput;
};


export type MutationDeleteProjectArgs = {
  input: DeleteProjectInput;
};


export type MutationDeleteTriggerArgs = {
  triggerId: Scalars['ID']['input'];
};


export type MutationDeleteWorkspaceArgs = {
  input: DeleteWorkspaceInput;
};


export type MutationExecuteDeploymentArgs = {
  input: ExecuteDeploymentInput;
};


export type MutationRemoveAssetArgs = {
  input: RemoveAssetInput;
};


export type MutationRemoveMemberFromWorkspaceArgs = {
  input: RemoveMemberFromWorkspaceInput;
};


export type MutationRemoveMyAuthArgs = {
  input: RemoveMyAuthInput;
};


export type MutationRemoveParameterArgs = {
  input: RemoveParameterInput;
};


export type MutationRollbackProjectArgs = {
  projectId: Scalars['ID']['input'];
  version: Scalars['Int']['input'];
};


export type MutationRunProjectArgs = {
  input: RunProjectInput;
};


export type MutationShareProjectArgs = {
  input: ShareProjectInput;
};


export type MutationSignupArgs = {
  input: SignupInput;
};


export type MutationUnshareProjectArgs = {
  input: UnshareProjectInput;
};


export type MutationUpdateDeploymentArgs = {
  input: UpdateDeploymentInput;
};


export type MutationUpdateMeArgs = {
  input: UpdateMeInput;
};


export type MutationUpdateMemberOfWorkspaceArgs = {
  input: UpdateMemberOfWorkspaceInput;
};


export type MutationUpdateParameterOrderArgs = {
  input: UpdateParameterOrderInput;
  projectId: Scalars['ID']['input'];
};


export type MutationUpdateParameterValueArgs = {
  input: UpdateParameterValueInput;
  paramId: Scalars['ID']['input'];
};


export type MutationUpdateProjectArgs = {
  input: UpdateProjectInput;
};


export type MutationUpdateTriggerArgs = {
  input: UpdateTriggerInput;
};


export type MutationUpdateWorkspaceArgs = {
  input: UpdateWorkspaceInput;
};

export type Node = {
  id: Scalars['ID']['output'];
};

export enum NodeType {
  Asset = 'ASSET',
  Project = 'PROJECT',
  User = 'USER',
  Workspace = 'WORKSPACE'
}

export enum OrderDirection {
  Asc = 'ASC',
  Desc = 'DESC'
}

export type PageBasedPagination = {
  orderBy?: InputMaybe<Scalars['String']['input']>;
  orderDir?: InputMaybe<OrderDirection>;
  page: Scalars['Int']['input'];
  pageSize: Scalars['Int']['input'];
};

export type PageInfo = {
  __typename?: 'PageInfo';
  currentPage?: Maybe<Scalars['Int']['output']>;
  totalCount: Scalars['Int']['output'];
  totalPages?: Maybe<Scalars['Int']['output']>;
};

export type Pagination = {
  orderBy?: InputMaybe<Scalars['String']['input']>;
  orderDir?: InputMaybe<OrderDirection>;
  page?: InputMaybe<Scalars['Int']['input']>;
  pageSize?: InputMaybe<Scalars['Int']['input']>;
};

export type Parameter = {
  __typename?: 'Parameter';
  createdAt: Scalars['DateTime']['output'];
  id: Scalars['ID']['output'];
  index: Scalars['Int']['output'];
  name: Scalars['String']['output'];
  projectId: Scalars['ID']['output'];
  required: Scalars['Boolean']['output'];
  type: ParameterType;
  updatedAt: Scalars['DateTime']['output'];
  value: Scalars['Any']['output'];
};

export enum ParameterType {
  AttributeName = 'ATTRIBUTE_NAME',
  Choice = 'CHOICE',
  Color = 'COLOR',
  CoordinateSystem = 'COORDINATE_SYSTEM',
  DatabaseConnection = 'DATABASE_CONNECTION',
  Datetime = 'DATETIME',
  FileFolder = 'FILE_FOLDER',
  Geometry = 'GEOMETRY',
  Message = 'MESSAGE',
  Number = 'NUMBER',
  Password = 'PASSWORD',
  ReprojectionFile = 'REPROJECTION_FILE',
  Text = 'TEXT',
  WebConnection = 'WEB_CONNECTION',
  YesNo = 'YES_NO'
}

export type Project = Node & {
  __typename?: 'Project';
  basicAuthPassword: Scalars['String']['output'];
  basicAuthUsername: Scalars['String']['output'];
  createdAt: Scalars['DateTime']['output'];
  deployment?: Maybe<Deployment>;
  description: Scalars['String']['output'];
  id: Scalars['ID']['output'];
  isArchived: Scalars['Boolean']['output'];
  isBasicAuthActive: Scalars['Boolean']['output'];
  name: Scalars['String']['output'];
  parameters: Array<Parameter>;
  sharedToken?: Maybe<Scalars['String']['output']>;
  updatedAt: Scalars['DateTime']['output'];
  version: Scalars['Int']['output'];
  workspace?: Maybe<Workspace>;
  workspaceId: Scalars['ID']['output'];
};

export type ProjectConnection = {
  __typename?: 'ProjectConnection';
  nodes: Array<Maybe<Project>>;
  pageInfo: PageInfo;
  totalCount: Scalars['Int']['output'];
};

export type ProjectDocument = Node & {
  __typename?: 'ProjectDocument';
  id: Scalars['ID']['output'];
  timestamp: Scalars['DateTime']['output'];
  updates: Array<Scalars['Int']['output']>;
  version: Scalars['Int']['output'];
};

export type ProjectPayload = {
  __typename?: 'ProjectPayload';
  project: Project;
};

export type ProjectSharingInfoPayload = {
  __typename?: 'ProjectSharingInfoPayload';
  projectId: Scalars['ID']['output'];
  sharingToken?: Maybe<Scalars['String']['output']>;
};

export type ProjectSnapshot = {
  __typename?: 'ProjectSnapshot';
  timestamp: Scalars['DateTime']['output'];
  updates: Array<Scalars['Int']['output']>;
  version: Scalars['Int']['output'];
};

export type Query = {
  __typename?: 'Query';
  assets: AssetConnection;
  deploymentByVersion?: Maybe<Deployment>;
  deploymentHead?: Maybe<Deployment>;
  deploymentVersions: Array<Deployment>;
  deployments: DeploymentConnection;
  edgeExecution: EdgeExecution;
  job?: Maybe<Job>;
  jobs: JobConnection;
  latestProjectSnapshot?: Maybe<ProjectDocument>;
  me?: Maybe<Me>;
  node?: Maybe<Node>;
  nodes: Array<Maybe<Node>>;
  projectHistory: Array<ProjectSnapshot>;
  projectSharingInfo: ProjectSharingInfoPayload;
  projects: ProjectConnection;
  searchUser?: Maybe<User>;
  sharedProject: SharedProjectPayload;
  triggers: TriggerConnection;
};


export type QueryAssetsArgs = {
  keyword?: InputMaybe<Scalars['String']['input']>;
  pagination: PageBasedPagination;
  sort?: InputMaybe<AssetSortType>;
  workspaceId: Scalars['ID']['input'];
};


export type QueryDeploymentByVersionArgs = {
  input: GetByVersionInput;
};


export type QueryDeploymentHeadArgs = {
  input: GetHeadInput;
};


export type QueryDeploymentVersionsArgs = {
  projectId?: InputMaybe<Scalars['ID']['input']>;
  workspaceId: Scalars['ID']['input'];
};


export type QueryDeploymentsArgs = {
  pagination: PageBasedPagination;
  workspaceId: Scalars['ID']['input'];
};


export type QueryEdgeExecutionArgs = {
  edgeId: Scalars['String']['input'];
  id: Scalars['ID']['input'];
};


export type QueryJobArgs = {
  id: Scalars['ID']['input'];
};


export type QueryJobsArgs = {
  pagination: PageBasedPagination;
  workspaceId: Scalars['ID']['input'];
};


export type QueryLatestProjectSnapshotArgs = {
  projectId: Scalars['ID']['input'];
};


export type QueryNodeArgs = {
  id: Scalars['ID']['input'];
  type: NodeType;
};


export type QueryNodesArgs = {
  id: Array<Scalars['ID']['input']>;
  type: NodeType;
};


export type QueryProjectHistoryArgs = {
  projectId: Scalars['ID']['input'];
};


export type QueryProjectSharingInfoArgs = {
  projectId: Scalars['ID']['input'];
};


export type QueryProjectsArgs = {
  includeArchived?: InputMaybe<Scalars['Boolean']['input']>;
  pagination: PageBasedPagination;
  workspaceId: Scalars['ID']['input'];
};


export type QuerySearchUserArgs = {
  nameOrEmail: Scalars['String']['input'];
};


export type QuerySharedProjectArgs = {
  token: Scalars['String']['input'];
};


export type QueryTriggersArgs = {
  pagination: PageBasedPagination;
  workspaceId: Scalars['ID']['input'];
};

export type RemoveAssetInput = {
  assetId: Scalars['ID']['input'];
};

export type RemoveAssetPayload = {
  __typename?: 'RemoveAssetPayload';
  assetId: Scalars['ID']['output'];
};

export type RemoveMemberFromWorkspaceInput = {
  userId: Scalars['ID']['input'];
  workspaceId: Scalars['ID']['input'];
};

export type RemoveMemberFromWorkspacePayload = {
  __typename?: 'RemoveMemberFromWorkspacePayload';
  workspace: Workspace;
};

export type RemoveMyAuthInput = {
  auth: Scalars['String']['input'];
};

export type RemoveParameterInput = {
  paramId: Scalars['ID']['input'];
};

export enum Role {
  Maintainer = 'MAINTAINER',
  Owner = 'OWNER',
  Reader = 'READER',
  Writer = 'WRITER'
}

export type RunProjectInput = {
  file: Scalars['Upload']['input'];
  projectId: Scalars['ID']['input'];
  workspaceId: Scalars['ID']['input'];
};

export type RunProjectPayload = {
  __typename?: 'RunProjectPayload';
  job: Job;
};

export type ShareProjectInput = {
  projectId: Scalars['ID']['input'];
};

export type ShareProjectPayload = {
  __typename?: 'ShareProjectPayload';
  projectId: Scalars['ID']['output'];
  sharingUrl: Scalars['String']['output'];
};

export type SharedProjectPayload = {
  __typename?: 'SharedProjectPayload';
  project: Project;
};

export type SignupInput = {
  lang?: InputMaybe<Scalars['Lang']['input']>;
  secret?: InputMaybe<Scalars['String']['input']>;
  userId?: InputMaybe<Scalars['ID']['input']>;
  workspaceId?: InputMaybe<Scalars['ID']['input']>;
};

export type SignupPayload = {
  __typename?: 'SignupPayload';
  user: User;
  workspace: Workspace;
};

export type Subscription = {
  __typename?: 'Subscription';
  edgeStatus: EdgeStatus;
  jobStatus: JobStatus;
  logs?: Maybe<Log>;
};


export type SubscriptionEdgeStatusArgs = {
  edgeId: Scalars['String']['input'];
  jobId: Scalars['ID']['input'];
};


export type SubscriptionJobStatusArgs = {
  jobId: Scalars['ID']['input'];
};


export type SubscriptionLogsArgs = {
  jobId: Scalars['ID']['input'];
};

export type TimeDriverInput = {
  interval: TimeInterval;
};

export enum TimeInterval {
  EveryDay = 'EVERY_DAY',
  EveryHour = 'EVERY_HOUR',
  EveryMonth = 'EVERY_MONTH',
  EveryWeek = 'EVERY_WEEK'
}

export type Trigger = Node & {
  __typename?: 'Trigger';
  authToken?: Maybe<Scalars['String']['output']>;
  createdAt: Scalars['DateTime']['output'];
  deployment: Deployment;
  deploymentId: Scalars['ID']['output'];
  description: Scalars['String']['output'];
  eventSource: EventSourceType;
  id: Scalars['ID']['output'];
  lastTriggered?: Maybe<Scalars['DateTime']['output']>;
  timeInterval?: Maybe<TimeInterval>;
  updatedAt: Scalars['DateTime']['output'];
  workspace?: Maybe<Workspace>;
  workspaceId: Scalars['ID']['output'];
};

export type TriggerConnection = {
  __typename?: 'TriggerConnection';
  nodes: Array<Maybe<Trigger>>;
  pageInfo: PageInfo;
  totalCount: Scalars['Int']['output'];
};

export type UnshareProjectInput = {
  projectId: Scalars['ID']['input'];
};

export type UnshareProjectPayload = {
  __typename?: 'UnshareProjectPayload';
  projectId: Scalars['ID']['output'];
};

export type UpdateDeploymentInput = {
  deploymentId: Scalars['ID']['input'];
  description?: InputMaybe<Scalars['String']['input']>;
  file?: InputMaybe<Scalars['Upload']['input']>;
};

export type UpdateMeInput = {
  email?: InputMaybe<Scalars['String']['input']>;
  lang?: InputMaybe<Scalars['Lang']['input']>;
  name?: InputMaybe<Scalars['String']['input']>;
  password?: InputMaybe<Scalars['String']['input']>;
  passwordConfirmation?: InputMaybe<Scalars['String']['input']>;
};

export type UpdateMePayload = {
  __typename?: 'UpdateMePayload';
  me: Me;
};

export type UpdateMemberOfWorkspaceInput = {
  role: Role;
  userId: Scalars['ID']['input'];
  workspaceId: Scalars['ID']['input'];
};

export type UpdateMemberOfWorkspacePayload = {
  __typename?: 'UpdateMemberOfWorkspacePayload';
  workspace: Workspace;
};

export type UpdateParameterOrderInput = {
  newIndex: Scalars['Int']['input'];
  paramId: Scalars['ID']['input'];
};

export type UpdateParameterValueInput = {
  value: Scalars['Any']['input'];
};

export type UpdateProjectInput = {
  archived?: InputMaybe<Scalars['Boolean']['input']>;
  basicAuthPassword?: InputMaybe<Scalars['String']['input']>;
  basicAuthUsername?: InputMaybe<Scalars['String']['input']>;
  description?: InputMaybe<Scalars['String']['input']>;
  isBasicAuthActive?: InputMaybe<Scalars['Boolean']['input']>;
  name?: InputMaybe<Scalars['String']['input']>;
  projectId: Scalars['ID']['input'];
};

export type UpdateTriggerInput = {
  apiDriverInput?: InputMaybe<ApiDriverInput>;
  deploymentId?: InputMaybe<Scalars['ID']['input']>;
  description?: InputMaybe<Scalars['String']['input']>;
  timeDriverInput?: InputMaybe<TimeDriverInput>;
  triggerId: Scalars['ID']['input'];
};

export type UpdateWorkspaceInput = {
  name: Scalars['String']['input'];
  workspaceId: Scalars['ID']['input'];
};

export type UpdateWorkspacePayload = {
  __typename?: 'UpdateWorkspacePayload';
  workspace: Workspace;
};

export type User = Node & {
  __typename?: 'User';
  email: Scalars['String']['output'];
  host?: Maybe<Scalars['String']['output']>;
  id: Scalars['ID']['output'];
  name: Scalars['String']['output'];
};

export type Workspace = Node & {
  __typename?: 'Workspace';
  assets: AssetConnection;
  id: Scalars['ID']['output'];
  members: Array<WorkspaceMember>;
  name: Scalars['String']['output'];
  personal: Scalars['Boolean']['output'];
  projects: ProjectConnection;
};


export type WorkspaceAssetsArgs = {
  pagination?: InputMaybe<Pagination>;
};


export type WorkspaceProjectsArgs = {
  includeArchived?: InputMaybe<Scalars['Boolean']['input']>;
  pagination?: InputMaybe<Pagination>;
};

export type WorkspaceMember = {
  __typename?: 'WorkspaceMember';
  role: Role;
  user?: Maybe<User>;
  userId: Scalars['ID']['output'];
};

export type CreateDeploymentMutationVariables = Exact<{
  input: CreateDeploymentInput;
}>;


export type CreateDeploymentMutation = { __typename?: 'Mutation', createDeployment?: { __typename?: 'DeploymentPayload', deployment: { __typename?: 'Deployment', id: string, projectId?: string | null, workspaceId: string, workflowUrl: string, description: string, version: string, createdAt: any, updatedAt: any, project?: { __typename?: 'Project', name: string } | null } } | null };

export type UpdateDeploymentMutationVariables = Exact<{
  input: UpdateDeploymentInput;
}>;


export type UpdateDeploymentMutation = { __typename?: 'Mutation', updateDeployment?: { __typename?: 'DeploymentPayload', deployment: { __typename?: 'Deployment', id: string, projectId?: string | null, workspaceId: string, workflowUrl: string, description: string, version: string, createdAt: any, updatedAt: any, project?: { __typename?: 'Project', name: string } | null } } | null };

export type DeleteDeploymentMutationVariables = Exact<{
  input: DeleteDeploymentInput;
}>;


export type DeleteDeploymentMutation = { __typename?: 'Mutation', deleteDeployment?: { __typename?: 'DeleteDeploymentPayload', deploymentId: string } | null };

export type ExecuteDeploymentMutationVariables = Exact<{
  input: ExecuteDeploymentInput;
}>;


export type ExecuteDeploymentMutation = { __typename?: 'Mutation', executeDeployment?: { __typename?: 'JobPayload', job: { __typename?: 'Job', id: string, workspaceId: string, status: JobStatus, startedAt: any, completedAt?: any | null, logsURL?: string | null, outputURLs?: Array<string> | null, deployment?: { __typename?: 'Deployment', id: string, description: string } | null, edgeExecutions?: Array<{ __typename?: 'EdgeExecution', id: string, status: EdgeStatus, startedAt?: any | null, completedAt?: any | null, featureId?: string | null, intermediateDataUrl?: string | null }> | null } } | null };

export type GetDeploymentsQueryVariables = Exact<{
  workspaceId: Scalars['ID']['input'];
  pagination: PageBasedPagination;
}>;


export type GetDeploymentsQuery = { __typename?: 'Query', deployments: { __typename?: 'DeploymentConnection', totalCount: number, nodes: Array<{ __typename?: 'Deployment', id: string, projectId?: string | null, workspaceId: string, workflowUrl: string, description: string, version: string, createdAt: any, updatedAt: any, project?: { __typename?: 'Project', name: string } | null } | null>, pageInfo: { __typename?: 'PageInfo', totalCount: number, currentPage?: number | null, totalPages?: number | null } } };

export type GetDeploymentHeadQueryVariables = Exact<{
  input: GetHeadInput;
}>;


export type GetDeploymentHeadQuery = { __typename?: 'Query', deploymentHead?: { __typename?: 'Deployment', id: string, projectId?: string | null, workspaceId: string, workflowUrl: string, description: string, version: string, createdAt: any, updatedAt: any, project?: { __typename?: 'Project', name: string } | null } | null };

export type GetLatestProjectSnapshotQueryVariables = Exact<{
  projectId: Scalars['ID']['input'];
}>;


export type GetLatestProjectSnapshotQuery = { __typename?: 'Query', latestProjectSnapshot?: { __typename?: 'ProjectDocument', id: string, timestamp: any, updates: Array<number>, version: number } | null };

export type GetProjectHistoryQueryVariables = Exact<{
  projectId: Scalars['ID']['input'];
}>;


export type GetProjectHistoryQuery = { __typename?: 'Query', projectHistory: Array<{ __typename?: 'ProjectSnapshot', timestamp: any, updates: Array<number>, version: number }> };

export type RollbackProjectMutationVariables = Exact<{
  projectId: Scalars['ID']['input'];
  version: Scalars['Int']['input'];
}>;


export type RollbackProjectMutation = { __typename?: 'Mutation', rollbackProject?: { __typename?: 'ProjectDocument', id: string, timestamp: any, updates: Array<number>, version: number } | null };

export type ProjectFragment = { __typename?: 'Project', id: string, name: string, description: string, createdAt: any, updatedAt: any, workspaceId: string, sharedToken?: string | null, deployment?: { __typename?: 'Deployment', id: string, projectId?: string | null, workspaceId: string, workflowUrl: string, description: string, version: string, createdAt: any, updatedAt: any, project?: { __typename?: 'Project', name: string } | null } | null };

export type DeploymentFragment = { __typename?: 'Deployment', id: string, projectId?: string | null, workspaceId: string, workflowUrl: string, description: string, version: string, createdAt: any, updatedAt: any, project?: { __typename?: 'Project', name: string } | null };

export type TriggerFragment = { __typename?: 'Trigger', id: string, createdAt: any, updatedAt: any, lastTriggered?: any | null, workspaceId: string, deploymentId: string, eventSource: EventSourceType, authToken?: string | null, timeInterval?: TimeInterval | null, description: string, deployment: { __typename?: 'Deployment', id: string, projectId?: string | null, workspaceId: string, workflowUrl: string, description: string, version: string, createdAt: any, updatedAt: any, project?: { __typename?: 'Project', name: string } | null } };

export type EdgeExecutionFragment = { __typename?: 'EdgeExecution', id: string, status: EdgeStatus, startedAt?: any | null, completedAt?: any | null, featureId?: string | null, intermediateDataUrl?: string | null };

export type JobFragment = { __typename?: 'Job', id: string, workspaceId: string, status: JobStatus, startedAt: any, completedAt?: any | null, logsURL?: string | null, outputURLs?: Array<string> | null, deployment?: { __typename?: 'Deployment', id: string, description: string } | null, edgeExecutions?: Array<{ __typename?: 'EdgeExecution', id: string, status: EdgeStatus, startedAt?: any | null, completedAt?: any | null, featureId?: string | null, intermediateDataUrl?: string | null }> | null };

export type ProjectDocumentFragment = { __typename?: 'ProjectDocument', id: string, timestamp: any, updates: Array<number>, version: number };

export type ProjectSnapshotFragment = { __typename?: 'ProjectSnapshot', timestamp: any, updates: Array<number>, version: number };

export type LogFragment = { __typename?: 'Log', jobId: string, nodeId?: string | null, timestamp: any, logLevel: LogLevel, message: string };

export type GetJobsQueryVariables = Exact<{
  workspaceId: Scalars['ID']['input'];
  pagination: PageBasedPagination;
}>;


export type GetJobsQuery = { __typename?: 'Query', jobs: { __typename?: 'JobConnection', totalCount: number, nodes: Array<{ __typename?: 'Job', id: string, workspaceId: string, status: JobStatus, startedAt: any, completedAt?: any | null, logsURL?: string | null, outputURLs?: Array<string> | null, deployment?: { __typename?: 'Deployment', id: string, description: string } | null, edgeExecutions?: Array<{ __typename?: 'EdgeExecution', id: string, status: EdgeStatus, startedAt?: any | null, completedAt?: any | null, featureId?: string | null, intermediateDataUrl?: string | null }> | null } | null>, pageInfo: { __typename?: 'PageInfo', totalCount: number, currentPage?: number | null, totalPages?: number | null } } };

export type GetJobQueryVariables = Exact<{
  id: Scalars['ID']['input'];
}>;


export type GetJobQuery = { __typename?: 'Query', job?: { __typename?: 'Job', id: string, workspaceId: string, status: JobStatus, startedAt: any, completedAt?: any | null, logsURL?: string | null, outputURLs?: Array<string> | null, deployment?: { __typename?: 'Deployment', id: string, description: string } | null, edgeExecutions?: Array<{ __typename?: 'EdgeExecution', id: string, status: EdgeStatus, startedAt?: any | null, completedAt?: any | null, featureId?: string | null, intermediateDataUrl?: string | null }> | null } | null };

export type CancelJobMutationVariables = Exact<{
  input: CancelJobInput;
}>;


export type CancelJobMutation = { __typename?: 'Mutation', cancelJob: { __typename?: 'CancelJobPayload', job?: { __typename?: 'Job', id: string, workspaceId: string, status: JobStatus, startedAt: any, completedAt?: any | null, logsURL?: string | null, outputURLs?: Array<string> | null, deployment?: { __typename?: 'Deployment', id: string, description: string } | null, edgeExecutions?: Array<{ __typename?: 'EdgeExecution', id: string, status: EdgeStatus, startedAt?: any | null, completedAt?: any | null, featureId?: string | null, intermediateDataUrl?: string | null }> | null } | null } };

export type CreateProjectMutationVariables = Exact<{
  input: CreateProjectInput;
}>;


export type CreateProjectMutation = { __typename?: 'Mutation', createProject?: { __typename?: 'ProjectPayload', project: { __typename?: 'Project', id: string, name: string, description: string, createdAt: any, updatedAt: any, workspaceId: string, sharedToken?: string | null, deployment?: { __typename?: 'Deployment', id: string, projectId?: string | null, workspaceId: string, workflowUrl: string, description: string, version: string, createdAt: any, updatedAt: any, project?: { __typename?: 'Project', name: string } | null } | null } } | null };

export type GetProjectsQueryVariables = Exact<{
  workspaceId: Scalars['ID']['input'];
  pagination: PageBasedPagination;
}>;


export type GetProjectsQuery = { __typename?: 'Query', projects: { __typename?: 'ProjectConnection', totalCount: number, nodes: Array<{ __typename?: 'Project', id: string, name: string, description: string, createdAt: any, updatedAt: any, workspaceId: string, sharedToken?: string | null, deployment?: { __typename?: 'Deployment', id: string, projectId?: string | null, workspaceId: string, workflowUrl: string, description: string, version: string, createdAt: any, updatedAt: any, project?: { __typename?: 'Project', name: string } | null } | null } | null>, pageInfo: { __typename?: 'PageInfo', totalCount: number, currentPage?: number | null, totalPages?: number | null } } };

export type GetProjectByIdQueryVariables = Exact<{
  projectId: Scalars['ID']['input'];
}>;


export type GetProjectByIdQuery = { __typename?: 'Query', node?: { __typename: 'Asset' } | { __typename: 'Deployment' } | { __typename: 'Job' } | { __typename: 'Project', id: string, name: string, description: string, createdAt: any, updatedAt: any, workspaceId: string, sharedToken?: string | null, deployment?: { __typename?: 'Deployment', id: string, projectId?: string | null, workspaceId: string, workflowUrl: string, description: string, version: string, createdAt: any, updatedAt: any, project?: { __typename?: 'Project', name: string } | null } | null } | { __typename: 'ProjectDocument' } | { __typename: 'Trigger' } | { __typename: 'User' } | { __typename: 'Workspace' } | null };

export type UpdateProjectMutationVariables = Exact<{
  input: UpdateProjectInput;
}>;


export type UpdateProjectMutation = { __typename?: 'Mutation', updateProject?: { __typename?: 'ProjectPayload', project: { __typename?: 'Project', id: string, name: string, description: string, createdAt: any, updatedAt: any, workspaceId: string, sharedToken?: string | null, deployment?: { __typename?: 'Deployment', id: string, projectId?: string | null, workspaceId: string, workflowUrl: string, description: string, version: string, createdAt: any, updatedAt: any, project?: { __typename?: 'Project', name: string } | null } | null } } | null };

export type DeleteProjectMutationVariables = Exact<{
  input: DeleteProjectInput;
}>;


export type DeleteProjectMutation = { __typename?: 'Mutation', deleteProject?: { __typename?: 'DeleteProjectPayload', projectId: string } | null };

export type RunProjectMutationVariables = Exact<{
  input: RunProjectInput;
}>;


export type RunProjectMutation = { __typename?: 'Mutation', runProject?: { __typename?: 'RunProjectPayload', job: { __typename?: 'Job', id: string, workspaceId: string, status: JobStatus, startedAt: any, completedAt?: any | null, logsURL?: string | null, outputURLs?: Array<string> | null, deployment?: { __typename?: 'Deployment', id: string, description: string } | null, edgeExecutions?: Array<{ __typename?: 'EdgeExecution', id: string, status: EdgeStatus, startedAt?: any | null, completedAt?: any | null, featureId?: string | null, intermediateDataUrl?: string | null }> | null } } | null };

export type GetSharedProjectQueryVariables = Exact<{
  token: Scalars['String']['input'];
}>;


export type GetSharedProjectQuery = { __typename?: 'Query', sharedProject: { __typename?: 'SharedProjectPayload', project: { __typename?: 'Project', id: string, name: string, description: string, createdAt: any, updatedAt: any, workspaceId: string, sharedToken?: string | null, deployment?: { __typename?: 'Deployment', id: string, projectId?: string | null, workspaceId: string, workflowUrl: string, description: string, version: string, createdAt: any, updatedAt: any, project?: { __typename?: 'Project', name: string } | null } | null } } };

export type GetSharedProjectInfoQueryVariables = Exact<{
  projectId: Scalars['ID']['input'];
}>;


export type GetSharedProjectInfoQuery = { __typename?: 'Query', projectSharingInfo: { __typename?: 'ProjectSharingInfoPayload', projectId: string, sharingToken?: string | null } };

export type ShareProjectMutationVariables = Exact<{
  input: ShareProjectInput;
}>;


export type ShareProjectMutation = { __typename?: 'Mutation', shareProject?: { __typename?: 'ShareProjectPayload', projectId: string, sharingUrl: string } | null };

export type UnshareProjectMutationVariables = Exact<{
  input: UnshareProjectInput;
}>;


export type UnshareProjectMutation = { __typename?: 'Mutation', unshareProject?: { __typename?: 'UnshareProjectPayload', projectId: string } | null };

export type OnJobStatusChangeSubscriptionVariables = Exact<{
  jobId: Scalars['ID']['input'];
}>;


export type OnJobStatusChangeSubscription = { __typename?: 'Subscription', jobStatus: JobStatus };

export type RealTimeLogsSubscriptionVariables = Exact<{
  jobId: Scalars['ID']['input'];
}>;


export type RealTimeLogsSubscription = { __typename?: 'Subscription', logs?: { __typename?: 'Log', jobId: string, nodeId?: string | null, timestamp: any, logLevel: LogLevel, message: string } | null };

export type OnEdgeStatusChangeSubscriptionVariables = Exact<{
  jobId: Scalars['ID']['input'];
  edgeId: Scalars['String']['input'];
}>;


export type OnEdgeStatusChangeSubscription = { __typename?: 'Subscription', edgeStatus: EdgeStatus };

export type CreateTriggerMutationVariables = Exact<{
  input: CreateTriggerInput;
}>;


export type CreateTriggerMutation = { __typename?: 'Mutation', createTrigger: { __typename?: 'Trigger', id: string, createdAt: any, updatedAt: any, lastTriggered?: any | null, workspaceId: string, deploymentId: string, eventSource: EventSourceType, authToken?: string | null, timeInterval?: TimeInterval | null, description: string, deployment: { __typename?: 'Deployment', id: string, projectId?: string | null, workspaceId: string, workflowUrl: string, description: string, version: string, createdAt: any, updatedAt: any, project?: { __typename?: 'Project', name: string } | null } } };

export type UpdateTriggerMutationVariables = Exact<{
  input: UpdateTriggerInput;
}>;


export type UpdateTriggerMutation = { __typename?: 'Mutation', updateTrigger: { __typename?: 'Trigger', id: string, createdAt: any, updatedAt: any, lastTriggered?: any | null, workspaceId: string, deploymentId: string, eventSource: EventSourceType, authToken?: string | null, timeInterval?: TimeInterval | null, description: string, deployment: { __typename?: 'Deployment', id: string, projectId?: string | null, workspaceId: string, workflowUrl: string, description: string, version: string, createdAt: any, updatedAt: any, project?: { __typename?: 'Project', name: string } | null } } };

export type DeleteTriggerMutationVariables = Exact<{
  triggerId: Scalars['ID']['input'];
}>;


export type DeleteTriggerMutation = { __typename?: 'Mutation', deleteTrigger: boolean };

export type GetTriggersQueryVariables = Exact<{
  workspaceId: Scalars['ID']['input'];
  pagination: PageBasedPagination;
}>;


export type GetTriggersQuery = { __typename?: 'Query', triggers: { __typename?: 'TriggerConnection', totalCount: number, nodes: Array<{ __typename?: 'Trigger', id: string, createdAt: any, updatedAt: any, lastTriggered?: any | null, workspaceId: string, deploymentId: string, eventSource: EventSourceType, authToken?: string | null, timeInterval?: TimeInterval | null, description: string, deployment: { __typename?: 'Deployment', id: string, projectId?: string | null, workspaceId: string, workflowUrl: string, description: string, version: string, createdAt: any, updatedAt: any, project?: { __typename?: 'Project', name: string } | null } } | null>, pageInfo: { __typename?: 'PageInfo', totalCount: number, currentPage?: number | null, totalPages?: number | null } } };

export type GetMeQueryVariables = Exact<{ [key: string]: never; }>;


export type GetMeQuery = { __typename?: 'Query', me?: { __typename?: 'Me', id: string, name: string, email: string, myWorkspaceId: string, lang: any } | null };

export type SearchUserQueryVariables = Exact<{
  email: Scalars['String']['input'];
}>;


export type SearchUserQuery = { __typename?: 'Query', searchUser?: { __typename?: 'User', id: string, name: string, email: string } | null };

export type UpdateMeMutationVariables = Exact<{
  input: UpdateMeInput;
}>;


export type UpdateMeMutation = { __typename?: 'Mutation', updateMe?: { __typename?: 'UpdateMePayload', me: { __typename?: 'Me', id: string, name: string, email: string, lang: any } } | null };

export type WorkspaceFragment = { __typename?: 'Workspace', id: string, name: string, personal: boolean, members: Array<{ __typename?: 'WorkspaceMember', userId: string, role: Role, user?: { __typename?: 'User', id: string, email: string, name: string } | null }> };

export type CreateWorkspaceMutationVariables = Exact<{
  input: CreateWorkspaceInput;
}>;


export type CreateWorkspaceMutation = { __typename?: 'Mutation', createWorkspace?: { __typename?: 'CreateWorkspacePayload', workspace: { __typename?: 'Workspace', id: string, name: string, personal: boolean, members: Array<{ __typename?: 'WorkspaceMember', userId: string, role: Role, user?: { __typename?: 'User', id: string, email: string, name: string } | null }> } } | null };

export type GetWorkspacesQueryVariables = Exact<{ [key: string]: never; }>;


export type GetWorkspacesQuery = { __typename?: 'Query', me?: { __typename?: 'Me', id: string, workspaces: Array<{ __typename?: 'Workspace', id: string, name: string, personal: boolean, members: Array<{ __typename?: 'WorkspaceMember', userId: string, role: Role, user?: { __typename?: 'User', id: string, email: string, name: string } | null }> }> } | null };

export type GetWorkspaceByIdQueryVariables = Exact<{
  workspaceId: Scalars['ID']['input'];
}>;


export type GetWorkspaceByIdQuery = { __typename?: 'Query', node?: { __typename: 'Asset' } | { __typename: 'Deployment' } | { __typename: 'Job' } | { __typename: 'Project' } | { __typename: 'ProjectDocument' } | { __typename: 'Trigger' } | { __typename: 'User' } | { __typename: 'Workspace', id: string, name: string, personal: boolean, members: Array<{ __typename?: 'WorkspaceMember', userId: string, role: Role, user?: { __typename?: 'User', id: string, email: string, name: string } | null }> } | null };

export type UpdateWorkspaceMutationVariables = Exact<{
  input: UpdateWorkspaceInput;
}>;


export type UpdateWorkspaceMutation = { __typename?: 'Mutation', updateWorkspace?: { __typename?: 'UpdateWorkspacePayload', workspace: { __typename?: 'Workspace', id: string, name: string, personal: boolean, members: Array<{ __typename?: 'WorkspaceMember', userId: string, role: Role, user?: { __typename?: 'User', id: string, email: string, name: string } | null }> } } | null };

export type DeleteWorkspaceMutationVariables = Exact<{
  input: DeleteWorkspaceInput;
}>;


export type DeleteWorkspaceMutation = { __typename?: 'Mutation', deleteWorkspace?: { __typename?: 'DeleteWorkspacePayload', workspaceId: string } | null };

export type AddMemberToWorkspaceMutationVariables = Exact<{
  input: AddMemberToWorkspaceInput;
}>;


export type AddMemberToWorkspaceMutation = { __typename?: 'Mutation', addMemberToWorkspace?: { __typename?: 'AddMemberToWorkspacePayload', workspace: { __typename?: 'Workspace', id: string, name: string, personal: boolean, members: Array<{ __typename?: 'WorkspaceMember', userId: string, role: Role, user?: { __typename?: 'User', id: string, email: string, name: string } | null }> } } | null };

export type RemoveMemberFromWorkspaceMutationVariables = Exact<{
  input: RemoveMemberFromWorkspaceInput;
}>;


export type RemoveMemberFromWorkspaceMutation = { __typename?: 'Mutation', removeMemberFromWorkspace?: { __typename?: 'RemoveMemberFromWorkspacePayload', workspace: { __typename?: 'Workspace', id: string, name: string, personal: boolean, members: Array<{ __typename?: 'WorkspaceMember', userId: string, role: Role, user?: { __typename?: 'User', id: string, email: string, name: string } | null }> } } | null };

export type UpdateMemberOfWorkspaceMutationVariables = Exact<{
  input: UpdateMemberOfWorkspaceInput;
}>;


export type UpdateMemberOfWorkspaceMutation = { __typename?: 'Mutation', updateMemberOfWorkspace?: { __typename?: 'UpdateMemberOfWorkspacePayload', workspace: { __typename?: 'Workspace', id: string, name: string, personal: boolean, members: Array<{ __typename?: 'WorkspaceMember', userId: string, role: Role, user?: { __typename?: 'User', id: string, email: string, name: string } | null }> } } | null };

export const DeploymentFragmentDoc = gql`
    fragment Deployment on Deployment {
  id
  projectId
  workspaceId
  workflowUrl
  description
  version
  createdAt
  updatedAt
  project {
    name
  }
}
    `;
export const ProjectFragmentDoc = gql`
    fragment Project on Project {
  id
  name
  description
  createdAt
  updatedAt
  workspaceId
  sharedToken
  deployment {
    ...Deployment
  }
}
    ${DeploymentFragmentDoc}`;
export const TriggerFragmentDoc = gql`
    fragment Trigger on Trigger {
  id
  createdAt
  updatedAt
  lastTriggered
  workspaceId
  deploymentId
  deployment {
    ...Deployment
  }
  eventSource
  authToken
  timeInterval
  description
}
    ${DeploymentFragmentDoc}`;
export const EdgeExecutionFragmentDoc = gql`
    fragment EdgeExecution on EdgeExecution {
  id
  status
  startedAt
  completedAt
  featureId
  intermediateDataUrl
}
    `;
export const JobFragmentDoc = gql`
    fragment Job on Job {
  id
  workspaceId
  status
  startedAt
  completedAt
  logsURL
  outputURLs
  deployment {
    id
    description
  }
  edgeExecutions {
    ...EdgeExecution
  }
}
<<<<<<< HEAD
    ${EdgeExecutionFragmentDoc}`;
export const LogFragmentDoc = gql`
    fragment Log on Log {
  jobId
  nodeId
  timestamp
  logLevel
  message
}
=======
>>>>>>> 638aeb4f
    `;
export const ProjectDocumentFragmentDoc = gql`
    fragment ProjectDocument on ProjectDocument {
  id
  timestamp
  updates
  version
}
    `;
export const ProjectSnapshotFragmentDoc = gql`
    fragment ProjectSnapshot on ProjectSnapshot {
  timestamp
  updates
  version
}
    `;
export const LogFragmentDoc = gql`
    fragment Log on Log {
  jobId
  nodeId
  timestamp
  logLevel
  message
}
    `;
export const WorkspaceFragmentDoc = gql`
    fragment Workspace on Workspace {
  id
  name
  personal
  members {
    userId
    role
    user {
      id
      email
      name
    }
  }
}
    `;
export const CreateDeploymentDocument = gql`
    mutation CreateDeployment($input: CreateDeploymentInput!) {
  createDeployment(input: $input) {
    deployment {
      ...Deployment
    }
  }
}
    ${DeploymentFragmentDoc}`;
export const UpdateDeploymentDocument = gql`
    mutation UpdateDeployment($input: UpdateDeploymentInput!) {
  updateDeployment(input: $input) {
    deployment {
      ...Deployment
    }
  }
}
    ${DeploymentFragmentDoc}`;
export const DeleteDeploymentDocument = gql`
    mutation DeleteDeployment($input: DeleteDeploymentInput!) {
  deleteDeployment(input: $input) {
    deploymentId
  }
}
    `;
export const ExecuteDeploymentDocument = gql`
    mutation ExecuteDeployment($input: ExecuteDeploymentInput!) {
  executeDeployment(input: $input) {
    job {
      ...Job
    }
  }
}
    ${JobFragmentDoc}`;
export const GetDeploymentsDocument = gql`
    query GetDeployments($workspaceId: ID!, $pagination: PageBasedPagination!) {
  deployments(workspaceId: $workspaceId, pagination: $pagination) {
    totalCount
    nodes {
      ...Deployment
    }
    pageInfo {
      totalCount
      currentPage
      totalPages
    }
  }
}
    ${DeploymentFragmentDoc}`;
export const GetDeploymentHeadDocument = gql`
    query GetDeploymentHead($input: GetHeadInput!) {
  deploymentHead(input: $input) {
    ...Deployment
  }
}
    ${DeploymentFragmentDoc}`;
export const GetLatestProjectSnapshotDocument = gql`
    query GetLatestProjectSnapshot($projectId: ID!) {
  latestProjectSnapshot(projectId: $projectId) {
    id
    timestamp
    updates
    version
  }
}
    `;
export const GetProjectHistoryDocument = gql`
    query GetProjectHistory($projectId: ID!) {
  projectHistory(projectId: $projectId) {
    timestamp
    updates
    version
  }
}
    `;
export const RollbackProjectDocument = gql`
    mutation RollbackProject($projectId: ID!, $version: Int!) {
  rollbackProject(projectId: $projectId, version: $version) {
    id
    timestamp
    updates
    version
  }
}
    `;
export const GetJobsDocument = gql`
    query GetJobs($workspaceId: ID!, $pagination: PageBasedPagination!) {
  jobs(workspaceId: $workspaceId, pagination: $pagination) {
    totalCount
    nodes {
      ...Job
    }
    pageInfo {
      totalCount
      currentPage
      totalPages
    }
  }
}
    ${JobFragmentDoc}`;
export const GetJobDocument = gql`
    query GetJob($id: ID!) {
  job(id: $id) {
    ...Job
  }
}
    ${JobFragmentDoc}`;
export const CancelJobDocument = gql`
    mutation CancelJob($input: CancelJobInput!) {
  cancelJob(input: $input) {
    job {
      ...Job
    }
  }
}
    ${JobFragmentDoc}`;
export const CreateProjectDocument = gql`
    mutation CreateProject($input: CreateProjectInput!) {
  createProject(input: $input) {
    project {
      ...Project
    }
  }
}
    ${ProjectFragmentDoc}`;
export const GetProjectsDocument = gql`
    query GetProjects($workspaceId: ID!, $pagination: PageBasedPagination!) {
  projects(workspaceId: $workspaceId, pagination: $pagination) {
    totalCount
    nodes {
      ...Project
    }
    pageInfo {
      totalCount
      currentPage
      totalPages
    }
  }
}
    ${ProjectFragmentDoc}`;
export const GetProjectByIdDocument = gql`
    query GetProjectById($projectId: ID!) {
  node(id: $projectId, type: PROJECT) {
    __typename
    ...Project
  }
}
    ${ProjectFragmentDoc}`;
export const UpdateProjectDocument = gql`
    mutation UpdateProject($input: UpdateProjectInput!) {
  updateProject(input: $input) {
    project {
      ...Project
    }
  }
}
    ${ProjectFragmentDoc}`;
export const DeleteProjectDocument = gql`
    mutation DeleteProject($input: DeleteProjectInput!) {
  deleteProject(input: $input) {
    projectId
  }
}
    `;
export const RunProjectDocument = gql`
    mutation RunProject($input: RunProjectInput!) {
  runProject(input: $input) {
    job {
      ...Job
    }
  }
}
    ${JobFragmentDoc}`;
export const GetSharedProjectDocument = gql`
    query GetSharedProject($token: String!) {
  sharedProject(token: $token) {
    project {
      ...Project
    }
  }
}
    ${ProjectFragmentDoc}`;
export const GetSharedProjectInfoDocument = gql`
    query GetSharedProjectInfo($projectId: ID!) {
  projectSharingInfo(projectId: $projectId) {
    projectId
    sharingToken
  }
}
    `;
export const ShareProjectDocument = gql`
    mutation ShareProject($input: ShareProjectInput!) {
  shareProject(input: $input) {
    projectId
    sharingUrl
  }
}
    `;
export const UnshareProjectDocument = gql`
    mutation UnshareProject($input: UnshareProjectInput!) {
  unshareProject(input: $input) {
    projectId
  }
}
    `;
export const OnJobStatusChangeDocument = gql`
    subscription OnJobStatusChange($jobId: ID!) {
  jobStatus(jobId: $jobId)
}
    `;
export const RealTimeLogsDocument = gql`
    subscription RealTimeLogs($jobId: ID!) {
  logs(jobId: $jobId) {
    jobId
    nodeId
    timestamp
    logLevel
    message
  }
}
    `;
export const OnEdgeStatusChangeDocument = gql`
    subscription OnEdgeStatusChange($jobId: ID!, $edgeId: String!) {
  edgeStatus(jobId: $jobId, edgeId: $edgeId)
}
    `;
export const CreateTriggerDocument = gql`
    mutation CreateTrigger($input: CreateTriggerInput!) {
  createTrigger(input: $input) {
    ...Trigger
  }
}
    ${TriggerFragmentDoc}`;
export const UpdateTriggerDocument = gql`
    mutation UpdateTrigger($input: UpdateTriggerInput!) {
  updateTrigger(input: $input) {
    ...Trigger
  }
}
    ${TriggerFragmentDoc}`;
export const DeleteTriggerDocument = gql`
    mutation DeleteTrigger($triggerId: ID!) {
  deleteTrigger(triggerId: $triggerId)
}
    `;
export const GetTriggersDocument = gql`
    query GetTriggers($workspaceId: ID!, $pagination: PageBasedPagination!) {
  triggers(workspaceId: $workspaceId, pagination: $pagination) {
    totalCount
    nodes {
      ...Trigger
    }
    pageInfo {
      totalCount
      currentPage
      totalPages
    }
  }
}
    ${TriggerFragmentDoc}`;
export const GetMeDocument = gql`
    query GetMe {
  me {
    id
    name
    email
    myWorkspaceId
    lang
  }
}
    `;
export const SearchUserDocument = gql`
    query SearchUser($email: String!) {
  searchUser(nameOrEmail: $email) {
    id
    name
    email
  }
}
    `;
export const UpdateMeDocument = gql`
    mutation UpdateMe($input: UpdateMeInput!) {
  updateMe(input: $input) {
    me {
      id
      name
      email
      lang
    }
  }
}
    `;
export const CreateWorkspaceDocument = gql`
    mutation CreateWorkspace($input: CreateWorkspaceInput!) {
  createWorkspace(input: $input) {
    workspace {
      ...Workspace
    }
  }
}
    ${WorkspaceFragmentDoc}`;
export const GetWorkspacesDocument = gql`
    query GetWorkspaces {
  me {
    id
    workspaces {
      ...Workspace
    }
  }
}
    ${WorkspaceFragmentDoc}`;
export const GetWorkspaceByIdDocument = gql`
    query GetWorkspaceById($workspaceId: ID!) {
  node(id: $workspaceId, type: WORKSPACE) {
    __typename
    ...Workspace
  }
}
    ${WorkspaceFragmentDoc}`;
export const UpdateWorkspaceDocument = gql`
    mutation UpdateWorkspace($input: UpdateWorkspaceInput!) {
  updateWorkspace(input: $input) {
    workspace {
      ...Workspace
    }
  }
}
    ${WorkspaceFragmentDoc}`;
export const DeleteWorkspaceDocument = gql`
    mutation DeleteWorkspace($input: DeleteWorkspaceInput!) {
  deleteWorkspace(input: $input) {
    workspaceId
  }
}
    `;
export const AddMemberToWorkspaceDocument = gql`
    mutation AddMemberToWorkspace($input: AddMemberToWorkspaceInput!) {
  addMemberToWorkspace(input: $input) {
    workspace {
      ...Workspace
    }
  }
}
    ${WorkspaceFragmentDoc}`;
export const RemoveMemberFromWorkspaceDocument = gql`
    mutation RemoveMemberFromWorkspace($input: RemoveMemberFromWorkspaceInput!) {
  removeMemberFromWorkspace(input: $input) {
    workspace {
      ...Workspace
    }
  }
}
    ${WorkspaceFragmentDoc}`;
export const UpdateMemberOfWorkspaceDocument = gql`
    mutation UpdateMemberOfWorkspace($input: UpdateMemberOfWorkspaceInput!) {
  updateMemberOfWorkspace(input: $input) {
    workspace {
      ...Workspace
    }
  }
}
    ${WorkspaceFragmentDoc}`;

export type SdkFunctionWrapper = <T>(action: (requestHeaders?:Record<string, string>) => Promise<T>, operationName: string, operationType?: string, variables?: any) => Promise<T>;


const defaultWrapper: SdkFunctionWrapper = (action, _operationName, _operationType, _variables) => action();

export function getSdk(client: GraphQLClient, withWrapper: SdkFunctionWrapper = defaultWrapper) {
  return {
    CreateDeployment(variables: CreateDeploymentMutationVariables, requestHeaders?: GraphQLClientRequestHeaders): Promise<CreateDeploymentMutation> {
      return withWrapper((wrappedRequestHeaders) => client.request<CreateDeploymentMutation>(CreateDeploymentDocument, variables, {...requestHeaders, ...wrappedRequestHeaders}), 'CreateDeployment', 'mutation', variables);
    },
    UpdateDeployment(variables: UpdateDeploymentMutationVariables, requestHeaders?: GraphQLClientRequestHeaders): Promise<UpdateDeploymentMutation> {
      return withWrapper((wrappedRequestHeaders) => client.request<UpdateDeploymentMutation>(UpdateDeploymentDocument, variables, {...requestHeaders, ...wrappedRequestHeaders}), 'UpdateDeployment', 'mutation', variables);
    },
    DeleteDeployment(variables: DeleteDeploymentMutationVariables, requestHeaders?: GraphQLClientRequestHeaders): Promise<DeleteDeploymentMutation> {
      return withWrapper((wrappedRequestHeaders) => client.request<DeleteDeploymentMutation>(DeleteDeploymentDocument, variables, {...requestHeaders, ...wrappedRequestHeaders}), 'DeleteDeployment', 'mutation', variables);
    },
    ExecuteDeployment(variables: ExecuteDeploymentMutationVariables, requestHeaders?: GraphQLClientRequestHeaders): Promise<ExecuteDeploymentMutation> {
      return withWrapper((wrappedRequestHeaders) => client.request<ExecuteDeploymentMutation>(ExecuteDeploymentDocument, variables, {...requestHeaders, ...wrappedRequestHeaders}), 'ExecuteDeployment', 'mutation', variables);
    },
    GetDeployments(variables: GetDeploymentsQueryVariables, requestHeaders?: GraphQLClientRequestHeaders): Promise<GetDeploymentsQuery> {
      return withWrapper((wrappedRequestHeaders) => client.request<GetDeploymentsQuery>(GetDeploymentsDocument, variables, {...requestHeaders, ...wrappedRequestHeaders}), 'GetDeployments', 'query', variables);
    },
    GetDeploymentHead(variables: GetDeploymentHeadQueryVariables, requestHeaders?: GraphQLClientRequestHeaders): Promise<GetDeploymentHeadQuery> {
      return withWrapper((wrappedRequestHeaders) => client.request<GetDeploymentHeadQuery>(GetDeploymentHeadDocument, variables, {...requestHeaders, ...wrappedRequestHeaders}), 'GetDeploymentHead', 'query', variables);
    },
    GetLatestProjectSnapshot(variables: GetLatestProjectSnapshotQueryVariables, requestHeaders?: GraphQLClientRequestHeaders): Promise<GetLatestProjectSnapshotQuery> {
      return withWrapper((wrappedRequestHeaders) => client.request<GetLatestProjectSnapshotQuery>(GetLatestProjectSnapshotDocument, variables, {...requestHeaders, ...wrappedRequestHeaders}), 'GetLatestProjectSnapshot', 'query', variables);
    },
    GetProjectHistory(variables: GetProjectHistoryQueryVariables, requestHeaders?: GraphQLClientRequestHeaders): Promise<GetProjectHistoryQuery> {
      return withWrapper((wrappedRequestHeaders) => client.request<GetProjectHistoryQuery>(GetProjectHistoryDocument, variables, {...requestHeaders, ...wrappedRequestHeaders}), 'GetProjectHistory', 'query', variables);
    },
    RollbackProject(variables: RollbackProjectMutationVariables, requestHeaders?: GraphQLClientRequestHeaders): Promise<RollbackProjectMutation> {
      return withWrapper((wrappedRequestHeaders) => client.request<RollbackProjectMutation>(RollbackProjectDocument, variables, {...requestHeaders, ...wrappedRequestHeaders}), 'RollbackProject', 'mutation', variables);
    },
    GetJobs(variables: GetJobsQueryVariables, requestHeaders?: GraphQLClientRequestHeaders): Promise<GetJobsQuery> {
      return withWrapper((wrappedRequestHeaders) => client.request<GetJobsQuery>(GetJobsDocument, variables, {...requestHeaders, ...wrappedRequestHeaders}), 'GetJobs', 'query', variables);
    },
    GetJob(variables: GetJobQueryVariables, requestHeaders?: GraphQLClientRequestHeaders): Promise<GetJobQuery> {
      return withWrapper((wrappedRequestHeaders) => client.request<GetJobQuery>(GetJobDocument, variables, {...requestHeaders, ...wrappedRequestHeaders}), 'GetJob', 'query', variables);
    },
    CancelJob(variables: CancelJobMutationVariables, requestHeaders?: GraphQLClientRequestHeaders): Promise<CancelJobMutation> {
      return withWrapper((wrappedRequestHeaders) => client.request<CancelJobMutation>(CancelJobDocument, variables, {...requestHeaders, ...wrappedRequestHeaders}), 'CancelJob', 'mutation', variables);
    },
    CreateProject(variables: CreateProjectMutationVariables, requestHeaders?: GraphQLClientRequestHeaders): Promise<CreateProjectMutation> {
      return withWrapper((wrappedRequestHeaders) => client.request<CreateProjectMutation>(CreateProjectDocument, variables, {...requestHeaders, ...wrappedRequestHeaders}), 'CreateProject', 'mutation', variables);
    },
    GetProjects(variables: GetProjectsQueryVariables, requestHeaders?: GraphQLClientRequestHeaders): Promise<GetProjectsQuery> {
      return withWrapper((wrappedRequestHeaders) => client.request<GetProjectsQuery>(GetProjectsDocument, variables, {...requestHeaders, ...wrappedRequestHeaders}), 'GetProjects', 'query', variables);
    },
    GetProjectById(variables: GetProjectByIdQueryVariables, requestHeaders?: GraphQLClientRequestHeaders): Promise<GetProjectByIdQuery> {
      return withWrapper((wrappedRequestHeaders) => client.request<GetProjectByIdQuery>(GetProjectByIdDocument, variables, {...requestHeaders, ...wrappedRequestHeaders}), 'GetProjectById', 'query', variables);
    },
    UpdateProject(variables: UpdateProjectMutationVariables, requestHeaders?: GraphQLClientRequestHeaders): Promise<UpdateProjectMutation> {
      return withWrapper((wrappedRequestHeaders) => client.request<UpdateProjectMutation>(UpdateProjectDocument, variables, {...requestHeaders, ...wrappedRequestHeaders}), 'UpdateProject', 'mutation', variables);
    },
    DeleteProject(variables: DeleteProjectMutationVariables, requestHeaders?: GraphQLClientRequestHeaders): Promise<DeleteProjectMutation> {
      return withWrapper((wrappedRequestHeaders) => client.request<DeleteProjectMutation>(DeleteProjectDocument, variables, {...requestHeaders, ...wrappedRequestHeaders}), 'DeleteProject', 'mutation', variables);
    },
    RunProject(variables: RunProjectMutationVariables, requestHeaders?: GraphQLClientRequestHeaders): Promise<RunProjectMutation> {
      return withWrapper((wrappedRequestHeaders) => client.request<RunProjectMutation>(RunProjectDocument, variables, {...requestHeaders, ...wrappedRequestHeaders}), 'RunProject', 'mutation', variables);
    },
    GetSharedProject(variables: GetSharedProjectQueryVariables, requestHeaders?: GraphQLClientRequestHeaders): Promise<GetSharedProjectQuery> {
      return withWrapper((wrappedRequestHeaders) => client.request<GetSharedProjectQuery>(GetSharedProjectDocument, variables, {...requestHeaders, ...wrappedRequestHeaders}), 'GetSharedProject', 'query', variables);
    },
    GetSharedProjectInfo(variables: GetSharedProjectInfoQueryVariables, requestHeaders?: GraphQLClientRequestHeaders): Promise<GetSharedProjectInfoQuery> {
      return withWrapper((wrappedRequestHeaders) => client.request<GetSharedProjectInfoQuery>(GetSharedProjectInfoDocument, variables, {...requestHeaders, ...wrappedRequestHeaders}), 'GetSharedProjectInfo', 'query', variables);
    },
    ShareProject(variables: ShareProjectMutationVariables, requestHeaders?: GraphQLClientRequestHeaders): Promise<ShareProjectMutation> {
      return withWrapper((wrappedRequestHeaders) => client.request<ShareProjectMutation>(ShareProjectDocument, variables, {...requestHeaders, ...wrappedRequestHeaders}), 'ShareProject', 'mutation', variables);
    },
    UnshareProject(variables: UnshareProjectMutationVariables, requestHeaders?: GraphQLClientRequestHeaders): Promise<UnshareProjectMutation> {
      return withWrapper((wrappedRequestHeaders) => client.request<UnshareProjectMutation>(UnshareProjectDocument, variables, {...requestHeaders, ...wrappedRequestHeaders}), 'UnshareProject', 'mutation', variables);
    },
    OnJobStatusChange(variables: OnJobStatusChangeSubscriptionVariables, requestHeaders?: GraphQLClientRequestHeaders): Promise<OnJobStatusChangeSubscription> {
      return withWrapper((wrappedRequestHeaders) => client.request<OnJobStatusChangeSubscription>(OnJobStatusChangeDocument, variables, {...requestHeaders, ...wrappedRequestHeaders}), 'OnJobStatusChange', 'subscription', variables);
    },
    RealTimeLogs(variables: RealTimeLogsSubscriptionVariables, requestHeaders?: GraphQLClientRequestHeaders): Promise<RealTimeLogsSubscription> {
      return withWrapper((wrappedRequestHeaders) => client.request<RealTimeLogsSubscription>(RealTimeLogsDocument, variables, {...requestHeaders, ...wrappedRequestHeaders}), 'RealTimeLogs', 'subscription', variables);
    },
    OnEdgeStatusChange(variables: OnEdgeStatusChangeSubscriptionVariables, requestHeaders?: GraphQLClientRequestHeaders): Promise<OnEdgeStatusChangeSubscription> {
      return withWrapper((wrappedRequestHeaders) => client.request<OnEdgeStatusChangeSubscription>(OnEdgeStatusChangeDocument, variables, {...requestHeaders, ...wrappedRequestHeaders}), 'OnEdgeStatusChange', 'subscription', variables);
    },
    CreateTrigger(variables: CreateTriggerMutationVariables, requestHeaders?: GraphQLClientRequestHeaders): Promise<CreateTriggerMutation> {
      return withWrapper((wrappedRequestHeaders) => client.request<CreateTriggerMutation>(CreateTriggerDocument, variables, {...requestHeaders, ...wrappedRequestHeaders}), 'CreateTrigger', 'mutation', variables);
    },
    UpdateTrigger(variables: UpdateTriggerMutationVariables, requestHeaders?: GraphQLClientRequestHeaders): Promise<UpdateTriggerMutation> {
      return withWrapper((wrappedRequestHeaders) => client.request<UpdateTriggerMutation>(UpdateTriggerDocument, variables, {...requestHeaders, ...wrappedRequestHeaders}), 'UpdateTrigger', 'mutation', variables);
    },
    DeleteTrigger(variables: DeleteTriggerMutationVariables, requestHeaders?: GraphQLClientRequestHeaders): Promise<DeleteTriggerMutation> {
      return withWrapper((wrappedRequestHeaders) => client.request<DeleteTriggerMutation>(DeleteTriggerDocument, variables, {...requestHeaders, ...wrappedRequestHeaders}), 'DeleteTrigger', 'mutation', variables);
    },
    GetTriggers(variables: GetTriggersQueryVariables, requestHeaders?: GraphQLClientRequestHeaders): Promise<GetTriggersQuery> {
      return withWrapper((wrappedRequestHeaders) => client.request<GetTriggersQuery>(GetTriggersDocument, variables, {...requestHeaders, ...wrappedRequestHeaders}), 'GetTriggers', 'query', variables);
    },
    GetMe(variables?: GetMeQueryVariables, requestHeaders?: GraphQLClientRequestHeaders): Promise<GetMeQuery> {
      return withWrapper((wrappedRequestHeaders) => client.request<GetMeQuery>(GetMeDocument, variables, {...requestHeaders, ...wrappedRequestHeaders}), 'GetMe', 'query', variables);
    },
    SearchUser(variables: SearchUserQueryVariables, requestHeaders?: GraphQLClientRequestHeaders): Promise<SearchUserQuery> {
      return withWrapper((wrappedRequestHeaders) => client.request<SearchUserQuery>(SearchUserDocument, variables, {...requestHeaders, ...wrappedRequestHeaders}), 'SearchUser', 'query', variables);
    },
    UpdateMe(variables: UpdateMeMutationVariables, requestHeaders?: GraphQLClientRequestHeaders): Promise<UpdateMeMutation> {
      return withWrapper((wrappedRequestHeaders) => client.request<UpdateMeMutation>(UpdateMeDocument, variables, {...requestHeaders, ...wrappedRequestHeaders}), 'UpdateMe', 'mutation', variables);
    },
    CreateWorkspace(variables: CreateWorkspaceMutationVariables, requestHeaders?: GraphQLClientRequestHeaders): Promise<CreateWorkspaceMutation> {
      return withWrapper((wrappedRequestHeaders) => client.request<CreateWorkspaceMutation>(CreateWorkspaceDocument, variables, {...requestHeaders, ...wrappedRequestHeaders}), 'CreateWorkspace', 'mutation', variables);
    },
    GetWorkspaces(variables?: GetWorkspacesQueryVariables, requestHeaders?: GraphQLClientRequestHeaders): Promise<GetWorkspacesQuery> {
      return withWrapper((wrappedRequestHeaders) => client.request<GetWorkspacesQuery>(GetWorkspacesDocument, variables, {...requestHeaders, ...wrappedRequestHeaders}), 'GetWorkspaces', 'query', variables);
    },
    GetWorkspaceById(variables: GetWorkspaceByIdQueryVariables, requestHeaders?: GraphQLClientRequestHeaders): Promise<GetWorkspaceByIdQuery> {
      return withWrapper((wrappedRequestHeaders) => client.request<GetWorkspaceByIdQuery>(GetWorkspaceByIdDocument, variables, {...requestHeaders, ...wrappedRequestHeaders}), 'GetWorkspaceById', 'query', variables);
    },
    UpdateWorkspace(variables: UpdateWorkspaceMutationVariables, requestHeaders?: GraphQLClientRequestHeaders): Promise<UpdateWorkspaceMutation> {
      return withWrapper((wrappedRequestHeaders) => client.request<UpdateWorkspaceMutation>(UpdateWorkspaceDocument, variables, {...requestHeaders, ...wrappedRequestHeaders}), 'UpdateWorkspace', 'mutation', variables);
    },
    DeleteWorkspace(variables: DeleteWorkspaceMutationVariables, requestHeaders?: GraphQLClientRequestHeaders): Promise<DeleteWorkspaceMutation> {
      return withWrapper((wrappedRequestHeaders) => client.request<DeleteWorkspaceMutation>(DeleteWorkspaceDocument, variables, {...requestHeaders, ...wrappedRequestHeaders}), 'DeleteWorkspace', 'mutation', variables);
    },
    AddMemberToWorkspace(variables: AddMemberToWorkspaceMutationVariables, requestHeaders?: GraphQLClientRequestHeaders): Promise<AddMemberToWorkspaceMutation> {
      return withWrapper((wrappedRequestHeaders) => client.request<AddMemberToWorkspaceMutation>(AddMemberToWorkspaceDocument, variables, {...requestHeaders, ...wrappedRequestHeaders}), 'AddMemberToWorkspace', 'mutation', variables);
    },
    RemoveMemberFromWorkspace(variables: RemoveMemberFromWorkspaceMutationVariables, requestHeaders?: GraphQLClientRequestHeaders): Promise<RemoveMemberFromWorkspaceMutation> {
      return withWrapper((wrappedRequestHeaders) => client.request<RemoveMemberFromWorkspaceMutation>(RemoveMemberFromWorkspaceDocument, variables, {...requestHeaders, ...wrappedRequestHeaders}), 'RemoveMemberFromWorkspace', 'mutation', variables);
    },
    UpdateMemberOfWorkspace(variables: UpdateMemberOfWorkspaceMutationVariables, requestHeaders?: GraphQLClientRequestHeaders): Promise<UpdateMemberOfWorkspaceMutation> {
      return withWrapper((wrappedRequestHeaders) => client.request<UpdateMemberOfWorkspaceMutation>(UpdateMemberOfWorkspaceDocument, variables, {...requestHeaders, ...wrappedRequestHeaders}), 'UpdateMemberOfWorkspace', 'mutation', variables);
    }
  };
}
export type Sdk = ReturnType<typeof getSdk>;<|MERGE_RESOLUTION|>--- conflicted
+++ resolved
@@ -1341,19 +1341,7 @@
     ...EdgeExecution
   }
 }
-<<<<<<< HEAD
     ${EdgeExecutionFragmentDoc}`;
-export const LogFragmentDoc = gql`
-    fragment Log on Log {
-  jobId
-  nodeId
-  timestamp
-  logLevel
-  message
-}
-=======
->>>>>>> 638aeb4f
-    `;
 export const ProjectDocumentFragmentDoc = gql`
     fragment ProjectDocument on ProjectDocument {
   id
