import { GraphQLClient, RequestOptions } from 'graphql-request';
import gql from 'graphql-tag';
export type Maybe<T> = T | null;
export type InputMaybe<T> = Maybe<T>;
export type Exact<T extends { [key: string]: unknown }> = { [K in keyof T]: T[K] };
export type MakeOptional<T, K extends keyof T> = Omit<T, K> & { [SubKey in K]?: Maybe<T[SubKey]> };
export type MakeMaybe<T, K extends keyof T> = Omit<T, K> & { [SubKey in K]: Maybe<T[SubKey]> };
export type MakeEmpty<T extends { [key: string]: unknown }, K extends keyof T> = { [_ in K]?: never };
export type Incremental<T> = T | { [P in keyof T]?: P extends ' $fragmentName' | '__typename' ? T[P] : never };
type GraphQLClientRequestHeaders = RequestOptions['requestHeaders'];
/** All built-in and custom scalars, mapped to their actual values */
export type Scalars = {
  ID: { input: string; output: string; }
  String: { input: string; output: string; }
  Boolean: { input: boolean; output: boolean; }
  Int: { input: number; output: number; }
  Float: { input: number; output: number; }
  Any: { input: any; output: any; }
  DateTime: { input: any; output: any; }
  FileSize: { input: any; output: any; }
  JSON: { input: any; output: any; }
  Lang: { input: any; output: any; }
  URL: { input: any; output: any; }
  Upload: { input: any; output: any; }
};

export type ApiDriverInput = {
  token: Scalars['String']['input'];
};

export type AddMemberToWorkspaceInput = {
  role: Role;
  userId: Scalars['ID']['input'];
  workspaceId: Scalars['ID']['input'];
};

export type AddMemberToWorkspacePayload = {
  __typename?: 'AddMemberToWorkspacePayload';
  workspace: Workspace;
};

export type Asset = Node & {
  __typename?: 'Asset';
  Workspace?: Maybe<Workspace>;
  contentType: Scalars['String']['output'];
  createdAt: Scalars['DateTime']['output'];
  id: Scalars['ID']['output'];
  name: Scalars['String']['output'];
  size: Scalars['FileSize']['output'];
  url: Scalars['String']['output'];
  workspaceId: Scalars['ID']['output'];
};

export type AssetConnection = {
  __typename?: 'AssetConnection';
  nodes: Array<Maybe<Asset>>;
  pageInfo: PageInfo;
  totalCount: Scalars['Int']['output'];
};

export enum AssetSortType {
  Date = 'DATE',
  Name = 'NAME',
  Size = 'SIZE'
}

export type CancelJobInput = {
  jobId: Scalars['ID']['input'];
};

export type CancelJobPayload = {
  __typename?: 'CancelJobPayload';
  job?: Maybe<Job>;
};

export type CreateAssetInput = {
  file: Scalars['Upload']['input'];
  workspaceId: Scalars['ID']['input'];
};

export type CreateAssetPayload = {
  __typename?: 'CreateAssetPayload';
  asset: Asset;
};

export type CreateDeploymentInput = {
  description: Scalars['String']['input'];
  file: Scalars['Upload']['input'];
  projectId?: InputMaybe<Scalars['ID']['input']>;
  workspaceId: Scalars['ID']['input'];
};

export type CreateProjectInput = {
  archived?: InputMaybe<Scalars['Boolean']['input']>;
  description?: InputMaybe<Scalars['String']['input']>;
  name?: InputMaybe<Scalars['String']['input']>;
  workspaceId: Scalars['ID']['input'];
};

export type CreateTriggerInput = {
  apiDriverInput?: InputMaybe<ApiDriverInput>;
  deploymentId: Scalars['ID']['input'];
  description: Scalars['String']['input'];
  timeDriverInput?: InputMaybe<TimeDriverInput>;
  workspaceId: Scalars['ID']['input'];
};

export type CreateWorkspaceInput = {
  name: Scalars['String']['input'];
};

export type CreateWorkspacePayload = {
  __typename?: 'CreateWorkspacePayload';
  workspace: Workspace;
};

export type DeclareParameterInput = {
  defaultValue?: InputMaybe<Scalars['Any']['input']>;
  index?: InputMaybe<Scalars['Int']['input']>;
  name: Scalars['String']['input'];
  public: Scalars['Boolean']['input'];
  required: Scalars['Boolean']['input'];
  type: ParameterType;
};

export type DeleteDeploymentInput = {
  deploymentId: Scalars['ID']['input'];
};

export type DeleteDeploymentPayload = {
  __typename?: 'DeleteDeploymentPayload';
  deploymentId: Scalars['ID']['output'];
};

export type DeleteMeInput = {
  userId: Scalars['ID']['input'];
};

export type DeleteMePayload = {
  __typename?: 'DeleteMePayload';
  userId: Scalars['ID']['output'];
};

export type DeleteProjectInput = {
  projectId: Scalars['ID']['input'];
};

export type DeleteProjectPayload = {
  __typename?: 'DeleteProjectPayload';
  projectId: Scalars['ID']['output'];
};

export type DeleteWorkspaceInput = {
  workspaceId: Scalars['ID']['input'];
};

export type DeleteWorkspacePayload = {
  __typename?: 'DeleteWorkspacePayload';
  workspaceId: Scalars['ID']['output'];
};

export type Deployment = Node & {
  __typename?: 'Deployment';
  createdAt: Scalars['DateTime']['output'];
  description: Scalars['String']['output'];
  headId?: Maybe<Scalars['ID']['output']>;
  id: Scalars['ID']['output'];
  isHead: Scalars['Boolean']['output'];
  project?: Maybe<Project>;
  projectId?: Maybe<Scalars['ID']['output']>;
  updatedAt: Scalars['DateTime']['output'];
  version: Scalars['String']['output'];
  workflowUrl: Scalars['String']['output'];
  workspace?: Maybe<Workspace>;
  workspaceId: Scalars['ID']['output'];
};

export type DeploymentConnection = {
  __typename?: 'DeploymentConnection';
  nodes: Array<Maybe<Deployment>>;
  pageInfo: PageInfo;
  totalCount: Scalars['Int']['output'];
};

export type DeploymentPayload = {
  __typename?: 'DeploymentPayload';
  deployment: Deployment;
};

export enum EventSourceType {
  ApiDriven = 'API_DRIVEN',
  TimeDriven = 'TIME_DRIVEN'
}

export type ExecuteDeploymentInput = {
  deploymentId: Scalars['ID']['input'];
};

export type GetByVersionInput = {
  projectId?: InputMaybe<Scalars['ID']['input']>;
  version: Scalars['String']['input'];
  workspaceId: Scalars['ID']['input'];
};

export type GetHeadInput = {
  projectId?: InputMaybe<Scalars['ID']['input']>;
  workspaceId: Scalars['ID']['input'];
};

export type Job = Node & {
  __typename?: 'Job';
  completedAt?: Maybe<Scalars['DateTime']['output']>;
  debug?: Maybe<Scalars['Boolean']['output']>;
  deployment?: Maybe<Deployment>;
  deploymentId: Scalars['ID']['output'];
  id: Scalars['ID']['output'];
  logs?: Maybe<Array<Maybe<Log>>>;
  logsURL?: Maybe<Scalars['String']['output']>;
  outputURLs?: Maybe<Array<Scalars['String']['output']>>;
  startedAt: Scalars['DateTime']['output'];
  status: JobStatus;
  workerLogsURL?: Maybe<Scalars['String']['output']>;
  workspace?: Maybe<Workspace>;
  workspaceId: Scalars['ID']['output'];
};


export type JobLogsArgs = {
  since: Scalars['DateTime']['input'];
};

export type JobConnection = {
  __typename?: 'JobConnection';
  nodes: Array<Maybe<Job>>;
  pageInfo: PageInfo;
  totalCount: Scalars['Int']['output'];
};

export type JobPayload = {
  __typename?: 'JobPayload';
  job: Job;
};

export enum JobStatus {
  Cancelled = 'CANCELLED',
  Completed = 'COMPLETED',
  Failed = 'FAILED',
  Pending = 'PENDING',
  Running = 'RUNNING'
}

export type Log = {
  __typename?: 'Log';
  jobId: Scalars['ID']['output'];
  logLevel: LogLevel;
  message: Scalars['String']['output'];
  nodeId?: Maybe<Scalars['ID']['output']>;
  timestamp: Scalars['DateTime']['output'];
};

export enum LogLevel {
  Debug = 'DEBUG',
  Error = 'ERROR',
  Info = 'INFO',
  Trace = 'TRACE',
  Warn = 'WARN'
}

export type Me = {
  __typename?: 'Me';
  auths: Array<Scalars['String']['output']>;
  email: Scalars['String']['output'];
  id: Scalars['ID']['output'];
  lang: Scalars['Lang']['output'];
  myWorkspace?: Maybe<Workspace>;
  myWorkspaceId: Scalars['ID']['output'];
  name: Scalars['String']['output'];
  workspaces: Array<Workspace>;
};

export type Mutation = {
  __typename?: 'Mutation';
  addMemberToWorkspace?: Maybe<AddMemberToWorkspacePayload>;
  cancelJob: CancelJobPayload;
  createAsset?: Maybe<CreateAssetPayload>;
  createDeployment?: Maybe<DeploymentPayload>;
  createProject?: Maybe<ProjectPayload>;
  createTrigger: Trigger;
  createWorkspace?: Maybe<CreateWorkspacePayload>;
  declareParameter: Parameter;
  deleteDeployment?: Maybe<DeleteDeploymentPayload>;
  deleteMe?: Maybe<DeleteMePayload>;
  deleteProject?: Maybe<DeleteProjectPayload>;
  deleteTrigger: Scalars['Boolean']['output'];
  deleteWorkspace?: Maybe<DeleteWorkspacePayload>;
  executeDeployment?: Maybe<JobPayload>;
  flushProjectToGcs?: Maybe<Scalars['Boolean']['output']>;
  removeAsset?: Maybe<RemoveAssetPayload>;
  removeMemberFromWorkspace?: Maybe<RemoveMemberFromWorkspacePayload>;
  removeMyAuth?: Maybe<UpdateMePayload>;
  removeParameter: Scalars['Boolean']['output'];
  rollbackProject?: Maybe<ProjectDocument>;
  runProject?: Maybe<RunProjectPayload>;
  shareProject?: Maybe<ShareProjectPayload>;
  signup?: Maybe<SignupPayload>;
  unshareProject?: Maybe<UnshareProjectPayload>;
  updateDeployment?: Maybe<DeploymentPayload>;
  updateMe?: Maybe<UpdateMePayload>;
  updateMemberOfWorkspace?: Maybe<UpdateMemberOfWorkspacePayload>;
  updateParameter: Parameter;
  updateParameterOrder: Array<Parameter>;
  updateProject?: Maybe<ProjectPayload>;
  updateTrigger: Trigger;
  updateWorkspace?: Maybe<UpdateWorkspacePayload>;
};


export type MutationAddMemberToWorkspaceArgs = {
  input: AddMemberToWorkspaceInput;
};


export type MutationCancelJobArgs = {
  input: CancelJobInput;
};


export type MutationCreateAssetArgs = {
  input: CreateAssetInput;
};


export type MutationCreateDeploymentArgs = {
  input: CreateDeploymentInput;
};


export type MutationCreateProjectArgs = {
  input: CreateProjectInput;
};


export type MutationCreateTriggerArgs = {
  input: CreateTriggerInput;
};


export type MutationCreateWorkspaceArgs = {
  input: CreateWorkspaceInput;
};


export type MutationDeclareParameterArgs = {
  input: DeclareParameterInput;
  projectId: Scalars['ID']['input'];
};


export type MutationDeleteDeploymentArgs = {
  input: DeleteDeploymentInput;
};


export type MutationDeleteMeArgs = {
  input: DeleteMeInput;
};


export type MutationDeleteProjectArgs = {
  input: DeleteProjectInput;
};


export type MutationDeleteTriggerArgs = {
  triggerId: Scalars['ID']['input'];
};


export type MutationDeleteWorkspaceArgs = {
  input: DeleteWorkspaceInput;
};


export type MutationExecuteDeploymentArgs = {
  input: ExecuteDeploymentInput;
};


export type MutationFlushProjectToGcsArgs = {
  projectId: Scalars['ID']['input'];
};


export type MutationRemoveAssetArgs = {
  input: RemoveAssetInput;
};


export type MutationRemoveMemberFromWorkspaceArgs = {
  input: RemoveMemberFromWorkspaceInput;
};


export type MutationRemoveMyAuthArgs = {
  input: RemoveMyAuthInput;
};


export type MutationRemoveParameterArgs = {
  input: RemoveParameterInput;
};


export type MutationRollbackProjectArgs = {
  projectId: Scalars['ID']['input'];
  version: Scalars['Int']['input'];
};


export type MutationRunProjectArgs = {
  input: RunProjectInput;
};


export type MutationShareProjectArgs = {
  input: ShareProjectInput;
};


export type MutationSignupArgs = {
  input: SignupInput;
};


export type MutationUnshareProjectArgs = {
  input: UnshareProjectInput;
};


export type MutationUpdateDeploymentArgs = {
  input: UpdateDeploymentInput;
};


export type MutationUpdateMeArgs = {
  input: UpdateMeInput;
};


export type MutationUpdateMemberOfWorkspaceArgs = {
  input: UpdateMemberOfWorkspaceInput;
};


export type MutationUpdateParameterArgs = {
  input: UpdateParameterInput;
  paramId: Scalars['ID']['input'];
};


export type MutationUpdateParameterOrderArgs = {
  input: UpdateParameterOrderInput;
  projectId: Scalars['ID']['input'];
};


export type MutationUpdateProjectArgs = {
  input: UpdateProjectInput;
};


export type MutationUpdateTriggerArgs = {
  input: UpdateTriggerInput;
};


export type MutationUpdateWorkspaceArgs = {
  input: UpdateWorkspaceInput;
};

export type Node = {
  id: Scalars['ID']['output'];
};

export type NodeExecution = Node & {
  __typename?: 'NodeExecution';
  completedAt?: Maybe<Scalars['DateTime']['output']>;
  createdAt?: Maybe<Scalars['DateTime']['output']>;
  id: Scalars['ID']['output'];
  jobId: Scalars['ID']['output'];
  nodeId: Scalars['ID']['output'];
  startedAt?: Maybe<Scalars['DateTime']['output']>;
  status: NodeStatus;
};

export enum NodeStatus {
  Completed = 'COMPLETED',
  Failed = 'FAILED',
  Pending = 'PENDING',
  Processing = 'PROCESSING',
  Starting = 'STARTING'
}

export enum NodeType {
  Asset = 'ASSET',
  Project = 'PROJECT',
  User = 'USER',
  Workspace = 'WORKSPACE'
}

export enum OrderDirection {
  Asc = 'ASC',
  Desc = 'DESC'
}

export type PageBasedPagination = {
  orderBy?: InputMaybe<Scalars['String']['input']>;
  orderDir?: InputMaybe<OrderDirection>;
  page: Scalars['Int']['input'];
  pageSize: Scalars['Int']['input'];
};

export type PageInfo = {
  __typename?: 'PageInfo';
  currentPage?: Maybe<Scalars['Int']['output']>;
  totalCount: Scalars['Int']['output'];
  totalPages?: Maybe<Scalars['Int']['output']>;
};

export type Pagination = {
  orderBy?: InputMaybe<Scalars['String']['input']>;
  orderDir?: InputMaybe<OrderDirection>;
  page?: InputMaybe<Scalars['Int']['input']>;
  pageSize?: InputMaybe<Scalars['Int']['input']>;
};

export type Parameter = {
  __typename?: 'Parameter';
  createdAt: Scalars['DateTime']['output'];
  defaultValue: Scalars['Any']['output'];
  id: Scalars['ID']['output'];
  index: Scalars['Int']['output'];
  name: Scalars['String']['output'];
  projectId: Scalars['ID']['output'];
  public: Scalars['Boolean']['output'];
  required: Scalars['Boolean']['output'];
  type: ParameterType;
  updatedAt: Scalars['DateTime']['output'];
};

export enum ParameterType {
  AttributeName = 'ATTRIBUTE_NAME',
  Choice = 'CHOICE',
  Color = 'COLOR',
  CoordinateSystem = 'COORDINATE_SYSTEM',
  DatabaseConnection = 'DATABASE_CONNECTION',
  Datetime = 'DATETIME',
  FileFolder = 'FILE_FOLDER',
  Geometry = 'GEOMETRY',
  Message = 'MESSAGE',
  Number = 'NUMBER',
  Password = 'PASSWORD',
  ReprojectionFile = 'REPROJECTION_FILE',
  Text = 'TEXT',
  WebConnection = 'WEB_CONNECTION',
  YesNo = 'YES_NO'
}

export type Project = Node & {
  __typename?: 'Project';
  basicAuthPassword: Scalars['String']['output'];
  basicAuthUsername: Scalars['String']['output'];
  createdAt: Scalars['DateTime']['output'];
  deployment?: Maybe<Deployment>;
  description: Scalars['String']['output'];
  id: Scalars['ID']['output'];
  isArchived: Scalars['Boolean']['output'];
  isBasicAuthActive: Scalars['Boolean']['output'];
  name: Scalars['String']['output'];
  parameters: Array<Parameter>;
  sharedToken?: Maybe<Scalars['String']['output']>;
  updatedAt: Scalars['DateTime']['output'];
  version: Scalars['Int']['output'];
  workspace?: Maybe<Workspace>;
  workspaceId: Scalars['ID']['output'];
};

export type ProjectConnection = {
  __typename?: 'ProjectConnection';
  nodes: Array<Maybe<Project>>;
  pageInfo: PageInfo;
  totalCount: Scalars['Int']['output'];
};

export type ProjectDocument = Node & {
  __typename?: 'ProjectDocument';
  id: Scalars['ID']['output'];
  timestamp: Scalars['DateTime']['output'];
  updates: Array<Scalars['Int']['output']>;
  version: Scalars['Int']['output'];
};

export type ProjectPayload = {
  __typename?: 'ProjectPayload';
  project: Project;
};

export type ProjectSharingInfoPayload = {
  __typename?: 'ProjectSharingInfoPayload';
  projectId: Scalars['ID']['output'];
  sharingToken?: Maybe<Scalars['String']['output']>;
};

export type ProjectSnapshot = {
  __typename?: 'ProjectSnapshot';
  timestamp: Scalars['DateTime']['output'];
  updates: Array<Scalars['Int']['output']>;
  version: Scalars['Int']['output'];
};

export type ProjectSnapshotMetadata = {
  __typename?: 'ProjectSnapshotMetadata';
  timestamp: Scalars['DateTime']['output'];
  version: Scalars['Int']['output'];
};

export type Query = {
  __typename?: 'Query';
  assets: AssetConnection;
  deploymentByVersion?: Maybe<Deployment>;
  deploymentHead?: Maybe<Deployment>;
  deploymentVersions: Array<Deployment>;
  deployments: DeploymentConnection;
  job?: Maybe<Job>;
  jobs: JobConnection;
  latestProjectSnapshot?: Maybe<ProjectDocument>;
  me?: Maybe<Me>;
  node?: Maybe<Node>;
  nodeExecution?: Maybe<NodeExecution>;
  nodes: Array<Maybe<Node>>;
  parameters: Array<Parameter>;
  projectHistory: Array<ProjectSnapshotMetadata>;
  projectSharingInfo: ProjectSharingInfoPayload;
  projectSnapshot: ProjectSnapshot;
  projects: ProjectConnection;
  searchUser?: Maybe<User>;
  sharedProject: SharedProjectPayload;
  triggers: TriggerConnection;
};


export type QueryAssetsArgs = {
  keyword?: InputMaybe<Scalars['String']['input']>;
  pagination: PageBasedPagination;
  sort?: InputMaybe<AssetSortType>;
  workspaceId: Scalars['ID']['input'];
};


export type QueryDeploymentByVersionArgs = {
  input: GetByVersionInput;
};


export type QueryDeploymentHeadArgs = {
  input: GetHeadInput;
};


export type QueryDeploymentVersionsArgs = {
  projectId?: InputMaybe<Scalars['ID']['input']>;
  workspaceId: Scalars['ID']['input'];
};


export type QueryDeploymentsArgs = {
  pagination: PageBasedPagination;
  workspaceId: Scalars['ID']['input'];
};


export type QueryJobArgs = {
  id: Scalars['ID']['input'];
};


export type QueryJobsArgs = {
  pagination: PageBasedPagination;
  workspaceId: Scalars['ID']['input'];
};


export type QueryLatestProjectSnapshotArgs = {
  projectId: Scalars['ID']['input'];
};


export type QueryNodeArgs = {
  id: Scalars['ID']['input'];
  type: NodeType;
};


export type QueryNodeExecutionArgs = {
  jobId: Scalars['ID']['input'];
  nodeId: Scalars['String']['input'];
};


export type QueryNodesArgs = {
  id: Array<Scalars['ID']['input']>;
  type: NodeType;
};


export type QueryParametersArgs = {
  projectId: Scalars['ID']['input'];
};


export type QueryProjectHistoryArgs = {
  projectId: Scalars['ID']['input'];
};


export type QueryProjectSharingInfoArgs = {
  projectId: Scalars['ID']['input'];
};


export type QueryProjectSnapshotArgs = {
  projectId: Scalars['ID']['input'];
  version: Scalars['Int']['input'];
};


export type QueryProjectsArgs = {
  includeArchived?: InputMaybe<Scalars['Boolean']['input']>;
  pagination: PageBasedPagination;
  workspaceId: Scalars['ID']['input'];
};


export type QuerySearchUserArgs = {
  nameOrEmail: Scalars['String']['input'];
};


export type QuerySharedProjectArgs = {
  token: Scalars['String']['input'];
};


export type QueryTriggersArgs = {
  pagination: PageBasedPagination;
  workspaceId: Scalars['ID']['input'];
};

export type RemoveAssetInput = {
  assetId: Scalars['ID']['input'];
};

export type RemoveAssetPayload = {
  __typename?: 'RemoveAssetPayload';
  assetId: Scalars['ID']['output'];
};

export type RemoveMemberFromWorkspaceInput = {
  userId: Scalars['ID']['input'];
  workspaceId: Scalars['ID']['input'];
};

export type RemoveMemberFromWorkspacePayload = {
  __typename?: 'RemoveMemberFromWorkspacePayload';
  workspace: Workspace;
};

export type RemoveMyAuthInput = {
  auth: Scalars['String']['input'];
};

export type RemoveParameterInput = {
  paramId: Scalars['ID']['input'];
};

export enum Role {
  Maintainer = 'MAINTAINER',
  Owner = 'OWNER',
  Reader = 'READER',
  Writer = 'WRITER'
}

export type RunProjectInput = {
  file: Scalars['Upload']['input'];
  projectId: Scalars['ID']['input'];
  workspaceId: Scalars['ID']['input'];
};

export type RunProjectPayload = {
  __typename?: 'RunProjectPayload';
  job: Job;
};

export type ShareProjectInput = {
  projectId: Scalars['ID']['input'];
};

export type ShareProjectPayload = {
  __typename?: 'ShareProjectPayload';
  projectId: Scalars['ID']['output'];
  sharingUrl: Scalars['String']['output'];
};

export type SharedProjectPayload = {
  __typename?: 'SharedProjectPayload';
  project: Project;
};

export type SignupInput = {
  lang?: InputMaybe<Scalars['Lang']['input']>;
  secret?: InputMaybe<Scalars['String']['input']>;
  userId?: InputMaybe<Scalars['ID']['input']>;
  workspaceId?: InputMaybe<Scalars['ID']['input']>;
};

export type SignupPayload = {
  __typename?: 'SignupPayload';
  user: User;
  workspace: Workspace;
};

export type Subscription = {
  __typename?: 'Subscription';
  jobStatus: JobStatus;
  logs?: Maybe<Log>;
  nodeStatus: NodeStatus;
};


export type SubscriptionJobStatusArgs = {
  jobId: Scalars['ID']['input'];
};


export type SubscriptionLogsArgs = {
  jobId: Scalars['ID']['input'];
};


export type SubscriptionNodeStatusArgs = {
  jobId: Scalars['ID']['input'];
  nodeId: Scalars['String']['input'];
};

export type TimeDriverInput = {
  interval: TimeInterval;
};

export enum TimeInterval {
  EveryDay = 'EVERY_DAY',
  EveryHour = 'EVERY_HOUR',
  EveryMonth = 'EVERY_MONTH',
  EveryWeek = 'EVERY_WEEK'
}

export type Trigger = Node & {
  __typename?: 'Trigger';
  authToken?: Maybe<Scalars['String']['output']>;
  createdAt: Scalars['DateTime']['output'];
  deployment: Deployment;
  deploymentId: Scalars['ID']['output'];
  description: Scalars['String']['output'];
  eventSource: EventSourceType;
  id: Scalars['ID']['output'];
  lastTriggered?: Maybe<Scalars['DateTime']['output']>;
  timeInterval?: Maybe<TimeInterval>;
  updatedAt: Scalars['DateTime']['output'];
  workspace?: Maybe<Workspace>;
  workspaceId: Scalars['ID']['output'];
};

export type TriggerConnection = {
  __typename?: 'TriggerConnection';
  nodes: Array<Maybe<Trigger>>;
  pageInfo: PageInfo;
  totalCount: Scalars['Int']['output'];
};

export type UnshareProjectInput = {
  projectId: Scalars['ID']['input'];
};

export type UnshareProjectPayload = {
  __typename?: 'UnshareProjectPayload';
  projectId: Scalars['ID']['output'];
};

export type UpdateDeploymentInput = {
  deploymentId: Scalars['ID']['input'];
  description?: InputMaybe<Scalars['String']['input']>;
  file?: InputMaybe<Scalars['Upload']['input']>;
};

export type UpdateMeInput = {
  email?: InputMaybe<Scalars['String']['input']>;
  lang?: InputMaybe<Scalars['Lang']['input']>;
  name?: InputMaybe<Scalars['String']['input']>;
  password?: InputMaybe<Scalars['String']['input']>;
  passwordConfirmation?: InputMaybe<Scalars['String']['input']>;
};

export type UpdateMePayload = {
  __typename?: 'UpdateMePayload';
  me: Me;
};

export type UpdateMemberOfWorkspaceInput = {
  role: Role;
  userId: Scalars['ID']['input'];
  workspaceId: Scalars['ID']['input'];
};

export type UpdateMemberOfWorkspacePayload = {
  __typename?: 'UpdateMemberOfWorkspacePayload';
  workspace: Workspace;
};

export type UpdateParameterInput = {
  defaultValue: Scalars['Any']['input'];
  name: Scalars['String']['input'];
  public: Scalars['Boolean']['input'];
  required: Scalars['Boolean']['input'];
  type: ParameterType;
};

export type UpdateParameterOrderInput = {
  newIndex: Scalars['Int']['input'];
  paramId: Scalars['ID']['input'];
};

export type UpdateProjectInput = {
  archived?: InputMaybe<Scalars['Boolean']['input']>;
  basicAuthPassword?: InputMaybe<Scalars['String']['input']>;
  basicAuthUsername?: InputMaybe<Scalars['String']['input']>;
  description?: InputMaybe<Scalars['String']['input']>;
  isBasicAuthActive?: InputMaybe<Scalars['Boolean']['input']>;
  name?: InputMaybe<Scalars['String']['input']>;
  projectId: Scalars['ID']['input'];
};

export type UpdateTriggerInput = {
  apiDriverInput?: InputMaybe<ApiDriverInput>;
  deploymentId?: InputMaybe<Scalars['ID']['input']>;
  description?: InputMaybe<Scalars['String']['input']>;
  timeDriverInput?: InputMaybe<TimeDriverInput>;
  triggerId: Scalars['ID']['input'];
};

export type UpdateWorkspaceInput = {
  name: Scalars['String']['input'];
  workspaceId: Scalars['ID']['input'];
};

export type UpdateWorkspacePayload = {
  __typename?: 'UpdateWorkspacePayload';
  workspace: Workspace;
};

export type User = Node & {
  __typename?: 'User';
  email: Scalars['String']['output'];
  host?: Maybe<Scalars['String']['output']>;
  id: Scalars['ID']['output'];
  name: Scalars['String']['output'];
};

export type Workspace = Node & {
  __typename?: 'Workspace';
  assets: AssetConnection;
  id: Scalars['ID']['output'];
  members: Array<WorkspaceMember>;
  name: Scalars['String']['output'];
  personal: Scalars['Boolean']['output'];
  projects: ProjectConnection;
};


export type WorkspaceAssetsArgs = {
  pagination?: InputMaybe<Pagination>;
};


export type WorkspaceProjectsArgs = {
  includeArchived?: InputMaybe<Scalars['Boolean']['input']>;
  pagination?: InputMaybe<Pagination>;
};

export type WorkspaceMember = {
  __typename?: 'WorkspaceMember';
  role: Role;
  user?: Maybe<User>;
  userId: Scalars['ID']['output'];
};

export type CreateDeploymentMutationVariables = Exact<{
  input: CreateDeploymentInput;
}>;


export type CreateDeploymentMutation = { __typename?: 'Mutation', createDeployment?: { __typename?: 'DeploymentPayload', deployment: { __typename?: 'Deployment', id: string, projectId?: string | null, workspaceId: string, workflowUrl: string, description: string, version: string, createdAt: any, updatedAt: any, project?: { __typename?: 'Project', name: string } | null } } | null };

export type UpdateDeploymentMutationVariables = Exact<{
  input: UpdateDeploymentInput;
}>;


export type UpdateDeploymentMutation = { __typename?: 'Mutation', updateDeployment?: { __typename?: 'DeploymentPayload', deployment: { __typename?: 'Deployment', id: string, projectId?: string | null, workspaceId: string, workflowUrl: string, description: string, version: string, createdAt: any, updatedAt: any, project?: { __typename?: 'Project', name: string } | null } } | null };

export type DeleteDeploymentMutationVariables = Exact<{
  input: DeleteDeploymentInput;
}>;


export type DeleteDeploymentMutation = { __typename?: 'Mutation', deleteDeployment?: { __typename?: 'DeleteDeploymentPayload', deploymentId: string } | null };

export type ExecuteDeploymentMutationVariables = Exact<{
  input: ExecuteDeploymentInput;
}>;


export type ExecuteDeploymentMutation = { __typename?: 'Mutation', executeDeployment?: { __typename?: 'JobPayload', job: { __typename?: 'Job', id: string, workspaceId: string, status: JobStatus, startedAt: any, completedAt?: any | null, logsURL?: string | null, outputURLs?: Array<string> | null, debug?: boolean | null, deployment?: { __typename?: 'Deployment', id: string, description: string } | null } } | null };

export type GetDeploymentsQueryVariables = Exact<{
  workspaceId: Scalars['ID']['input'];
  pagination: PageBasedPagination;
}>;


export type GetDeploymentsQuery = { __typename?: 'Query', deployments: { __typename?: 'DeploymentConnection', totalCount: number, nodes: Array<{ __typename?: 'Deployment', id: string, projectId?: string | null, workspaceId: string, workflowUrl: string, description: string, version: string, createdAt: any, updatedAt: any, project?: { __typename?: 'Project', name: string } | null } | null>, pageInfo: { __typename?: 'PageInfo', totalCount: number, currentPage?: number | null, totalPages?: number | null } } };

export type GetDeploymentHeadQueryVariables = Exact<{
  input: GetHeadInput;
}>;


export type GetDeploymentHeadQuery = { __typename?: 'Query', deploymentHead?: { __typename?: 'Deployment', id: string, projectId?: string | null, workspaceId: string, workflowUrl: string, description: string, version: string, createdAt: any, updatedAt: any, project?: { __typename?: 'Project', name: string } | null } | null };

export type GetLatestProjectSnapshotQueryVariables = Exact<{
  projectId: Scalars['ID']['input'];
}>;


export type GetLatestProjectSnapshotQuery = { __typename?: 'Query', latestProjectSnapshot?: { __typename?: 'ProjectDocument', id: string, timestamp: any, updates: Array<number>, version: number } | null };

export type GetProjectHistoryQueryVariables = Exact<{
  projectId: Scalars['ID']['input'];
}>;


export type GetProjectHistoryQuery = { __typename?: 'Query', projectHistory: Array<{ __typename?: 'ProjectSnapshotMetadata', timestamp: any, version: number }> };

export type RollbackProjectMutationVariables = Exact<{
  projectId: Scalars['ID']['input'];
  version: Scalars['Int']['input'];
}>;


export type RollbackProjectMutation = { __typename?: 'Mutation', rollbackProject?: { __typename?: 'ProjectDocument', id: string, timestamp: any, updates: Array<number>, version: number } | null };

export type ProjectFragment = { __typename?: 'Project', id: string, name: string, description: string, createdAt: any, updatedAt: any, workspaceId: string, sharedToken?: string | null, deployment?: { __typename?: 'Deployment', id: string, projectId?: string | null, workspaceId: string, workflowUrl: string, description: string, version: string, createdAt: any, updatedAt: any, project?: { __typename?: 'Project', name: string } | null } | null };

<<<<<<< HEAD
export type ParameterFragment = { __typename?: 'Parameter', id: string, projectId: string, index: number, name: string, defaultValue: any, type: ParameterType, required: boolean, public: boolean, createdAt: any, updatedAt: any };
=======
export type WorkspaceFragment = { __typename?: 'Workspace', id: string, name: string, personal: boolean, members: Array<{ __typename?: 'WorkspaceMember', userId: string, role: Role, user?: { __typename?: 'User', id: string, email: string, name: string } | null }> };
>>>>>>> bcd23fb1

export type DeploymentFragment = { __typename?: 'Deployment', id: string, projectId?: string | null, workspaceId: string, workflowUrl: string, description: string, version: string, createdAt: any, updatedAt: any, project?: { __typename?: 'Project', name: string } | null };

export type TriggerFragment = { __typename?: 'Trigger', id: string, createdAt: any, updatedAt: any, lastTriggered?: any | null, workspaceId: string, deploymentId: string, eventSource: EventSourceType, authToken?: string | null, timeInterval?: TimeInterval | null, description: string, deployment: { __typename?: 'Deployment', id: string, projectId?: string | null, workspaceId: string, workflowUrl: string, description: string, version: string, createdAt: any, updatedAt: any, project?: { __typename?: 'Project', name: string } | null } };

export type NodeExecutionFragment = { __typename?: 'NodeExecution', id: string, nodeId: string, jobId: string, status: NodeStatus, createdAt?: any | null, startedAt?: any | null, completedAt?: any | null };

export type JobFragment = { __typename?: 'Job', id: string, workspaceId: string, status: JobStatus, startedAt: any, completedAt?: any | null, logsURL?: string | null, outputURLs?: Array<string> | null, debug?: boolean | null, deployment?: { __typename?: 'Deployment', id: string, description: string } | null };

export type ProjectDocumentFragment = { __typename?: 'ProjectDocument', id: string, timestamp: any, updates: Array<number>, version: number };

export type ProjectSnapshotMetadataFragment = { __typename?: 'ProjectSnapshotMetadata', timestamp: any, version: number };

export type ProjectSnapshotFragment = { __typename?: 'ProjectSnapshot', timestamp: any, updates: Array<number>, version: number };

export type LogFragment = { __typename?: 'Log', jobId: string, nodeId?: string | null, timestamp: any, logLevel: LogLevel, message: string };

export type GetJobsQueryVariables = Exact<{
  workspaceId: Scalars['ID']['input'];
  pagination: PageBasedPagination;
}>;


export type GetJobsQuery = { __typename?: 'Query', jobs: { __typename?: 'JobConnection', totalCount: number, nodes: Array<{ __typename?: 'Job', id: string, workspaceId: string, status: JobStatus, startedAt: any, completedAt?: any | null, logsURL?: string | null, outputURLs?: Array<string> | null, debug?: boolean | null, deployment?: { __typename?: 'Deployment', id: string, description: string } | null } | null>, pageInfo: { __typename?: 'PageInfo', totalCount: number, currentPage?: number | null, totalPages?: number | null } } };

export type GetJobQueryVariables = Exact<{
  id: Scalars['ID']['input'];
}>;


export type GetJobQuery = { __typename?: 'Query', job?: { __typename?: 'Job', id: string, workspaceId: string, status: JobStatus, startedAt: any, completedAt?: any | null, logsURL?: string | null, outputURLs?: Array<string> | null, debug?: boolean | null, deployment?: { __typename?: 'Deployment', id: string, description: string } | null } | null };

export type GetNodeExecutionQueryVariables = Exact<{
  jobId: Scalars['ID']['input'];
  nodeId: Scalars['String']['input'];
}>;


export type GetNodeExecutionQuery = { __typename?: 'Query', nodeExecution?: { __typename?: 'NodeExecution', id: string, nodeId: string, jobId: string, status: NodeStatus, createdAt?: any | null, startedAt?: any | null, completedAt?: any | null } | null };

export type CancelJobMutationVariables = Exact<{
  input: CancelJobInput;
}>;


export type CancelJobMutation = { __typename?: 'Mutation', cancelJob: { __typename?: 'CancelJobPayload', job?: { __typename?: 'Job', id: string, workspaceId: string, status: JobStatus, startedAt: any, completedAt?: any | null, logsURL?: string | null, outputURLs?: Array<string> | null, debug?: boolean | null, deployment?: { __typename?: 'Deployment', id: string, description: string } | null } | null } };

export type CreateProjectMutationVariables = Exact<{
  input: CreateProjectInput;
}>;


export type CreateProjectMutation = { __typename?: 'Mutation', createProject?: { __typename?: 'ProjectPayload', project: { __typename?: 'Project', id: string, name: string, description: string, createdAt: any, updatedAt: any, workspaceId: string, sharedToken?: string | null, deployment?: { __typename?: 'Deployment', id: string, projectId?: string | null, workspaceId: string, workflowUrl: string, description: string, version: string, createdAt: any, updatedAt: any, project?: { __typename?: 'Project', name: string } | null } | null } } | null };

export type GetProjectsQueryVariables = Exact<{
  workspaceId: Scalars['ID']['input'];
  pagination: PageBasedPagination;
}>;


export type GetProjectsQuery = { __typename?: 'Query', projects: { __typename?: 'ProjectConnection', totalCount: number, nodes: Array<{ __typename?: 'Project', id: string, name: string, description: string, createdAt: any, updatedAt: any, workspaceId: string, sharedToken?: string | null, deployment?: { __typename?: 'Deployment', id: string, projectId?: string | null, workspaceId: string, workflowUrl: string, description: string, version: string, createdAt: any, updatedAt: any, project?: { __typename?: 'Project', name: string } | null } | null } | null>, pageInfo: { __typename?: 'PageInfo', totalCount: number, currentPage?: number | null, totalPages?: number | null } } };

export type GetProjectByIdQueryVariables = Exact<{
  projectId: Scalars['ID']['input'];
}>;


export type GetProjectByIdQuery = { __typename?: 'Query', node?: { __typename: 'Asset' } | { __typename: 'Deployment' } | { __typename: 'Job' } | { __typename: 'NodeExecution' } | { __typename: 'Project', id: string, name: string, description: string, createdAt: any, updatedAt: any, workspaceId: string, sharedToken?: string | null, deployment?: { __typename?: 'Deployment', id: string, projectId?: string | null, workspaceId: string, workflowUrl: string, description: string, version: string, createdAt: any, updatedAt: any, project?: { __typename?: 'Project', name: string } | null } | null } | { __typename: 'ProjectDocument' } | { __typename: 'Trigger' } | { __typename: 'User' } | { __typename: 'Workspace' } | null };

export type UpdateProjectMutationVariables = Exact<{
  input: UpdateProjectInput;
}>;


export type UpdateProjectMutation = { __typename?: 'Mutation', updateProject?: { __typename?: 'ProjectPayload', project: { __typename?: 'Project', id: string, name: string, description: string, createdAt: any, updatedAt: any, workspaceId: string, sharedToken?: string | null, deployment?: { __typename?: 'Deployment', id: string, projectId?: string | null, workspaceId: string, workflowUrl: string, description: string, version: string, createdAt: any, updatedAt: any, project?: { __typename?: 'Project', name: string } | null } | null } } | null };

export type DeleteProjectMutationVariables = Exact<{
  input: DeleteProjectInput;
}>;


export type DeleteProjectMutation = { __typename?: 'Mutation', deleteProject?: { __typename?: 'DeleteProjectPayload', projectId: string } | null };

export type RunProjectMutationVariables = Exact<{
  input: RunProjectInput;
}>;


export type RunProjectMutation = { __typename?: 'Mutation', runProject?: { __typename?: 'RunProjectPayload', job: { __typename?: 'Job', id: string, workspaceId: string, status: JobStatus, startedAt: any, completedAt?: any | null, logsURL?: string | null, outputURLs?: Array<string> | null, debug?: boolean | null, deployment?: { __typename?: 'Deployment', id: string, description: string } | null } } | null };

export type GetProjectParametersQueryVariables = Exact<{
  projectId: Scalars['ID']['input'];
}>;


export type GetProjectParametersQuery = { __typename?: 'Query', parameters: Array<{ __typename?: 'Parameter', id: string, projectId: string, index: number, name: string, defaultValue: any, type: ParameterType, required: boolean, public: boolean, createdAt: any, updatedAt: any }> };

export type CreateProjectVariableMutationVariables = Exact<{
  projectId: Scalars['ID']['input'];
  input: DeclareParameterInput;
}>;


export type CreateProjectVariableMutation = { __typename?: 'Mutation', declareParameter: { __typename?: 'Parameter', id: string, projectId: string, index: number, name: string, defaultValue: any, type: ParameterType, required: boolean, public: boolean, createdAt: any, updatedAt: any } };

export type UpdateProjectVariableMutationVariables = Exact<{
  paramId: Scalars['ID']['input'];
  input: UpdateParameterInput;
}>;


export type UpdateProjectVariableMutation = { __typename?: 'Mutation', updateParameter: { __typename?: 'Parameter', id: string, projectId: string, index: number, name: string, defaultValue: any, type: ParameterType, required: boolean, public: boolean, createdAt: any, updatedAt: any } };

export type DeleteProjectVariableMutationVariables = Exact<{
  input: RemoveParameterInput;
}>;


export type DeleteProjectVariableMutation = { __typename?: 'Mutation', removeParameter: boolean };

export type GetSharedProjectQueryVariables = Exact<{
  token: Scalars['String']['input'];
}>;


export type GetSharedProjectQuery = { __typename?: 'Query', sharedProject: { __typename?: 'SharedProjectPayload', project: { __typename?: 'Project', id: string, name: string, description: string, createdAt: any, updatedAt: any, workspaceId: string, sharedToken?: string | null, deployment?: { __typename?: 'Deployment', id: string, projectId?: string | null, workspaceId: string, workflowUrl: string, description: string, version: string, createdAt: any, updatedAt: any, project?: { __typename?: 'Project', name: string } | null } | null } } };

export type GetSharedProjectInfoQueryVariables = Exact<{
  projectId: Scalars['ID']['input'];
}>;


export type GetSharedProjectInfoQuery = { __typename?: 'Query', projectSharingInfo: { __typename?: 'ProjectSharingInfoPayload', projectId: string, sharingToken?: string | null } };

export type ShareProjectMutationVariables = Exact<{
  input: ShareProjectInput;
}>;


export type ShareProjectMutation = { __typename?: 'Mutation', shareProject?: { __typename?: 'ShareProjectPayload', projectId: string, sharingUrl: string } | null };

export type UnshareProjectMutationVariables = Exact<{
  input: UnshareProjectInput;
}>;


export type UnshareProjectMutation = { __typename?: 'Mutation', unshareProject?: { __typename?: 'UnshareProjectPayload', projectId: string } | null };

export type OnJobStatusChangeSubscriptionVariables = Exact<{
  jobId: Scalars['ID']['input'];
}>;


export type OnJobStatusChangeSubscription = { __typename?: 'Subscription', jobStatus: JobStatus };

export type RealTimeLogsSubscriptionVariables = Exact<{
  jobId: Scalars['ID']['input'];
}>;


export type RealTimeLogsSubscription = { __typename?: 'Subscription', logs?: { __typename?: 'Log', jobId: string, nodeId?: string | null, timestamp: any, logLevel: LogLevel, message: string } | null };

export type OnNodeStatusChangeSubscriptionVariables = Exact<{
  jobId: Scalars['ID']['input'];
  nodeId: Scalars['String']['input'];
}>;


export type OnNodeStatusChangeSubscription = { __typename?: 'Subscription', nodeStatus: NodeStatus };

export type CreateTriggerMutationVariables = Exact<{
  input: CreateTriggerInput;
}>;


export type CreateTriggerMutation = { __typename?: 'Mutation', createTrigger: { __typename?: 'Trigger', id: string, createdAt: any, updatedAt: any, lastTriggered?: any | null, workspaceId: string, deploymentId: string, eventSource: EventSourceType, authToken?: string | null, timeInterval?: TimeInterval | null, description: string, deployment: { __typename?: 'Deployment', id: string, projectId?: string | null, workspaceId: string, workflowUrl: string, description: string, version: string, createdAt: any, updatedAt: any, project?: { __typename?: 'Project', name: string } | null } } };

export type UpdateTriggerMutationVariables = Exact<{
  input: UpdateTriggerInput;
}>;


export type UpdateTriggerMutation = { __typename?: 'Mutation', updateTrigger: { __typename?: 'Trigger', id: string, createdAt: any, updatedAt: any, lastTriggered?: any | null, workspaceId: string, deploymentId: string, eventSource: EventSourceType, authToken?: string | null, timeInterval?: TimeInterval | null, description: string, deployment: { __typename?: 'Deployment', id: string, projectId?: string | null, workspaceId: string, workflowUrl: string, description: string, version: string, createdAt: any, updatedAt: any, project?: { __typename?: 'Project', name: string } | null } } };

export type DeleteTriggerMutationVariables = Exact<{
  triggerId: Scalars['ID']['input'];
}>;


export type DeleteTriggerMutation = { __typename?: 'Mutation', deleteTrigger: boolean };

export type GetTriggersQueryVariables = Exact<{
  workspaceId: Scalars['ID']['input'];
  pagination: PageBasedPagination;
}>;


export type GetTriggersQuery = { __typename?: 'Query', triggers: { __typename?: 'TriggerConnection', totalCount: number, nodes: Array<{ __typename?: 'Trigger', id: string, createdAt: any, updatedAt: any, lastTriggered?: any | null, workspaceId: string, deploymentId: string, eventSource: EventSourceType, authToken?: string | null, timeInterval?: TimeInterval | null, description: string, deployment: { __typename?: 'Deployment', id: string, projectId?: string | null, workspaceId: string, workflowUrl: string, description: string, version: string, createdAt: any, updatedAt: any, project?: { __typename?: 'Project', name: string } | null } } | null>, pageInfo: { __typename?: 'PageInfo', totalCount: number, currentPage?: number | null, totalPages?: number | null } } };

export type GetMeQueryVariables = Exact<{ [key: string]: never; }>;


export type GetMeQuery = { __typename?: 'Query', me?: { __typename?: 'Me', id: string, name: string, email: string, myWorkspaceId: string, lang: any } | null };

export type GetMeAndWorkspacesQueryVariables = Exact<{ [key: string]: never; }>;


export type GetMeAndWorkspacesQuery = { __typename?: 'Query', me?: { __typename?: 'Me', id: string, name: string, email: string, myWorkspaceId: string, lang: any, workspaces: Array<{ __typename?: 'Workspace', id: string, name: string, personal: boolean, members: Array<{ __typename?: 'WorkspaceMember', userId: string, role: Role, user?: { __typename?: 'User', id: string, email: string, name: string } | null }> }> } | null };

export type SearchUserQueryVariables = Exact<{
  email: Scalars['String']['input'];
}>;


export type SearchUserQuery = { __typename?: 'Query', searchUser?: { __typename?: 'User', id: string, name: string, email: string } | null };

export type UpdateMeMutationVariables = Exact<{
  input: UpdateMeInput;
}>;


export type UpdateMeMutation = { __typename?: 'Mutation', updateMe?: { __typename?: 'UpdateMePayload', me: { __typename?: 'Me', id: string, name: string, email: string, lang: any } } | null };

export type CreateWorkspaceMutationVariables = Exact<{
  input: CreateWorkspaceInput;
}>;


export type CreateWorkspaceMutation = { __typename?: 'Mutation', createWorkspace?: { __typename?: 'CreateWorkspacePayload', workspace: { __typename?: 'Workspace', id: string, name: string, personal: boolean, members: Array<{ __typename?: 'WorkspaceMember', userId: string, role: Role, user?: { __typename?: 'User', id: string, email: string, name: string } | null }> } } | null };

export type GetWorkspacesQueryVariables = Exact<{ [key: string]: never; }>;


export type GetWorkspacesQuery = { __typename?: 'Query', me?: { __typename?: 'Me', id: string, workspaces: Array<{ __typename?: 'Workspace', id: string, name: string, personal: boolean, members: Array<{ __typename?: 'WorkspaceMember', userId: string, role: Role, user?: { __typename?: 'User', id: string, email: string, name: string } | null }> }> } | null };

export type GetWorkspaceByIdQueryVariables = Exact<{
  workspaceId: Scalars['ID']['input'];
}>;


export type GetWorkspaceByIdQuery = { __typename?: 'Query', node?: { __typename: 'Asset' } | { __typename: 'Deployment' } | { __typename: 'Job' } | { __typename: 'NodeExecution' } | { __typename: 'Project' } | { __typename: 'ProjectDocument' } | { __typename: 'Trigger' } | { __typename: 'User' } | { __typename: 'Workspace', id: string, name: string, personal: boolean, members: Array<{ __typename?: 'WorkspaceMember', userId: string, role: Role, user?: { __typename?: 'User', id: string, email: string, name: string } | null }> } | null };

export type UpdateWorkspaceMutationVariables = Exact<{
  input: UpdateWorkspaceInput;
}>;


export type UpdateWorkspaceMutation = { __typename?: 'Mutation', updateWorkspace?: { __typename?: 'UpdateWorkspacePayload', workspace: { __typename?: 'Workspace', id: string, name: string, personal: boolean, members: Array<{ __typename?: 'WorkspaceMember', userId: string, role: Role, user?: { __typename?: 'User', id: string, email: string, name: string } | null }> } } | null };

export type DeleteWorkspaceMutationVariables = Exact<{
  input: DeleteWorkspaceInput;
}>;


export type DeleteWorkspaceMutation = { __typename?: 'Mutation', deleteWorkspace?: { __typename?: 'DeleteWorkspacePayload', workspaceId: string } | null };

export type AddMemberToWorkspaceMutationVariables = Exact<{
  input: AddMemberToWorkspaceInput;
}>;


export type AddMemberToWorkspaceMutation = { __typename?: 'Mutation', addMemberToWorkspace?: { __typename?: 'AddMemberToWorkspacePayload', workspace: { __typename?: 'Workspace', id: string, name: string, personal: boolean, members: Array<{ __typename?: 'WorkspaceMember', userId: string, role: Role, user?: { __typename?: 'User', id: string, email: string, name: string } | null }> } } | null };

export type RemoveMemberFromWorkspaceMutationVariables = Exact<{
  input: RemoveMemberFromWorkspaceInput;
}>;


export type RemoveMemberFromWorkspaceMutation = { __typename?: 'Mutation', removeMemberFromWorkspace?: { __typename?: 'RemoveMemberFromWorkspacePayload', workspace: { __typename?: 'Workspace', id: string, name: string, personal: boolean, members: Array<{ __typename?: 'WorkspaceMember', userId: string, role: Role, user?: { __typename?: 'User', id: string, email: string, name: string } | null }> } } | null };

export type UpdateMemberOfWorkspaceMutationVariables = Exact<{
  input: UpdateMemberOfWorkspaceInput;
}>;


export type UpdateMemberOfWorkspaceMutation = { __typename?: 'Mutation', updateMemberOfWorkspace?: { __typename?: 'UpdateMemberOfWorkspacePayload', workspace: { __typename?: 'Workspace', id: string, name: string, personal: boolean, members: Array<{ __typename?: 'WorkspaceMember', userId: string, role: Role, user?: { __typename?: 'User', id: string, email: string, name: string } | null }> } } | null };

export const DeploymentFragmentDoc = gql`
    fragment Deployment on Deployment {
  id
  projectId
  workspaceId
  workflowUrl
  description
  version
  createdAt
  updatedAt
  project {
    name
  }
}
    `;
export const ProjectFragmentDoc = gql`
    fragment Project on Project {
  id
  name
  description
  createdAt
  updatedAt
  workspaceId
  sharedToken
  deployment {
    ...Deployment
  }
}
    ${DeploymentFragmentDoc}`;
<<<<<<< HEAD
export const ParameterFragmentDoc = gql`
    fragment Parameter on Parameter {
  id
  projectId
  index
  name
  defaultValue
  type
  required
  public
  createdAt
  updatedAt
=======
export const WorkspaceFragmentDoc = gql`
    fragment Workspace on Workspace {
  id
  name
  personal
  members {
    userId
    role
    user {
      id
      email
      name
    }
  }
>>>>>>> bcd23fb1
}
    `;
export const TriggerFragmentDoc = gql`
    fragment Trigger on Trigger {
  id
  createdAt
  updatedAt
  lastTriggered
  workspaceId
  deploymentId
  deployment {
    ...Deployment
  }
  eventSource
  authToken
  timeInterval
  description
}
    ${DeploymentFragmentDoc}`;
export const NodeExecutionFragmentDoc = gql`
    fragment NodeExecution on NodeExecution {
  id
  nodeId
  jobId
  status
  createdAt
  startedAt
  completedAt
}
    `;
export const JobFragmentDoc = gql`
    fragment Job on Job {
  id
  workspaceId
  status
  startedAt
  completedAt
  logsURL
  outputURLs
  debug
  deployment {
    id
    description
  }
}
    `;
export const ProjectDocumentFragmentDoc = gql`
    fragment ProjectDocument on ProjectDocument {
  id
  timestamp
  updates
  version
}
    `;
export const ProjectSnapshotMetadataFragmentDoc = gql`
    fragment ProjectSnapshotMetadata on ProjectSnapshotMetadata {
  timestamp
  version
}
    `;
export const ProjectSnapshotFragmentDoc = gql`
    fragment ProjectSnapshot on ProjectSnapshot {
  timestamp
  updates
  version
}
    `;
export const LogFragmentDoc = gql`
    fragment Log on Log {
  jobId
  nodeId
  timestamp
  logLevel
  message
}
    `;
export const CreateDeploymentDocument = gql`
    mutation CreateDeployment($input: CreateDeploymentInput!) {
  createDeployment(input: $input) {
    deployment {
      ...Deployment
    }
  }
}
    ${DeploymentFragmentDoc}`;
export const UpdateDeploymentDocument = gql`
    mutation UpdateDeployment($input: UpdateDeploymentInput!) {
  updateDeployment(input: $input) {
    deployment {
      ...Deployment
    }
  }
}
    ${DeploymentFragmentDoc}`;
export const DeleteDeploymentDocument = gql`
    mutation DeleteDeployment($input: DeleteDeploymentInput!) {
  deleteDeployment(input: $input) {
    deploymentId
  }
}
    `;
export const ExecuteDeploymentDocument = gql`
    mutation ExecuteDeployment($input: ExecuteDeploymentInput!) {
  executeDeployment(input: $input) {
    job {
      ...Job
    }
  }
}
    ${JobFragmentDoc}`;
export const GetDeploymentsDocument = gql`
    query GetDeployments($workspaceId: ID!, $pagination: PageBasedPagination!) {
  deployments(workspaceId: $workspaceId, pagination: $pagination) {
    totalCount
    nodes {
      ...Deployment
    }
    pageInfo {
      totalCount
      currentPage
      totalPages
    }
  }
}
    ${DeploymentFragmentDoc}`;
export const GetDeploymentHeadDocument = gql`
    query GetDeploymentHead($input: GetHeadInput!) {
  deploymentHead(input: $input) {
    ...Deployment
  }
}
    ${DeploymentFragmentDoc}`;
export const GetLatestProjectSnapshotDocument = gql`
    query GetLatestProjectSnapshot($projectId: ID!) {
  latestProjectSnapshot(projectId: $projectId) {
    id
    timestamp
    updates
    version
  }
}
    `;
export const GetProjectHistoryDocument = gql`
    query GetProjectHistory($projectId: ID!) {
  projectHistory(projectId: $projectId) {
    timestamp
    version
  }
}
    `;
export const RollbackProjectDocument = gql`
    mutation RollbackProject($projectId: ID!, $version: Int!) {
  rollbackProject(projectId: $projectId, version: $version) {
    id
    timestamp
    updates
    version
  }
}
    `;
export const GetJobsDocument = gql`
    query GetJobs($workspaceId: ID!, $pagination: PageBasedPagination!) {
  jobs(workspaceId: $workspaceId, pagination: $pagination) {
    totalCount
    nodes {
      ...Job
    }
    pageInfo {
      totalCount
      currentPage
      totalPages
    }
  }
}
    ${JobFragmentDoc}`;
export const GetJobDocument = gql`
    query GetJob($id: ID!) {
  job(id: $id) {
    ...Job
  }
}
    ${JobFragmentDoc}`;
export const GetNodeExecutionDocument = gql`
    query GetNodeExecution($jobId: ID!, $nodeId: String!) {
  nodeExecution(jobId: $jobId, nodeId: $nodeId) {
    ...NodeExecution
  }
}
    ${NodeExecutionFragmentDoc}`;
export const CancelJobDocument = gql`
    mutation CancelJob($input: CancelJobInput!) {
  cancelJob(input: $input) {
    job {
      ...Job
    }
  }
}
    ${JobFragmentDoc}`;
export const CreateProjectDocument = gql`
    mutation CreateProject($input: CreateProjectInput!) {
  createProject(input: $input) {
    project {
      ...Project
    }
  }
}
    ${ProjectFragmentDoc}`;
export const GetProjectsDocument = gql`
    query GetProjects($workspaceId: ID!, $pagination: PageBasedPagination!) {
  projects(workspaceId: $workspaceId, pagination: $pagination) {
    totalCount
    nodes {
      ...Project
    }
    pageInfo {
      totalCount
      currentPage
      totalPages
    }
  }
}
    ${ProjectFragmentDoc}`;
export const GetProjectByIdDocument = gql`
    query GetProjectById($projectId: ID!) {
  node(id: $projectId, type: PROJECT) {
    __typename
    ...Project
  }
}
    ${ProjectFragmentDoc}`;
export const UpdateProjectDocument = gql`
    mutation UpdateProject($input: UpdateProjectInput!) {
  updateProject(input: $input) {
    project {
      ...Project
    }
  }
}
    ${ProjectFragmentDoc}`;
export const DeleteProjectDocument = gql`
    mutation DeleteProject($input: DeleteProjectInput!) {
  deleteProject(input: $input) {
    projectId
  }
}
    `;
export const RunProjectDocument = gql`
    mutation RunProject($input: RunProjectInput!) {
  runProject(input: $input) {
    job {
      ...Job
    }
  }
}
    ${JobFragmentDoc}`;
export const GetProjectParametersDocument = gql`
    query GetProjectParameters($projectId: ID!) {
  parameters(projectId: $projectId) {
    ...Parameter
  }
}
    ${ParameterFragmentDoc}`;
export const CreateProjectVariableDocument = gql`
    mutation CreateProjectVariable($projectId: ID!, $input: DeclareParameterInput!) {
  declareParameter(projectId: $projectId, input: $input) {
    ...Parameter
  }
}
    ${ParameterFragmentDoc}`;
export const UpdateProjectVariableDocument = gql`
    mutation UpdateProjectVariable($paramId: ID!, $input: UpdateParameterInput!) {
  updateParameter(paramId: $paramId, input: $input) {
    ...Parameter
  }
}
    ${ParameterFragmentDoc}`;
export const DeleteProjectVariableDocument = gql`
    mutation DeleteProjectVariable($input: RemoveParameterInput!) {
  removeParameter(input: $input)
}
    `;
export const GetSharedProjectDocument = gql`
    query GetSharedProject($token: String!) {
  sharedProject(token: $token) {
    project {
      ...Project
    }
  }
}
    ${ProjectFragmentDoc}`;
export const GetSharedProjectInfoDocument = gql`
    query GetSharedProjectInfo($projectId: ID!) {
  projectSharingInfo(projectId: $projectId) {
    projectId
    sharingToken
  }
}
    `;
export const ShareProjectDocument = gql`
    mutation ShareProject($input: ShareProjectInput!) {
  shareProject(input: $input) {
    projectId
    sharingUrl
  }
}
    `;
export const UnshareProjectDocument = gql`
    mutation UnshareProject($input: UnshareProjectInput!) {
  unshareProject(input: $input) {
    projectId
  }
}
    `;
export const OnJobStatusChangeDocument = gql`
    subscription OnJobStatusChange($jobId: ID!) {
  jobStatus(jobId: $jobId)
}
    `;
export const RealTimeLogsDocument = gql`
    subscription RealTimeLogs($jobId: ID!) {
  logs(jobId: $jobId) {
    jobId
    nodeId
    timestamp
    logLevel
    message
  }
}
    `;
export const OnNodeStatusChangeDocument = gql`
    subscription OnNodeStatusChange($jobId: ID!, $nodeId: String!) {
  nodeStatus(jobId: $jobId, nodeId: $nodeId)
}
    `;
export const CreateTriggerDocument = gql`
    mutation CreateTrigger($input: CreateTriggerInput!) {
  createTrigger(input: $input) {
    ...Trigger
  }
}
    ${TriggerFragmentDoc}`;
export const UpdateTriggerDocument = gql`
    mutation UpdateTrigger($input: UpdateTriggerInput!) {
  updateTrigger(input: $input) {
    ...Trigger
  }
}
    ${TriggerFragmentDoc}`;
export const DeleteTriggerDocument = gql`
    mutation DeleteTrigger($triggerId: ID!) {
  deleteTrigger(triggerId: $triggerId)
}
    `;
export const GetTriggersDocument = gql`
    query GetTriggers($workspaceId: ID!, $pagination: PageBasedPagination!) {
  triggers(workspaceId: $workspaceId, pagination: $pagination) {
    totalCount
    nodes {
      ...Trigger
    }
    pageInfo {
      totalCount
      currentPage
      totalPages
    }
  }
}
    ${TriggerFragmentDoc}`;
export const GetMeDocument = gql`
    query GetMe {
  me {
    id
    name
    email
    myWorkspaceId
    lang
  }
}
    `;
export const GetMeAndWorkspacesDocument = gql`
    query GetMeAndWorkspaces {
  me {
    id
    name
    email
    myWorkspaceId
    lang
    workspaces {
      ...Workspace
    }
  }
}
    ${WorkspaceFragmentDoc}`;
export const SearchUserDocument = gql`
    query SearchUser($email: String!) {
  searchUser(nameOrEmail: $email) {
    id
    name
    email
  }
}
    `;
export const UpdateMeDocument = gql`
    mutation UpdateMe($input: UpdateMeInput!) {
  updateMe(input: $input) {
    me {
      id
      name
      email
      lang
    }
  }
}
    `;
export const CreateWorkspaceDocument = gql`
    mutation CreateWorkspace($input: CreateWorkspaceInput!) {
  createWorkspace(input: $input) {
    workspace {
      ...Workspace
    }
  }
}
    ${WorkspaceFragmentDoc}`;
export const GetWorkspacesDocument = gql`
    query GetWorkspaces {
  me {
    id
    workspaces {
      ...Workspace
    }
  }
}
    ${WorkspaceFragmentDoc}`;
export const GetWorkspaceByIdDocument = gql`
    query GetWorkspaceById($workspaceId: ID!) {
  node(id: $workspaceId, type: WORKSPACE) {
    __typename
    ...Workspace
  }
}
    ${WorkspaceFragmentDoc}`;
export const UpdateWorkspaceDocument = gql`
    mutation UpdateWorkspace($input: UpdateWorkspaceInput!) {
  updateWorkspace(input: $input) {
    workspace {
      ...Workspace
    }
  }
}
    ${WorkspaceFragmentDoc}`;
export const DeleteWorkspaceDocument = gql`
    mutation DeleteWorkspace($input: DeleteWorkspaceInput!) {
  deleteWorkspace(input: $input) {
    workspaceId
  }
}
    `;
export const AddMemberToWorkspaceDocument = gql`
    mutation AddMemberToWorkspace($input: AddMemberToWorkspaceInput!) {
  addMemberToWorkspace(input: $input) {
    workspace {
      ...Workspace
    }
  }
}
    ${WorkspaceFragmentDoc}`;
export const RemoveMemberFromWorkspaceDocument = gql`
    mutation RemoveMemberFromWorkspace($input: RemoveMemberFromWorkspaceInput!) {
  removeMemberFromWorkspace(input: $input) {
    workspace {
      ...Workspace
    }
  }
}
    ${WorkspaceFragmentDoc}`;
export const UpdateMemberOfWorkspaceDocument = gql`
    mutation UpdateMemberOfWorkspace($input: UpdateMemberOfWorkspaceInput!) {
  updateMemberOfWorkspace(input: $input) {
    workspace {
      ...Workspace
    }
  }
}
    ${WorkspaceFragmentDoc}`;

export type SdkFunctionWrapper = <T>(action: (requestHeaders?:Record<string, string>) => Promise<T>, operationName: string, operationType?: string, variables?: any) => Promise<T>;


const defaultWrapper: SdkFunctionWrapper = (action, _operationName, _operationType, _variables) => action();

export function getSdk(client: GraphQLClient, withWrapper: SdkFunctionWrapper = defaultWrapper) {
  return {
    CreateDeployment(variables: CreateDeploymentMutationVariables, requestHeaders?: GraphQLClientRequestHeaders): Promise<CreateDeploymentMutation> {
      return withWrapper((wrappedRequestHeaders) => client.request<CreateDeploymentMutation>(CreateDeploymentDocument, variables, {...requestHeaders, ...wrappedRequestHeaders}), 'CreateDeployment', 'mutation', variables);
    },
    UpdateDeployment(variables: UpdateDeploymentMutationVariables, requestHeaders?: GraphQLClientRequestHeaders): Promise<UpdateDeploymentMutation> {
      return withWrapper((wrappedRequestHeaders) => client.request<UpdateDeploymentMutation>(UpdateDeploymentDocument, variables, {...requestHeaders, ...wrappedRequestHeaders}), 'UpdateDeployment', 'mutation', variables);
    },
    DeleteDeployment(variables: DeleteDeploymentMutationVariables, requestHeaders?: GraphQLClientRequestHeaders): Promise<DeleteDeploymentMutation> {
      return withWrapper((wrappedRequestHeaders) => client.request<DeleteDeploymentMutation>(DeleteDeploymentDocument, variables, {...requestHeaders, ...wrappedRequestHeaders}), 'DeleteDeployment', 'mutation', variables);
    },
    ExecuteDeployment(variables: ExecuteDeploymentMutationVariables, requestHeaders?: GraphQLClientRequestHeaders): Promise<ExecuteDeploymentMutation> {
      return withWrapper((wrappedRequestHeaders) => client.request<ExecuteDeploymentMutation>(ExecuteDeploymentDocument, variables, {...requestHeaders, ...wrappedRequestHeaders}), 'ExecuteDeployment', 'mutation', variables);
    },
    GetDeployments(variables: GetDeploymentsQueryVariables, requestHeaders?: GraphQLClientRequestHeaders): Promise<GetDeploymentsQuery> {
      return withWrapper((wrappedRequestHeaders) => client.request<GetDeploymentsQuery>(GetDeploymentsDocument, variables, {...requestHeaders, ...wrappedRequestHeaders}), 'GetDeployments', 'query', variables);
    },
    GetDeploymentHead(variables: GetDeploymentHeadQueryVariables, requestHeaders?: GraphQLClientRequestHeaders): Promise<GetDeploymentHeadQuery> {
      return withWrapper((wrappedRequestHeaders) => client.request<GetDeploymentHeadQuery>(GetDeploymentHeadDocument, variables, {...requestHeaders, ...wrappedRequestHeaders}), 'GetDeploymentHead', 'query', variables);
    },
    GetLatestProjectSnapshot(variables: GetLatestProjectSnapshotQueryVariables, requestHeaders?: GraphQLClientRequestHeaders): Promise<GetLatestProjectSnapshotQuery> {
      return withWrapper((wrappedRequestHeaders) => client.request<GetLatestProjectSnapshotQuery>(GetLatestProjectSnapshotDocument, variables, {...requestHeaders, ...wrappedRequestHeaders}), 'GetLatestProjectSnapshot', 'query', variables);
    },
    GetProjectHistory(variables: GetProjectHistoryQueryVariables, requestHeaders?: GraphQLClientRequestHeaders): Promise<GetProjectHistoryQuery> {
      return withWrapper((wrappedRequestHeaders) => client.request<GetProjectHistoryQuery>(GetProjectHistoryDocument, variables, {...requestHeaders, ...wrappedRequestHeaders}), 'GetProjectHistory', 'query', variables);
    },
    RollbackProject(variables: RollbackProjectMutationVariables, requestHeaders?: GraphQLClientRequestHeaders): Promise<RollbackProjectMutation> {
      return withWrapper((wrappedRequestHeaders) => client.request<RollbackProjectMutation>(RollbackProjectDocument, variables, {...requestHeaders, ...wrappedRequestHeaders}), 'RollbackProject', 'mutation', variables);
    },
    GetJobs(variables: GetJobsQueryVariables, requestHeaders?: GraphQLClientRequestHeaders): Promise<GetJobsQuery> {
      return withWrapper((wrappedRequestHeaders) => client.request<GetJobsQuery>(GetJobsDocument, variables, {...requestHeaders, ...wrappedRequestHeaders}), 'GetJobs', 'query', variables);
    },
    GetJob(variables: GetJobQueryVariables, requestHeaders?: GraphQLClientRequestHeaders): Promise<GetJobQuery> {
      return withWrapper((wrappedRequestHeaders) => client.request<GetJobQuery>(GetJobDocument, variables, {...requestHeaders, ...wrappedRequestHeaders}), 'GetJob', 'query', variables);
    },
    GetNodeExecution(variables: GetNodeExecutionQueryVariables, requestHeaders?: GraphQLClientRequestHeaders): Promise<GetNodeExecutionQuery> {
      return withWrapper((wrappedRequestHeaders) => client.request<GetNodeExecutionQuery>(GetNodeExecutionDocument, variables, {...requestHeaders, ...wrappedRequestHeaders}), 'GetNodeExecution', 'query', variables);
    },
    CancelJob(variables: CancelJobMutationVariables, requestHeaders?: GraphQLClientRequestHeaders): Promise<CancelJobMutation> {
      return withWrapper((wrappedRequestHeaders) => client.request<CancelJobMutation>(CancelJobDocument, variables, {...requestHeaders, ...wrappedRequestHeaders}), 'CancelJob', 'mutation', variables);
    },
    CreateProject(variables: CreateProjectMutationVariables, requestHeaders?: GraphQLClientRequestHeaders): Promise<CreateProjectMutation> {
      return withWrapper((wrappedRequestHeaders) => client.request<CreateProjectMutation>(CreateProjectDocument, variables, {...requestHeaders, ...wrappedRequestHeaders}), 'CreateProject', 'mutation', variables);
    },
    GetProjects(variables: GetProjectsQueryVariables, requestHeaders?: GraphQLClientRequestHeaders): Promise<GetProjectsQuery> {
      return withWrapper((wrappedRequestHeaders) => client.request<GetProjectsQuery>(GetProjectsDocument, variables, {...requestHeaders, ...wrappedRequestHeaders}), 'GetProjects', 'query', variables);
    },
    GetProjectById(variables: GetProjectByIdQueryVariables, requestHeaders?: GraphQLClientRequestHeaders): Promise<GetProjectByIdQuery> {
      return withWrapper((wrappedRequestHeaders) => client.request<GetProjectByIdQuery>(GetProjectByIdDocument, variables, {...requestHeaders, ...wrappedRequestHeaders}), 'GetProjectById', 'query', variables);
    },
    UpdateProject(variables: UpdateProjectMutationVariables, requestHeaders?: GraphQLClientRequestHeaders): Promise<UpdateProjectMutation> {
      return withWrapper((wrappedRequestHeaders) => client.request<UpdateProjectMutation>(UpdateProjectDocument, variables, {...requestHeaders, ...wrappedRequestHeaders}), 'UpdateProject', 'mutation', variables);
    },
    DeleteProject(variables: DeleteProjectMutationVariables, requestHeaders?: GraphQLClientRequestHeaders): Promise<DeleteProjectMutation> {
      return withWrapper((wrappedRequestHeaders) => client.request<DeleteProjectMutation>(DeleteProjectDocument, variables, {...requestHeaders, ...wrappedRequestHeaders}), 'DeleteProject', 'mutation', variables);
    },
    RunProject(variables: RunProjectMutationVariables, requestHeaders?: GraphQLClientRequestHeaders): Promise<RunProjectMutation> {
      return withWrapper((wrappedRequestHeaders) => client.request<RunProjectMutation>(RunProjectDocument, variables, {...requestHeaders, ...wrappedRequestHeaders}), 'RunProject', 'mutation', variables);
    },
    GetProjectParameters(variables: GetProjectParametersQueryVariables, requestHeaders?: GraphQLClientRequestHeaders): Promise<GetProjectParametersQuery> {
      return withWrapper((wrappedRequestHeaders) => client.request<GetProjectParametersQuery>(GetProjectParametersDocument, variables, {...requestHeaders, ...wrappedRequestHeaders}), 'GetProjectParameters', 'query', variables);
    },
    CreateProjectVariable(variables: CreateProjectVariableMutationVariables, requestHeaders?: GraphQLClientRequestHeaders): Promise<CreateProjectVariableMutation> {
      return withWrapper((wrappedRequestHeaders) => client.request<CreateProjectVariableMutation>(CreateProjectVariableDocument, variables, {...requestHeaders, ...wrappedRequestHeaders}), 'CreateProjectVariable', 'mutation', variables);
    },
    UpdateProjectVariable(variables: UpdateProjectVariableMutationVariables, requestHeaders?: GraphQLClientRequestHeaders): Promise<UpdateProjectVariableMutation> {
      return withWrapper((wrappedRequestHeaders) => client.request<UpdateProjectVariableMutation>(UpdateProjectVariableDocument, variables, {...requestHeaders, ...wrappedRequestHeaders}), 'UpdateProjectVariable', 'mutation', variables);
    },
    DeleteProjectVariable(variables: DeleteProjectVariableMutationVariables, requestHeaders?: GraphQLClientRequestHeaders): Promise<DeleteProjectVariableMutation> {
      return withWrapper((wrappedRequestHeaders) => client.request<DeleteProjectVariableMutation>(DeleteProjectVariableDocument, variables, {...requestHeaders, ...wrappedRequestHeaders}), 'DeleteProjectVariable', 'mutation', variables);
    },
    GetSharedProject(variables: GetSharedProjectQueryVariables, requestHeaders?: GraphQLClientRequestHeaders): Promise<GetSharedProjectQuery> {
      return withWrapper((wrappedRequestHeaders) => client.request<GetSharedProjectQuery>(GetSharedProjectDocument, variables, {...requestHeaders, ...wrappedRequestHeaders}), 'GetSharedProject', 'query', variables);
    },
    GetSharedProjectInfo(variables: GetSharedProjectInfoQueryVariables, requestHeaders?: GraphQLClientRequestHeaders): Promise<GetSharedProjectInfoQuery> {
      return withWrapper((wrappedRequestHeaders) => client.request<GetSharedProjectInfoQuery>(GetSharedProjectInfoDocument, variables, {...requestHeaders, ...wrappedRequestHeaders}), 'GetSharedProjectInfo', 'query', variables);
    },
    ShareProject(variables: ShareProjectMutationVariables, requestHeaders?: GraphQLClientRequestHeaders): Promise<ShareProjectMutation> {
      return withWrapper((wrappedRequestHeaders) => client.request<ShareProjectMutation>(ShareProjectDocument, variables, {...requestHeaders, ...wrappedRequestHeaders}), 'ShareProject', 'mutation', variables);
    },
    UnshareProject(variables: UnshareProjectMutationVariables, requestHeaders?: GraphQLClientRequestHeaders): Promise<UnshareProjectMutation> {
      return withWrapper((wrappedRequestHeaders) => client.request<UnshareProjectMutation>(UnshareProjectDocument, variables, {...requestHeaders, ...wrappedRequestHeaders}), 'UnshareProject', 'mutation', variables);
    },
    OnJobStatusChange(variables: OnJobStatusChangeSubscriptionVariables, requestHeaders?: GraphQLClientRequestHeaders): Promise<OnJobStatusChangeSubscription> {
      return withWrapper((wrappedRequestHeaders) => client.request<OnJobStatusChangeSubscription>(OnJobStatusChangeDocument, variables, {...requestHeaders, ...wrappedRequestHeaders}), 'OnJobStatusChange', 'subscription', variables);
    },
    RealTimeLogs(variables: RealTimeLogsSubscriptionVariables, requestHeaders?: GraphQLClientRequestHeaders): Promise<RealTimeLogsSubscription> {
      return withWrapper((wrappedRequestHeaders) => client.request<RealTimeLogsSubscription>(RealTimeLogsDocument, variables, {...requestHeaders, ...wrappedRequestHeaders}), 'RealTimeLogs', 'subscription', variables);
    },
    OnNodeStatusChange(variables: OnNodeStatusChangeSubscriptionVariables, requestHeaders?: GraphQLClientRequestHeaders): Promise<OnNodeStatusChangeSubscription> {
      return withWrapper((wrappedRequestHeaders) => client.request<OnNodeStatusChangeSubscription>(OnNodeStatusChangeDocument, variables, {...requestHeaders, ...wrappedRequestHeaders}), 'OnNodeStatusChange', 'subscription', variables);
    },
    CreateTrigger(variables: CreateTriggerMutationVariables, requestHeaders?: GraphQLClientRequestHeaders): Promise<CreateTriggerMutation> {
      return withWrapper((wrappedRequestHeaders) => client.request<CreateTriggerMutation>(CreateTriggerDocument, variables, {...requestHeaders, ...wrappedRequestHeaders}), 'CreateTrigger', 'mutation', variables);
    },
    UpdateTrigger(variables: UpdateTriggerMutationVariables, requestHeaders?: GraphQLClientRequestHeaders): Promise<UpdateTriggerMutation> {
      return withWrapper((wrappedRequestHeaders) => client.request<UpdateTriggerMutation>(UpdateTriggerDocument, variables, {...requestHeaders, ...wrappedRequestHeaders}), 'UpdateTrigger', 'mutation', variables);
    },
    DeleteTrigger(variables: DeleteTriggerMutationVariables, requestHeaders?: GraphQLClientRequestHeaders): Promise<DeleteTriggerMutation> {
      return withWrapper((wrappedRequestHeaders) => client.request<DeleteTriggerMutation>(DeleteTriggerDocument, variables, {...requestHeaders, ...wrappedRequestHeaders}), 'DeleteTrigger', 'mutation', variables);
    },
    GetTriggers(variables: GetTriggersQueryVariables, requestHeaders?: GraphQLClientRequestHeaders): Promise<GetTriggersQuery> {
      return withWrapper((wrappedRequestHeaders) => client.request<GetTriggersQuery>(GetTriggersDocument, variables, {...requestHeaders, ...wrappedRequestHeaders}), 'GetTriggers', 'query', variables);
    },
    GetMe(variables?: GetMeQueryVariables, requestHeaders?: GraphQLClientRequestHeaders): Promise<GetMeQuery> {
      return withWrapper((wrappedRequestHeaders) => client.request<GetMeQuery>(GetMeDocument, variables, {...requestHeaders, ...wrappedRequestHeaders}), 'GetMe', 'query', variables);
    },
    GetMeAndWorkspaces(variables?: GetMeAndWorkspacesQueryVariables, requestHeaders?: GraphQLClientRequestHeaders): Promise<GetMeAndWorkspacesQuery> {
      return withWrapper((wrappedRequestHeaders) => client.request<GetMeAndWorkspacesQuery>(GetMeAndWorkspacesDocument, variables, {...requestHeaders, ...wrappedRequestHeaders}), 'GetMeAndWorkspaces', 'query', variables);
    },
    SearchUser(variables: SearchUserQueryVariables, requestHeaders?: GraphQLClientRequestHeaders): Promise<SearchUserQuery> {
      return withWrapper((wrappedRequestHeaders) => client.request<SearchUserQuery>(SearchUserDocument, variables, {...requestHeaders, ...wrappedRequestHeaders}), 'SearchUser', 'query', variables);
    },
    UpdateMe(variables: UpdateMeMutationVariables, requestHeaders?: GraphQLClientRequestHeaders): Promise<UpdateMeMutation> {
      return withWrapper((wrappedRequestHeaders) => client.request<UpdateMeMutation>(UpdateMeDocument, variables, {...requestHeaders, ...wrappedRequestHeaders}), 'UpdateMe', 'mutation', variables);
    },
    CreateWorkspace(variables: CreateWorkspaceMutationVariables, requestHeaders?: GraphQLClientRequestHeaders): Promise<CreateWorkspaceMutation> {
      return withWrapper((wrappedRequestHeaders) => client.request<CreateWorkspaceMutation>(CreateWorkspaceDocument, variables, {...requestHeaders, ...wrappedRequestHeaders}), 'CreateWorkspace', 'mutation', variables);
    },
    GetWorkspaces(variables?: GetWorkspacesQueryVariables, requestHeaders?: GraphQLClientRequestHeaders): Promise<GetWorkspacesQuery> {
      return withWrapper((wrappedRequestHeaders) => client.request<GetWorkspacesQuery>(GetWorkspacesDocument, variables, {...requestHeaders, ...wrappedRequestHeaders}), 'GetWorkspaces', 'query', variables);
    },
    GetWorkspaceById(variables: GetWorkspaceByIdQueryVariables, requestHeaders?: GraphQLClientRequestHeaders): Promise<GetWorkspaceByIdQuery> {
      return withWrapper((wrappedRequestHeaders) => client.request<GetWorkspaceByIdQuery>(GetWorkspaceByIdDocument, variables, {...requestHeaders, ...wrappedRequestHeaders}), 'GetWorkspaceById', 'query', variables);
    },
    UpdateWorkspace(variables: UpdateWorkspaceMutationVariables, requestHeaders?: GraphQLClientRequestHeaders): Promise<UpdateWorkspaceMutation> {
      return withWrapper((wrappedRequestHeaders) => client.request<UpdateWorkspaceMutation>(UpdateWorkspaceDocument, variables, {...requestHeaders, ...wrappedRequestHeaders}), 'UpdateWorkspace', 'mutation', variables);
    },
    DeleteWorkspace(variables: DeleteWorkspaceMutationVariables, requestHeaders?: GraphQLClientRequestHeaders): Promise<DeleteWorkspaceMutation> {
      return withWrapper((wrappedRequestHeaders) => client.request<DeleteWorkspaceMutation>(DeleteWorkspaceDocument, variables, {...requestHeaders, ...wrappedRequestHeaders}), 'DeleteWorkspace', 'mutation', variables);
    },
    AddMemberToWorkspace(variables: AddMemberToWorkspaceMutationVariables, requestHeaders?: GraphQLClientRequestHeaders): Promise<AddMemberToWorkspaceMutation> {
      return withWrapper((wrappedRequestHeaders) => client.request<AddMemberToWorkspaceMutation>(AddMemberToWorkspaceDocument, variables, {...requestHeaders, ...wrappedRequestHeaders}), 'AddMemberToWorkspace', 'mutation', variables);
    },
    RemoveMemberFromWorkspace(variables: RemoveMemberFromWorkspaceMutationVariables, requestHeaders?: GraphQLClientRequestHeaders): Promise<RemoveMemberFromWorkspaceMutation> {
      return withWrapper((wrappedRequestHeaders) => client.request<RemoveMemberFromWorkspaceMutation>(RemoveMemberFromWorkspaceDocument, variables, {...requestHeaders, ...wrappedRequestHeaders}), 'RemoveMemberFromWorkspace', 'mutation', variables);
    },
    UpdateMemberOfWorkspace(variables: UpdateMemberOfWorkspaceMutationVariables, requestHeaders?: GraphQLClientRequestHeaders): Promise<UpdateMemberOfWorkspaceMutation> {
      return withWrapper((wrappedRequestHeaders) => client.request<UpdateMemberOfWorkspaceMutation>(UpdateMemberOfWorkspaceDocument, variables, {...requestHeaders, ...wrappedRequestHeaders}), 'UpdateMemberOfWorkspace', 'mutation', variables);
    }
  };
}
export type Sdk = ReturnType<typeof getSdk>;<|MERGE_RESOLUTION|>--- conflicted
+++ resolved
@@ -294,13 +294,14 @@
   deleteTrigger: Scalars['Boolean']['output'];
   deleteWorkspace?: Maybe<DeleteWorkspacePayload>;
   executeDeployment?: Maybe<JobPayload>;
-  flushProjectToGcs?: Maybe<Scalars['Boolean']['output']>;
+  previewSnapshot?: Maybe<PreviewSnapshot>;
   removeAsset?: Maybe<RemoveAssetPayload>;
   removeMemberFromWorkspace?: Maybe<RemoveMemberFromWorkspacePayload>;
   removeMyAuth?: Maybe<UpdateMePayload>;
   removeParameter: Scalars['Boolean']['output'];
   rollbackProject?: Maybe<ProjectDocument>;
   runProject?: Maybe<RunProjectPayload>;
+  saveSnapshot?: Maybe<Scalars['Boolean']['output']>;
   shareProject?: Maybe<ShareProjectPayload>;
   signup?: Maybe<SignupPayload>;
   unshareProject?: Maybe<UnshareProjectPayload>;
@@ -386,8 +387,10 @@
 };
 
 
-export type MutationFlushProjectToGcsArgs = {
-  projectId: Scalars['ID']['input'];
+export type MutationPreviewSnapshotArgs = {
+  name?: InputMaybe<Scalars['String']['input']>;
+  projectId: Scalars['ID']['input'];
+  version: Scalars['Int']['input'];
 };
 
 
@@ -419,6 +422,11 @@
 
 export type MutationRunProjectArgs = {
   input: RunProjectInput;
+};
+
+
+export type MutationSaveSnapshotArgs = {
+  projectId: Scalars['ID']['input'];
 };
 
 
@@ -565,6 +573,15 @@
   WebConnection = 'WEB_CONNECTION',
   YesNo = 'YES_NO'
 }
+
+export type PreviewSnapshot = {
+  __typename?: 'PreviewSnapshot';
+  id: Scalars['ID']['output'];
+  name?: Maybe<Scalars['String']['output']>;
+  timestamp: Scalars['DateTime']['output'];
+  updates: Array<Scalars['Int']['output']>;
+  version: Scalars['Int']['output'];
+};
 
 export type Project = Node & {
   __typename?: 'Project';
@@ -1069,11 +1086,9 @@
 
 export type ProjectFragment = { __typename?: 'Project', id: string, name: string, description: string, createdAt: any, updatedAt: any, workspaceId: string, sharedToken?: string | null, deployment?: { __typename?: 'Deployment', id: string, projectId?: string | null, workspaceId: string, workflowUrl: string, description: string, version: string, createdAt: any, updatedAt: any, project?: { __typename?: 'Project', name: string } | null } | null };
 
-<<<<<<< HEAD
+export type WorkspaceFragment = { __typename?: 'Workspace', id: string, name: string, personal: boolean, members: Array<{ __typename?: 'WorkspaceMember', userId: string, role: Role, user?: { __typename?: 'User', id: string, email: string, name: string } | null }> };
+
 export type ParameterFragment = { __typename?: 'Parameter', id: string, projectId: string, index: number, name: string, defaultValue: any, type: ParameterType, required: boolean, public: boolean, createdAt: any, updatedAt: any };
-=======
-export type WorkspaceFragment = { __typename?: 'Workspace', id: string, name: string, personal: boolean, members: Array<{ __typename?: 'WorkspaceMember', userId: string, role: Role, user?: { __typename?: 'User', id: string, email: string, name: string } | null }> };
->>>>>>> bcd23fb1
 
 export type DeploymentFragment = { __typename?: 'Deployment', id: string, projectId?: string | null, workspaceId: string, workflowUrl: string, description: string, version: string, createdAt: any, updatedAt: any, project?: { __typename?: 'Project', name: string } | null };
 
@@ -1380,7 +1395,22 @@
   }
 }
     ${DeploymentFragmentDoc}`;
-<<<<<<< HEAD
+export const WorkspaceFragmentDoc = gql`
+    fragment Workspace on Workspace {
+  id
+  name
+  personal
+  members {
+    userId
+    role
+    user {
+      id
+      email
+      name
+    }
+  }
+}
+    `;
 export const ParameterFragmentDoc = gql`
     fragment Parameter on Parameter {
   id
@@ -1393,22 +1423,6 @@
   public
   createdAt
   updatedAt
-=======
-export const WorkspaceFragmentDoc = gql`
-    fragment Workspace on Workspace {
-  id
-  name
-  personal
-  members {
-    userId
-    role
-    user {
-      id
-      email
-      name
-    }
-  }
->>>>>>> bcd23fb1
 }
     `;
 export const TriggerFragmentDoc = gql`
