--- conflicted
+++ resolved
@@ -61,10 +61,6 @@
     workspaceId: string,
     workflowFile: File,
     description: string,
-<<<<<<< HEAD
-=======
-    customName?: string,
->>>>>>> 4d861342
   ): Promise<CreateDeployment> => {
     const { mutateAsync, ...rest } = createDeploymentMutation;
     const formData = new FormData();
