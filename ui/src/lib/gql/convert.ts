<<<<<<< HEAD
import type {
  AssetFragment,
  DeploymentFragment,
  ProjectFragment,
  WorkspaceFragment,
  ProjectSnapshotFragment,
  JobFragment,
  JobStatus as GraphqlJobStatus,
  NodeStatus as GraphqlNodeStatus,
  TriggerFragment,
  LogFragment,
  ProjectDocumentFragment,
  NodeExecutionFragment,
  ProjectSnapshotMetadataFragment,
=======
import {
  type DeploymentFragment,
  type ProjectFragment,
  type JobFragment,
  type JobStatus as GraphqlJobStatus,
  type NodeStatus as GraphqlNodeStatus,
  type TriggerFragment,
  type LogFragment,
  type ProjectDocumentFragment,
  type NodeExecutionFragment,
  type ProjectSnapshotMetadataFragment,
  type ParameterFragment,
  ParameterType,
>>>>>>> fdc84f9b
} from "@flow/lib/gql/__gen__/plugins/graphql-request";
import type {
  Log,
  Deployment,
  Job,
  JobStatus,
  Project,
  Trigger,
  ProjectDocument,
  NodeExecution,
  NodeStatus,
  ProjectSnapshotMeta,
  VarType,
  AnyProjectVariable,
  Workspace,
  Member,
<<<<<<< HEAD
  Asset,
=======
  ProjectSnapshot,
>>>>>>> fdc84f9b
} from "@flow/types";
import { formatDate, formatFileSize } from "@flow/utils";

import { ProjectSnapshotFragment, WorkspaceFragment } from "./__gen__/graphql";

export const toProject = (project: ProjectFragment): Project => ({
  id: project.id,
  name: project.name,
  createdAt: formatDate(project.createdAt),
  updatedAt: formatDate(project.updatedAt),
  description: project.description,
  workspaceId: project.workspaceId,
  sharedToken: project.sharedToken ?? undefined,
  deployment: project.deployment ? toDeployment(project.deployment) : undefined,
});

export const toWorkspace = (workspace: WorkspaceFragment): Workspace => ({
  id: workspace.id,
  name: workspace.name,
  personal: workspace.personal,
  members: workspace.members.map(
    (m): Member => ({
      userId: m.userId,
      role: m.role,
      user: m.user
        ? {
            id: m.user?.id,
            name: m.user?.name,
            email: m.user?.email,
          }
        : undefined,
    }),
  ),
});

export const toDeployment = (deployment: DeploymentFragment): Deployment => ({
  id: deployment.id,
  workspaceId: deployment.workspaceId,
  projectId: deployment.projectId,
  projectName: deployment.project?.name,
  workflowUrl: deployment.workflowUrl,
  description: deployment.description ?? undefined,
  version: deployment.version,
  createdAt: formatDate(deployment.createdAt),
  updatedAt: formatDate(deployment.updatedAt),
});

export const toTrigger = (trigger: TriggerFragment): Trigger => ({
  id: trigger.id,
  deploymentId: trigger.deploymentId,
  deployment: toDeployment(trigger.deployment),
  workspaceId: trigger.workspaceId,
  createdAt: trigger.createdAt,
  updatedAt: trigger.updatedAt,
  eventSource: trigger.eventSource,
  authToken: trigger.authToken ?? undefined,
  timeInterval: trigger.timeInterval ?? undefined,
  description: trigger.description ?? undefined,
});

export const toNodeExecution = (
  node: NodeExecutionFragment,
): NodeExecution => ({
  id: node.id,
  jobId: node.jobId,
  nodeId: node.nodeId,
  status: toNodeStatus(node.status),
  startedAt: node.startedAt,
  completedAt: node.completedAt,
});

export const toJob = (job: JobFragment): Job => ({
  id: job.id,
  deploymentId: job.deployment?.id,
  deploymentDescription: job.deployment?.description,
  workspaceId: job.workspaceId,
  status: toJobStatus(job.status),
  startedAt: job.startedAt,
  completedAt: job.completedAt,
  logsURL: job.logsURL ?? undefined,
  outputURLs: job.outputURLs ?? undefined,
});

export const toLog = (log: LogFragment): Log => ({
  nodeId: log.nodeId,
  jobId: log.jobId,
  timestamp: log.timestamp,
  status: log.logLevel,
  message: log.message,
});

export const toProjectSnapShotMeta = (
  projectSnapshot: ProjectSnapshotMetadataFragment,
): ProjectSnapshotMeta => ({
  timestamp: projectSnapshot.timestamp,
  version: projectSnapshot.version,
});

export const toProjectDocument = (
  projectDocument: ProjectDocumentFragment,
): ProjectDocument => ({
  id: projectDocument.id,
  timestamp: projectDocument.timestamp,
  version: projectDocument.version,
  updates: projectDocument.updates,
});

export const toProjectSnapShot = (
  projectSnapshot: ProjectSnapshotFragment,
): ProjectSnapshot => ({
  timestamp: projectSnapshot.timestamp,
  version: projectSnapshot.version,
  updates: projectSnapshot.updates,
});

export const toAsset = (asset: AssetFragment): Asset => ({
  id: asset.id,
  name: asset.name,
  workspaceId: asset.workspaceId,
  createdAt: formatDate(asset.createdAt),
  contentType: asset.contentType,
  size: formatFileSize(asset.size),
  url: asset.url,
});

export const toJobStatus = (status: GraphqlJobStatus): JobStatus => {
  switch (status) {
    case "RUNNING":
      return "running";
    case "COMPLETED":
      return "completed";
    case "FAILED":
      return "failed";
    case "CANCELLED":
      return "cancelled";
    case "PENDING":
    default:
      return "queued";
  }
};

export const toNodeStatus = (
  status: GraphqlNodeStatus,
): NodeStatus | undefined => {
  switch (status) {
    case "STARTING":
      return "starting";
    case "PENDING":
      return "pending";
    case "PROCESSING":
      return "processing";
    case "COMPLETED":
      return "completed";
    case "FAILED":
      return "failed";
    default:
      return undefined;
  }
};

export const toProjectVariable = (
  parameter: ParameterFragment,
): AnyProjectVariable => ({
  id: parameter.id,
  name: parameter.name,
  type: toUserParamVarType(parameter.type),
  defaultValue: parameter.defaultValue,
  required: parameter.required,
  public: parameter.public,
  config: parameter.config,
  createdAt: parameter.createdAt,
  updatedAt: parameter.updatedAt,
  projectId: parameter.projectId,
  // description: parameter.description,
});

export const toUserParamVarType = (type: ParameterType): VarType => {
  switch (type) {
    case "CHOICE":
      return "choice";
    case "COLOR":
      return "color";
    case "NUMBER":
      return "number";
    case "TEXT":
      return "text";
    case "YES_NO":
      return "yes_no";
    case "DATETIME":
      return "datetime";
    case "FILE_FOLDER":
      return "file_folder";
    // case "GEOMETRY":
    //   return "geometry";
    // case "MESSAGE":
    //   return "message";
    // case "ATTRIBUTE_NAME":
    //   return "attribute_name";
    // case "COORDINATE_SYSTEM":
    //   return "coordinate_system";
    // case "DATABASE_CONNECTION":
    //   return "database_connection";
    // case "PASSWORD":
    //   return "password";
    // case "REPROJECTION_FILE":
    //   return "reprojection_file";
    // case "WEB_CONNECTION":
    //   return "web_connection";
    default:
      return "unsupported";
  }
};

export const toGqlParameterType = (
  type: VarType,
): ParameterType | undefined => {
  switch (type) {
    case "choice":
      return ParameterType.Choice;
    case "color":
      return ParameterType.Color;
    case "datetime":
      return ParameterType.Datetime;
    case "file_folder":
      return ParameterType.FileFolder;
    case "number":
      return ParameterType.Number;
    case "text":
      return ParameterType.Text;
    case "yes_no":
      return ParameterType.YesNo;
    // case "coordinate_system":
    //   return ParameterType.CoordinateSystem;
    // case "attribute_name":
    //   return ParameterType.AttributeName;
    // case "database_connection":
    //   return ParameterType.DatabaseConnection;
    // case "geometry":
    //   return ParameterType.Geometry;
    // case "message":
    //   return ParameterType.Message;
    // case "password":
    //   return ParameterType.Password;
    // case "reprojection_file":
    //   return ParameterType.ReprojectionFile;
    // case "web_connection":
    //   return ParameterType.WebConnection;
    default:
      return undefined;
  }
};<|MERGE_RESOLUTION|>--- conflicted
+++ resolved
@@ -1,19 +1,3 @@
-<<<<<<< HEAD
-import type {
-  AssetFragment,
-  DeploymentFragment,
-  ProjectFragment,
-  WorkspaceFragment,
-  ProjectSnapshotFragment,
-  JobFragment,
-  JobStatus as GraphqlJobStatus,
-  NodeStatus as GraphqlNodeStatus,
-  TriggerFragment,
-  LogFragment,
-  ProjectDocumentFragment,
-  NodeExecutionFragment,
-  ProjectSnapshotMetadataFragment,
-=======
 import {
   type DeploymentFragment,
   type ProjectFragment,
@@ -26,8 +10,10 @@
   type NodeExecutionFragment,
   type ProjectSnapshotMetadataFragment,
   type ParameterFragment,
+  type AssetFragment,
+  type WorkspaceFragment,
   ParameterType,
->>>>>>> fdc84f9b
+  ProjectSnapshotFragment,
 } from "@flow/lib/gql/__gen__/plugins/graphql-request";
 import type {
   Log,
@@ -44,15 +30,10 @@
   AnyProjectVariable,
   Workspace,
   Member,
-<<<<<<< HEAD
   Asset,
-=======
   ProjectSnapshot,
->>>>>>> fdc84f9b
 } from "@flow/types";
 import { formatDate, formatFileSize } from "@flow/utils";
-
-import { ProjectSnapshotFragment, WorkspaceFragment } from "./__gen__/graphql";
 
 export const toProject = (project: ProjectFragment): Project => ({
   id: project.id,
