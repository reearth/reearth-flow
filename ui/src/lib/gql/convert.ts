--- conflicted
+++ resolved
@@ -16,11 +16,7 @@
   type Project,
   type Trigger,
   type ProjectSnapshot,
-<<<<<<< HEAD
-  ProjectDocument,
-=======
   type ProjectDocument,
->>>>>>> 28d21249
 } from "@flow/types";
 import { formatDate } from "@flow/utils";
 
