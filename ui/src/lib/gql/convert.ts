--- conflicted
+++ resolved
@@ -1,4 +1,3 @@
-<<<<<<< HEAD
 import {
   type DeploymentFragment,
   type ProjectFragment,
@@ -12,21 +11,6 @@
   type ProjectSnapshotMetadataFragment,
   type ParameterFragment,
   ParameterType,
-=======
-import type {
-  DeploymentFragment,
-  ProjectFragment,
-  WorkspaceFragment,
-  ProjectSnapshotFragment,
-  JobFragment,
-  JobStatus as GraphqlJobStatus,
-  NodeStatus as GraphqlNodeStatus,
-  TriggerFragment,
-  LogFragment,
-  ProjectDocumentFragment,
-  NodeExecutionFragment,
-  ProjectSnapshotMetadataFragment,
->>>>>>> c2fae1a0
 } from "@flow/lib/gql/__gen__/plugins/graphql-request";
 import type {
   Log,
@@ -39,16 +23,15 @@
   NodeExecution,
   NodeStatus,
   ProjectSnapshotMeta,
-<<<<<<< HEAD
   VarType,
   ProjectVariable,
-=======
-  ProjectSnapshot,
->>>>>>> c2fae1a0
   Workspace,
   Member,
+  ProjectSnapshot,
 } from "@flow/types";
 import { formatDate } from "@flow/utils";
+
+import { ProjectSnapshotFragment, WorkspaceFragment } from "./__gen__/graphql";
 
 export const toProject = (project: ProjectFragment): Project => ({
   id: project.id,
