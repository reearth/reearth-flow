--- conflicted
+++ resolved
@@ -64,13 +64,8 @@
                 "important",
               );
           }}>
-<<<<<<< HEAD
           <div className="rounded-sm bg-primary/80 p-1">
-            <Note className="w-[15px]" />
-=======
-          <div className="p-1 bg-primary/80 rounded-sm">
             <NoteIcon className="w-[15px]" />
->>>>>>> b2ddb0ba
           </div>
           <p>{data.customizations?.customName ?? data.officialName}</p>
         </div>
