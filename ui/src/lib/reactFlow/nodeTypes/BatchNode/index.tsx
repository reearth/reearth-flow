--- conflicted
+++ resolved
@@ -55,13 +55,8 @@
                 "important",
               );
           }}>
-<<<<<<< HEAD
           <div className="rounded-sm bg-primary p-1">
-            <RectangleDashed
-=======
-          <div className="p-1 rounded-sm bg-primary">
             <RectangleDashedIcon
->>>>>>> b2ddb0ba
               className="w-[15px] fill-orange-400/80"
               weight="bold"
             />
