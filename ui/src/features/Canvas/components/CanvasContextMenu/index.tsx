import {
  Clipboard,
  Copy,
  GearFine,
  Graph,
  Scissors,
  Trash,
} from "@phosphor-icons/react";
import { EdgeChange, XYPosition } from "@xyflow/react";
import { useCallback, useMemo } from "react";

import {
  ContextMenu,
  ContextMenuItemType,
  ContextMenuMeta,
  ContextMenuShortcut,
} from "@flow/components";
import { useT } from "@flow/lib/i18n";
import { useIndexedDB } from "@flow/lib/indexedDB";
import { Node, NodeChange } from "@flow/types";

type Props = {
  contextMenu: ContextMenuMeta;
  data?: Node | Node[];
  selectedEdgeIds?: string[];
  onNodesChange?: (changes: NodeChange[]) => void;
  onEdgesChange?: (changes: EdgeChange[]) => void;
<<<<<<< HEAD
  onBeforeDelete?: (args: { nodes: Node[] }) => Promise<boolean>;
  onSecondaryNodeAction?: (
    e: React.MouseEvent | undefined,
    nodeId: string,
    subworkflowId?: string,
  ) => void;
=======
  onWorkflowOpen?: (workflowId: string) => void;
  onNodeSettings?: (e: React.MouseEvent | undefined, nodeId: string) => void;
>>>>>>> ef695c65
  onCopy?: (node?: Node) => void;
  onCut?: (isCutByShortCut?: boolean, node?: Node) => void;
  onPaste?: (menuPosition?: XYPosition) => void;
  onClose: () => void;
};

const CanvasContextMenu: React.FC<Props> = ({
  contextMenu,
  data,
  onWorkflowOpen,
  onNodeSettings,
  selectedEdgeIds,
  onNodesChange,
  onEdgesChange,
  onBeforeDelete,
  onCopy,
  onCut,
  onPaste,
  onClose,
}) => {
  const t = useT();
  const { value } = useIndexedDB("general");

  const nodes = Array.isArray(data) ? data : undefined;
  const node = Array.isArray(data) ? undefined : data;

  const handleNodeSettingsOpen = useCallback(
    (node: Node) => {
      onNodeSettings?.(undefined, node.id);
    },
    [onNodeSettings],
  );

  const handleSubworkflowOpen = useCallback(
    (node: Node) => {
      if (!node.data?.subworkflowId) return;

      onWorkflowOpen?.(node.data.subworkflowId);
    },
    [onWorkflowOpen],
  );

  const handleNodeDelete = useCallback(
    async (node?: Node, nodes?: Node[]) => {
      if (!nodes && !node) return;

      const toDelete = nodes ?? (node ? [node] : []);
      const shouldDelete = await onBeforeDelete?.({ nodes: toDelete });

      if (shouldDelete) {
        onNodesChange?.(
          toDelete.map((node) => ({ id: node.id, type: "remove" as const })),
        );

        selectedEdgeIds?.forEach((edgeId) => {
          onEdgesChange?.([{ id: edgeId, type: "remove" as const }]);
        });
      }
    },
    [selectedEdgeIds, onBeforeDelete, onNodesChange, onEdgesChange],
  );
  const menuItems = useMemo(() => {
    const wrapWithClose = (callback: () => void) => () => {
      callback();
      onClose();
    };

    const items: ContextMenuItemType[] = [
      {
        type: "action",
        props: {
          label: t("Copy"),
          icon: <Copy weight="light" />,
          shortcut: (
            <ContextMenuShortcut keyBinding={{ key: "c", commandKey: true }} />
          ),
          disabled: (!nodes && !node) || !onCopy,
          onCallback: wrapWithClose(() => onCopy?.(node) ?? (() => {})),
        },
      },
      {
        type: "action",
        props: {
          label: t("Cut"),
          icon: <Scissors weight="light" />,
          shortcut: (
            <ContextMenuShortcut keyBinding={{ key: "x", commandKey: true }} />
          ),
          disabled: (!nodes && !node) || !onCut,
          onCallback: wrapWithClose(() => onCut?.(false, node) ?? (() => {})),
        },
      },
      {
        type: "action",
        props: {
          label: t("Paste"),
          icon: <Clipboard weight="light" />,
          shortcut: (
            <ContextMenuShortcut keyBinding={{ key: "v", commandKey: true }} />
          ),
          disabled: !value?.clipboard || !onPaste,
          onCallback: wrapWithClose(() => onPaste?.(contextMenu.mousePosition)),
        },
      },
      ...(node && node.type === "subworkflow"
        ? [
            {
              type: "action" as const,
              props: {
                label: t("Open Subworkflow"),
                icon: <Graph weight="light" />,
                onCallback: wrapWithClose(() => handleSubworkflowOpen(node)),
              },
            },
          ]
        : []),
      ...(node
        ? [
            {
              type: "action" as const,
              props: {
                label: t("Node Settings"),
                icon: <GearFine weight="light" />,
                onCallback: wrapWithClose(() => handleNodeSettingsOpen(node)),
              },
            },
          ]
        : []),
      ...(node || nodes
        ? [
            {
              type: "separator" as const,
            },
          ]
        : []),

      ...(node || nodes
        ? [
            {
              type: "action" as const,
              props: {
                label: node ? t("Delete Node") : t("Delete Selection"),
                icon: <Trash weight="light" />,
                destructive: true,
                disabled: !onNodesChange || !onEdgesChange,

                onCallback: wrapWithClose(() => handleNodeDelete(node, nodes)),
              },
            },
          ]
        : []),
    ];

    return items;
  }, [
    t,
    node,
    nodes,
    onCopy,
    onCut,
    onPaste,
    onClose,
    onNodesChange,
    onEdgesChange,
    contextMenu.mousePosition,
    value,
    handleNodeDelete,
    handleNodeSettingsOpen,
    handleSubworkflowOpen,
  ]);

  return <ContextMenu items={menuItems} contextMenuMeta={contextMenu} />;
};

export default CanvasContextMenu;<|MERGE_RESOLUTION|>--- conflicted
+++ resolved
@@ -25,17 +25,9 @@
   selectedEdgeIds?: string[];
   onNodesChange?: (changes: NodeChange[]) => void;
   onEdgesChange?: (changes: EdgeChange[]) => void;
-<<<<<<< HEAD
   onBeforeDelete?: (args: { nodes: Node[] }) => Promise<boolean>;
-  onSecondaryNodeAction?: (
-    e: React.MouseEvent | undefined,
-    nodeId: string,
-    subworkflowId?: string,
-  ) => void;
-=======
   onWorkflowOpen?: (workflowId: string) => void;
   onNodeSettings?: (e: React.MouseEvent | undefined, nodeId: string) => void;
->>>>>>> ef695c65
   onCopy?: (node?: Node) => void;
   onCut?: (isCutByShortCut?: boolean, node?: Node) => void;
   onPaste?: (menuPosition?: XYPosition) => void;
