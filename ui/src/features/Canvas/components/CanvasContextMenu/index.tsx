import {
  ClipboardIcon,
  CopyIcon,
  EyeIcon,
  EyeSlashIcon,
  GearFineIcon,
  GraphIcon,
  ScissorsIcon,
  TrashIcon,
} from "@phosphor-icons/react";
import { Edge, EdgeChange, XYPosition } from "@xyflow/react";
import { useCallback, useMemo } from "react";

import {
  ContextMenu,
  ContextMenuItemType,
  ContextMenuMeta,
  ContextMenuShortcut,
} from "@flow/components";
import { useT } from "@flow/lib/i18n";
import { useIndexedDB } from "@flow/lib/indexedDB";
import { Node, NodeChange } from "@flow/types";

type Props = {
  contextMenu: ContextMenuMeta;
  data?: Node | Node[];
  edges: Edge[];
  allNodes: Node[];
  onNodesChange?: (changes: NodeChange[]) => void;
  onEdgesChange?: (changes: EdgeChange[]) => void;
  onBeforeDelete?: (args: { nodes: Node[] }) => Promise<boolean>;
  onWorkflowOpen?: (workflowId: string) => void;
<<<<<<< HEAD
  onWorkflowAddFromSelection?: (nodes: Node[], edges: Edge[]) => Promise<void>;
=======
  onNodesDeleteCleanup?: (nodes: Node[]) => void;
>>>>>>> 686e6a0c
  onNodeSettings?: (e: React.MouseEvent | undefined, nodeId: string) => void;
  onCopy?: (node?: Node) => void;
  onCut?: (isCutByShortCut?: boolean, node?: Node) => void;
  onPaste?: (menuPosition?: XYPosition) => void;
  onNodesDisable?: (nodes?: Node[]) => void;
  onClose: () => void;
};

const CanvasContextMenu: React.FC<Props> = ({
  contextMenu,
  data,
  edges,
  allNodes,
  onWorkflowOpen,
  onWorkflowAddFromSelection,
  onNodeSettings,
  onNodesChange,
  onNodesDeleteCleanup,
  onEdgesChange,
  onBeforeDelete,
  onCopy,
  onCut,
  onPaste,
  onNodesDisable,
  onClose,
}) => {
  const t = useT();
  const { value } = useIndexedDB("general");

  const freshData = useMemo(() => {
    if (!data) return undefined;

    if (Array.isArray(data)) {
      const nodeIds = data.map((n) => n.id);
      return allNodes.filter((n) => nodeIds.includes(n.id));
    } else {
      return allNodes.find((n) => n.id === data.id);
    }
  }, [data, allNodes]);

  const nodes = Array.isArray(freshData) ? freshData : undefined;
  const node = Array.isArray(freshData) ? undefined : freshData;

  const handleNodeSettingsOpen = useCallback(
    (node: Node) => {
      onNodeSettings?.(undefined, node.id);
    },
    [onNodeSettings],
  );

  const handleSubworkflowOpen = useCallback(
    (node: Node) => {
      if (!node.data?.subworkflowId) return;

      onWorkflowOpen?.(node.data.subworkflowId);
    },
    [onWorkflowOpen],
  );

  const handleWorkflowAddFromSelection = useCallback(() => {
    onWorkflowAddFromSelection?.(allNodes, edges);
  }, [onWorkflowAddFromSelection, allNodes, edges]);

  const handleNodeDelete = useCallback(
    async (node?: Node, nodes?: Node[]) => {
      if (!nodes && !node) return;

      const toDelete = nodes ?? (node ? [node] : []);
      const shouldDelete = await onBeforeDelete?.({ nodes: toDelete });

      if (shouldDelete) {
        onNodesDeleteCleanup?.(toDelete);
        onNodesChange?.(
          toDelete.map((node) => ({ id: node.id, type: "remove" as const })),
        );
      }
    },
    [onBeforeDelete, onNodesChange, onNodesDeleteCleanup],
  );

  const menuItems = useMemo(() => {
    const wrapWithClose = (callback: () => void) => () => {
      callback();
      onClose();
    };

    const items: ContextMenuItemType[] = [
      {
        type: "action",
        props: {
          label: t("Copy"),
          icon: <CopyIcon weight="light" />,
          shortcut: (
            <ContextMenuShortcut keyBinding={{ key: "c", commandKey: true }} />
          ),
          disabled: (!nodes && !node) || !onCopy,
          onCallback: wrapWithClose(() => onCopy?.(node) ?? (() => {})),
        },
      },
      {
        type: "action",
        props: {
          label: t("Cut"),
          icon: <ScissorsIcon weight="light" />,
          shortcut: (
            <ContextMenuShortcut keyBinding={{ key: "x", commandKey: true }} />
          ),
          disabled: (!nodes && !node) || !onCut,
          onCallback: wrapWithClose(() => onCut?.(false, node) ?? (() => {})),
        },
      },
      {
        type: "action",
        props: {
          label: t("Paste"),
          icon: <ClipboardIcon weight="light" />,
          shortcut: (
            <ContextMenuShortcut keyBinding={{ key: "v", commandKey: true }} />
          ),
          disabled: !value?.clipboard || !onPaste,
          onCallback: wrapWithClose(() => onPaste?.(contextMenu.mousePosition)),
        },
      },
      ...(node && node.type === "subworkflow"
        ? [
            {
              type: "action" as const,
              props: {
                label: t("Open Subworkflow"),
                icon: <GraphIcon weight="light" />,
                onCallback: wrapWithClose(() => handleSubworkflowOpen(node)),
              },
            },
          ]
        : []),
      ...(nodes
        ? [
            {
              type: "action" as const,
              props: {
                label: t("Group into Subworkflow"),
                icon: <GraphIcon weight="light" />,
                disabled: !onNodesChange || !onEdgesChange,
                onCallback: wrapWithClose(() =>
                  handleWorkflowAddFromSelection(),
                ),
              },
            },
          ]
        : []),
      {
        type: "action",
        props: {
          label: (() => {
            const selectedNodes = node
              ? [node]
              : nodes?.filter((n) => n.selected) || [];
            const anyEnabled = selectedNodes.some((n) => !n.data?.isDisabled);
            return anyEnabled ? t("Disable Node") : t("Enable Node");
          })(),
          icon: (() => {
            const selectedNodes = node
              ? [node]
              : nodes?.filter((n) => n.selected) || [];
            const anyEnabled = selectedNodes.some((n) => !n.data?.isDisabled);
            return anyEnabled ? (
              <EyeSlashIcon weight="light" />
            ) : (
              <EyeIcon weight="light" />
            );
          })(),
          shortcut: (
            <ContextMenuShortcut keyBinding={{ key: "e", commandKey: true }} />
          ),
          disabled: (!nodes && !node) || !onNodesDisable,
          onCallback: wrapWithClose(
            () => onNodesDisable?.(node ? [node] : undefined) ?? (() => {}),
          ),
        },
      },
      ...(node
        ? [
            {
              type: "action" as const,
              props: {
                label: t("Node Settings"),
                icon: <GearFineIcon weight="light" />,
                onCallback: wrapWithClose(() => handleNodeSettingsOpen(node)),
              },
            },
          ]
        : []),
      ...(node || nodes
        ? [
            {
              type: "separator" as const,
            },
          ]
        : []),

      ...(node || nodes
        ? [
            {
              type: "action" as const,
              props: {
                label: node ? t("Delete Node") : t("Delete Selection"),
                icon: <TrashIcon weight="light" />,
                destructive: true,
                disabled: !onNodesChange || !onEdgesChange,

                onCallback: wrapWithClose(() => handleNodeDelete(node, nodes)),
              },
            },
          ]
        : []),
    ];

    return items;
  }, [
    t,
    node,
    nodes,
    onCopy,
    onCut,
    onPaste,
    onClose,
    onNodesChange,
    onEdgesChange,
    onNodesDisable,
    contextMenu.mousePosition,
    value,
    handleNodeDelete,
    handleNodeSettingsOpen,
    handleSubworkflowOpen,
    handleWorkflowAddFromSelection,
  ]);

  return <ContextMenu items={menuItems} contextMenuMeta={contextMenu} />;
};

export default CanvasContextMenu;<|MERGE_RESOLUTION|>--- conflicted
+++ resolved
@@ -30,11 +30,8 @@
   onEdgesChange?: (changes: EdgeChange[]) => void;
   onBeforeDelete?: (args: { nodes: Node[] }) => Promise<boolean>;
   onWorkflowOpen?: (workflowId: string) => void;
-<<<<<<< HEAD
   onWorkflowAddFromSelection?: (nodes: Node[], edges: Edge[]) => Promise<void>;
-=======
   onNodesDeleteCleanup?: (nodes: Node[]) => void;
->>>>>>> 686e6a0c
   onNodeSettings?: (e: React.MouseEvent | undefined, nodeId: string) => void;
   onCopy?: (node?: Node) => void;
   onCut?: (isCutByShortCut?: boolean, node?: Node) => void;
