--- conflicted
+++ resolved
@@ -24,12 +24,8 @@
 type Props = {
   contextMenu: ContextMenuMeta;
   data?: Node | Node[];
-<<<<<<< HEAD
-  rawNodes: Node[];
   edges: Edge[];
-=======
   allNodes: Node[];
->>>>>>> bf85977b
   selectedEdgeIds?: string[];
   onNodesChange?: (changes: NodeChange[]) => void;
   onEdgesChange?: (changes: EdgeChange[]) => void;
@@ -47,12 +43,8 @@
 const CanvasContextMenu: React.FC<Props> = ({
   contextMenu,
   data,
-<<<<<<< HEAD
-  rawNodes,
   edges,
-=======
   allNodes,
->>>>>>> bf85977b
   onWorkflowOpen,
   onWorkflowAddFromSelection,
   onNodeSettings,
@@ -100,8 +92,8 @@
   );
 
   const handleWorkflowAddFromSelection = useCallback(() => {
-    onWorkflowAddFromSelection?.(rawNodes, edges);
-  }, [onWorkflowAddFromSelection, rawNodes, edges]);
+    onWorkflowAddFromSelection?.(allNodes, edges);
+  }, [onWorkflowAddFromSelection, allNodes, edges]);
 
   const handleNodeDelete = useCallback(
     async (node?: Node, nodes?: Node[]) => {
@@ -178,7 +170,6 @@
             },
           ]
         : []),
-<<<<<<< HEAD
       ...(nodes
         ? [
             {
@@ -194,7 +185,6 @@
             },
           ]
         : []),
-=======
       {
         type: "action",
         props: {
@@ -225,7 +215,6 @@
           ),
         },
       },
->>>>>>> bf85977b
       ...(node
         ? [
             {
