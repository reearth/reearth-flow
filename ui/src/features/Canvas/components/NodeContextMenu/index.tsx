import {
  Copy,
  Eye,
  GearFine,
  Graph,
  Scissors,
  Trash,
} from "@phosphor-icons/react";
import { useCallback, useMemo } from "react";

import {
  ContextMenu,
  ContextMenuItemType,
  ContextMenuMeta,
  ContextMenuShortcut,
} from "@flow/components";
import { useT } from "@flow/lib/i18n";
import { isActionNodeType, Node, NodeChange } from "@flow/types";

type Props = {
  node: Node;
  contextMenu: ContextMenuMeta;
  onNodesChange: (changes: NodeChange[]) => void;
  onSecondaryNodeAction?: (
    e: React.MouseEvent | undefined,
    nodeId: string,
    subworkflowId?: string,
  ) => void;
  onCopy?: () => void;
  onCut?: () => void;
  onClose: () => void;
};

const NodeContextMenu: React.FC<Props> = ({
  node,
  contextMenu,
  onNodesChange,
  onSecondaryNodeAction,
  onCopy,
  onCut,
  onClose,
}) => {
  const t = useT();
  const { id } = node;
  const handleNodeDelete = useCallback(() => {
    onNodesChange?.([{ id, type: "remove" }]);
  }, [id, onNodesChange]);

  const handleSecondaryNodeAction = useCallback(
    (allowNodeSettings?: boolean) => {
      if (!id) return;
      if (allowNodeSettings) {
        onSecondaryNodeAction?.(undefined, id, undefined);
        return;
      }

      onSecondaryNodeAction?.(undefined, id, node.data.subworkflowId);
    },
    [id, node.data.subworkflowId, onSecondaryNodeAction],
  );

  const menuItems = useMemo(() => {
    const wrapWithClose = (callback: () => void) => () => {
      callback();
      onClose();
    };

    const items: ContextMenuItemType[] = [
<<<<<<< HEAD
      {
        type: "action",
        props: {
          label: t("Copy"),
          icon: <Copy weight="light" />,
          disabled: node.type === "reader",
          shortcut: (
            <ContextMenuShortcut keyBinding={{ key: "c", commandKey: true }} />
          ),
          onCallback: wrapWithClose(onCopy ?? (() => {})),
        },
      },
      {
        type: "action",
        props: {
          label: t("Cut"),
          icon: <Scissors weight="light" />,
          shortcut: (
            <ContextMenuShortcut keyBinding={{ key: "x", commandKey: true }} />
          ),
          onCallback: wrapWithClose(onCut ?? (() => {})),
        },
      },
      node.type === "subworkflow"
        ? {
            type: "action",
            props: {
              label: t("Open Subworkflow Canvas"),
              icon: <Graph weight="light" />,
              onCallback: wrapWithClose(handleSecondaryNodeAction),
            },
          }
        : {
            type: "action",
            props: {
              label: t("Node Settings"),
              icon: <GearFine weight="light" />,
              onCallback: wrapWithClose(handleSecondaryNodeAction),
=======
      ...(node.type === "subworkflow"
        ? [
            {
              type: "action" as const,
              props: {
                label: t("Open Subworkflow Canvas"),
                icon: <Graph weight="light" />,
                onCallback: wrapWithClose(handleSecondaryNodeAction),
              },
>>>>>>> 82fb629d
            },
          ]
        : []),
      {
        type: "action",
        props: {
          label: t("Node Settings"),
          icon: <GearFine weight="light" />,
          onCallback: wrapWithClose(() => handleSecondaryNodeAction(true)),
        },
      },
      ...(isActionNodeType(node.type)
        ? [
            {
              type: "action" as const,
              props: {
                label: t("Preview Intermediate Data"),
                icon: <Eye weight="light" />,
                onCallback: wrapWithClose(handleSecondaryNodeAction),
                disabled: true,
              },
            },
          ]
        : []),
      {
        type: "separator",
      },
      {
        type: "action",
        props: {
          label: t("Delete Node"),
          icon: <Trash weight="light" />,
          destructive: true,
          onCallback: wrapWithClose(handleNodeDelete),
        },
      },
    ];

    return items;
  }, [
    t,
    node,
    onCopy,
    onCut,
    handleSecondaryNodeAction,
    handleNodeDelete,
    onClose,
  ]);

  return <ContextMenu items={menuItems} contextMenuMeta={contextMenu} />;
};

export default NodeContextMenu;<|MERGE_RESOLUTION|>--- conflicted
+++ resolved
@@ -66,13 +66,11 @@
     };
 
     const items: ContextMenuItemType[] = [
-<<<<<<< HEAD
       {
         type: "action",
         props: {
           label: t("Copy"),
           icon: <Copy weight="light" />,
-          disabled: node.type === "reader",
           shortcut: (
             <ContextMenuShortcut keyBinding={{ key: "c", commandKey: true }} />
           ),
@@ -90,22 +88,6 @@
           onCallback: wrapWithClose(onCut ?? (() => {})),
         },
       },
-      node.type === "subworkflow"
-        ? {
-            type: "action",
-            props: {
-              label: t("Open Subworkflow Canvas"),
-              icon: <Graph weight="light" />,
-              onCallback: wrapWithClose(handleSecondaryNodeAction),
-            },
-          }
-        : {
-            type: "action",
-            props: {
-              label: t("Node Settings"),
-              icon: <GearFine weight="light" />,
-              onCallback: wrapWithClose(handleSecondaryNodeAction),
-=======
       ...(node.type === "subworkflow"
         ? [
             {
@@ -115,7 +97,6 @@
                 icon: <Graph weight="light" />,
                 onCallback: wrapWithClose(handleSecondaryNodeAction),
               },
->>>>>>> 82fb629d
             },
           ]
         : []),
