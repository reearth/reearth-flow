import {
  ReactFlow,
  Background,
  BackgroundVariant,
  SelectionMode,
  SnapGrid,
  XYPosition,
  NodeChange,
  EdgeChange,
} from "@xyflow/react";
import { MouseEvent, memo } from "react";
import type { Doc } from "yjs";

import {
  isValidConnection,
  CustomConnectionLine,
  edgeTypes,
  connectionLineStyle,
  nodeTypes,
} from "@flow/lib/reactFlow";
import type { ActionNodeType, AwarenessUser, Edge, Node } from "@flow/types";

import { CanvasContextMenu, MultiCursor } from "./components";
import useHooks, { defaultEdgeOptions } from "./hooks";

import "@xyflow/react/dist/style.css";

const gridSize = 16.5;

const snapGrid: SnapGrid = [gridSize, gridSize];

type Props = {
  readonly?: boolean;
  nodes: Node[];
  edges: Edge[];
  selectedEdgeIds?: string[];
  yDoc?: Doc | null;
  users?: Record<string, AwarenessUser>;
  currentWorkflowId?: string;
  onWorkflowAdd?: (position?: XYPosition) => void;
  onWorkflowOpen?: (workflowId: string) => void;
  onNodesAdd?: (newNode: Node[]) => void;
  onNodesChange?: (changes: NodeChange<Node>[]) => void;
  onBeforeDelete?: (args: { nodes: Node[] }) => Promise<boolean>;
  onNodeSettings?: (e: MouseEvent | undefined, nodeId: string) => void;
  onNodePickerOpen?: (
    position: XYPosition,
    nodeType?: ActionNodeType,
    isMainWorkflow?: boolean,
  ) => void;
  onEdgesAdd?: (newEdges: Edge[]) => void;
  onEdgesChange?: (changes: EdgeChange[]) => void;
  onCopy?: (node?: Node) => void;
  onCut?: (isCutByShortCut?: boolean, node?: Node) => void;
  onPaste?: () => void;
<<<<<<< HEAD
  onPaneMouseMove?: (event: MouseEvent<Element, globalThis.MouseEvent>) => void;
  onNodeDisable?: (node?: Node) => void;
  onPaneClick?: () => void;
=======
  onPaneMouseMove?: (e: MouseEvent) => void;
  onPaneClick?: (e: MouseEvent) => void;
>>>>>>> 5dc09818
};

const Canvas: React.FC<Props> = ({
  readonly,
  nodes,
  edges,
  selectedEdgeIds,
  users,
  currentWorkflowId,
  onWorkflowAdd,
  onWorkflowOpen,
  onNodesAdd,
  onNodesChange,
  onBeforeDelete,
  onNodeSettings,
  onEdgesAdd,
  onEdgesChange,
  onNodePickerOpen,
  onCopy,
  onCut,
  onPaste,
  onPaneMouseMove,
  onNodeDisable,
  onPaneClick,
}) => {
  const {
    handleNodesDelete,
    handleNodeDragOver,
    handleNodeDragStop,
    handleNodeDrop,
    handleNodeSettings,
    handleConnect,
    handleReconnect,
    handleNodeContextMenu,
    handleSelectionContextMenu,
    handlePaneContextMenu,
    handleCloseContextmenu,
    contextMenu,
    paneRef,
  } = useHooks({
    nodes,
    edges,
    onWorkflowAdd,
    onNodesAdd,
    onNodesChange,
    onNodeSettings,
    onEdgesAdd,
    onEdgesChange,
    onNodePickerOpen,
    onCopy,
    onCut,
    onPaste,
    onNodeDisable,
  });

  return (
    <ReactFlow
      ref={paneRef}
      // Readonly props START
      nodesConnectable={!readonly}
      nodesFocusable={!readonly}
      elementsSelectable={!readonly}
      reconnectRadius={!readonly ? 10 : 0}
      // Readonly props END
      proOptions={{ hideAttribution: true }}
      nodeDragThreshold={2}
      snapToGrid
      snapGrid={snapGrid}
      selectionMode={SelectionMode["Partial"]}
      nodes={nodes}
      nodeTypes={nodeTypes}
      edges={edges}
      edgeTypes={edgeTypes}
      defaultEdgeOptions={defaultEdgeOptions}
      connectionLineComponent={CustomConnectionLine}
      connectionLineStyle={connectionLineStyle}
      isValidConnection={isValidConnection}
      onNodesChange={onNodesChange}
      onEdgesChange={onEdgesChange}
      onNodeDoubleClick={handleNodeSettings}
      onNodeDragStart={handleCloseContextmenu}
      onNodeDragStop={handleNodeDragStop}
      onNodesDelete={handleNodesDelete}
      onNodeContextMenu={handleNodeContextMenu}
      onSelectionContextMenu={handleSelectionContextMenu}
      onPaneContextMenu={handlePaneContextMenu}
      onMoveStart={handleCloseContextmenu}
      onDrop={handleNodeDrop}
      onDragOver={handleNodeDragOver}
      onConnect={handleConnect}
      onReconnect={handleReconnect}
      onBeforeDelete={onBeforeDelete}
      onPaneMouseMove={onPaneMouseMove}
      onPaneClick={onPaneClick}>
      <Background
        className="bg-background"
        variant={BackgroundVariant["Dots"]}
        gap={gridSize}
        color="rgba(63, 63, 70, 1)"
      />
      {!readonly && users && currentWorkflowId && (
        <MultiCursor users={users} currentWorkflowId={currentWorkflowId} />
      )}
      {contextMenu && (
        <CanvasContextMenu
          data={contextMenu.data}
          allNodes={nodes}
          selectedEdgeIds={selectedEdgeIds}
          contextMenu={contextMenu}
          onBeforeDelete={onBeforeDelete}
          onNodesChange={onNodesChange}
          onEdgesChange={onEdgesChange}
          onWorkflowOpen={onWorkflowOpen}
          onNodeSettings={onNodeSettings}
          onCopy={onCopy}
          onCut={onCut}
          onPaste={onPaste}
          onClose={handleCloseContextmenu}
          onNodeDisable={onNodeDisable}
        />
      )}
    </ReactFlow>
  );
};

export default memo(Canvas);<|MERGE_RESOLUTION|>--- conflicted
+++ resolved
@@ -53,14 +53,9 @@
   onCopy?: (node?: Node) => void;
   onCut?: (isCutByShortCut?: boolean, node?: Node) => void;
   onPaste?: () => void;
-<<<<<<< HEAD
-  onPaneMouseMove?: (event: MouseEvent<Element, globalThis.MouseEvent>) => void;
   onNodeDisable?: (node?: Node) => void;
-  onPaneClick?: () => void;
-=======
   onPaneMouseMove?: (e: MouseEvent) => void;
   onPaneClick?: (e: MouseEvent) => void;
->>>>>>> 5dc09818
 };
 
 const Canvas: React.FC<Props> = ({
