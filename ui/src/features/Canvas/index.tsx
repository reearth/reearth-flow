import {
  ReactFlow,
  Background,
  BackgroundVariant,
  SelectionMode,
  ProOptions,
  SnapGrid,
  XYPosition,
  NodeChange,
  EdgeChange,
} from "@xyflow/react";
import { MouseEvent, memo } from "react";

import {
  isValidConnection,
  CustomConnectionLine,
  edgeTypes,
  connectionLineStyle,
  nodeTypes,
} from "@flow/lib/reactFlow";
import type { ActionNodeType, Edge, Node } from "@flow/types";

<<<<<<< HEAD
import {
  NodeContextMenu,
  NodeDeletionDialog,
  PaneContextMenu,
  SelectionContextMenu,
} from "./components";
=======
import { CanvasContextMenu } from "./components";
>>>>>>> 19fdce0e
import useHooks, { defaultEdgeOptions } from "./hooks";

import "@xyflow/react/dist/style.css";

const gridSize = 25;

const snapGrid: SnapGrid = [gridSize, gridSize];

const proOptions: ProOptions = { hideAttribution: true };

type Props = {
  isSubworkflow: boolean;
  nodes: Node[];
  edges: Edge[];
  selectedEdgeIds?: string[];
  canvasLock: boolean;
  onWorkflowAdd?: (position?: XYPosition) => void;
  onNodesAdd?: (newNode: Node[]) => void;
  onNodesChange?: (changes: NodeChange<Node>[]) => void;
  onNodeDoubleClick?: (
    e: MouseEvent | undefined,
    nodeId: string,
    subworkflowId?: string,
  ) => void;
  onNodeHover?: (e: MouseEvent, node?: Node) => void;
  onNodePickerOpen?: (position: XYPosition, nodeType?: ActionNodeType) => void;
  onEdgesAdd?: (newEdges: Edge[]) => void;
  onEdgesChange?: (changes: EdgeChange[]) => void;
  onEdgeHover?: (e: MouseEvent, edge?: Edge) => void;
  onCopy?: (node?: Node) => void;
  onCut?: (isCutByShortCut?: boolean, node?: Node) => void;
  onPaste?: () => void;
};

const Canvas: React.FC<Props> = ({
  isSubworkflow,
  canvasLock,
  nodes,
  edges,
  selectedEdgeIds,
  onWorkflowAdd,
  onNodesAdd,
  onNodesChange,
  onNodeDoubleClick,
  onNodeHover,
  onEdgeHover,
  onEdgesAdd,
  onEdgesChange,
  onNodePickerOpen,
  onCopy,
  onCut,
  onPaste,
}) => {
  const {
    handleNodesChange,
    handleNodesDelete,
    handleBeforeDeleteNodes,
    handleNodeDragStop,
    handleNodeDragOver,
    handleNodeDrop,
    handleNodeDoubleClick,
    handleEdgesChange,
    handleConnect,
    handleReconnect,
    handleNodeContextMenu,
    handleSelectionContextMenu,
    handlePaneContextMenu,
    handleCloseContextmenu,
    contextMenu,
    paneRef,
    showBeforeDeleteDialog,
    handleDeleteDialogClose,
    deferredDeleteRef,
  } = useHooks({
    nodes,
    edges,
    onWorkflowAdd,
    onNodesAdd,
    onNodesChange,
    onNodeDoubleClick,
    onEdgesAdd,
    onEdgesChange,
    onNodePickerOpen,
  });

  return (
    <ReactFlow
      className={`${isSubworkflow ? "border-node-subworkflow border" : ""}`}
      // minZoom={0.7}
      // maxZoom={1}
      // defaultViewport={{ zoom: 0.8, x: 200, y: 200 }}
      // translateExtent={[
      //   [-1000, -1000],
      //   [1000, 1000],
      // ]}
      // onInit={setReactFlowInstance}
      // selectNodesOnDrag={false}
      // fitViewOptions={{ padding: 0.5 }}
      // fitView
      ref={paneRef}
      // Locking props START
      nodesDraggable={!canvasLock}
      nodesConnectable={!canvasLock}
      nodesFocusable={!canvasLock}
      edgesFocusable={!canvasLock}
      // elementsSelectable={!canvasLock}
      autoPanOnConnect={!canvasLock}
      autoPanOnNodeDrag={!canvasLock}
      // panOnDrag={!canvasLock}
      selectionOnDrag={!canvasLock}
      // panOnScroll={!canvasLock}
      // zoomOnScroll={!canvasLock}
      // zoomOnPinch={!canvasLock}
      // zoomOnDoubleClick={!canvasLock}
      connectOnClick={!canvasLock}
      // Locking props END

      nodeDragThreshold={2}
      snapToGrid
      snapGrid={snapGrid}
      selectionMode={SelectionMode["Partial"]}
      nodes={nodes}
      nodeTypes={nodeTypes}
      edges={edges}
      edgeTypes={edgeTypes}
      defaultEdgeOptions={defaultEdgeOptions}
      connectionLineComponent={CustomConnectionLine}
      connectionLineStyle={connectionLineStyle}
      isValidConnection={isValidConnection}
      onNodesChange={handleNodesChange}
      onEdgesChange={handleEdgesChange}
      onNodeDoubleClick={handleNodeDoubleClick}
      onNodeDragStart={handleCloseContextmenu}
      onNodeDragStop={handleNodeDragStop}
      onNodesDelete={handleNodesDelete}
      onNodeMouseEnter={onNodeHover}
      onNodeMouseLeave={onNodeHover}
      onNodeContextMenu={handleNodeContextMenu}
      onSelectionContextMenu={handleSelectionContextMenu}
      onPaneContextMenu={handlePaneContextMenu}
      onMoveStart={handleCloseContextmenu}
      onDrop={handleNodeDrop}
      onDragOver={handleNodeDragOver}
      onEdgeMouseEnter={onEdgeHover}
      onEdgeMouseLeave={onEdgeHover}
      onConnect={handleConnect}
      onReconnect={handleReconnect}
      onBeforeDelete={handleBeforeDeleteNodes}
      proOptions={proOptions}>
      <Background
        className="bg-background"
        variant={BackgroundVariant["Lines"]}
        gap={gridSize}
        color="rgba(63, 63, 70, 0.4)"
      />
      {contextMenu && (
        <CanvasContextMenu
          data={contextMenu.data}
          selectedEdgeIds={selectedEdgeIds}
          contextMenu={contextMenu}
          onNodesChange={handleNodesChange}
          onEdgesChange={handleEdgesChange}
          onSecondaryNodeAction={onNodeDoubleClick}
          onCopy={onCopy}
          onCut={onCut}
          onPaste={onPaste}
          onClose={handleCloseContextmenu}
        />
      )}
<<<<<<< HEAD
      {contextMenu?.type === "pane" && (
        <PaneContextMenu
          contextMenu={contextMenu}
          onCopy={onCopy}
          onPaste={onPaste}
          onClose={handleCloseContextmenu}
        />
      )}
      {showBeforeDeleteDialog && (
        <NodeDeletionDialog
          showBeforeDeleteDialog={showBeforeDeleteDialog}
          deferredDeleteRef={deferredDeleteRef}
          onDialogClose={handleDeleteDialogClose}
        />
      )}
=======
>>>>>>> 19fdce0e
    </ReactFlow>
  );
};

export default memo(Canvas);<|MERGE_RESOLUTION|>--- conflicted
+++ resolved
@@ -20,16 +20,7 @@
 } from "@flow/lib/reactFlow";
 import type { ActionNodeType, Edge, Node } from "@flow/types";
 
-<<<<<<< HEAD
-import {
-  NodeContextMenu,
-  NodeDeletionDialog,
-  PaneContextMenu,
-  SelectionContextMenu,
-} from "./components";
-=======
-import { CanvasContextMenu } from "./components";
->>>>>>> 19fdce0e
+import { CanvasContextMenu, NodeDeletionDialog } from "./components";
 import useHooks, { defaultEdgeOptions } from "./hooks";
 
 import "@xyflow/react/dist/style.css";
@@ -199,15 +190,6 @@
           onClose={handleCloseContextmenu}
         />
       )}
-<<<<<<< HEAD
-      {contextMenu?.type === "pane" && (
-        <PaneContextMenu
-          contextMenu={contextMenu}
-          onCopy={onCopy}
-          onPaste={onPaste}
-          onClose={handleCloseContextmenu}
-        />
-      )}
       {showBeforeDeleteDialog && (
         <NodeDeletionDialog
           showBeforeDeleteDialog={showBeforeDeleteDialog}
@@ -215,8 +197,6 @@
           onDialogClose={handleDeleteDialogClose}
         />
       )}
-=======
->>>>>>> 19fdce0e
     </ReactFlow>
   );
 };
