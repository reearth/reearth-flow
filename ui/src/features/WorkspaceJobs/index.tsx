--- conflicted
+++ resolved
@@ -56,15 +56,9 @@
 
   return (
     <div className="flex h-full flex-1 flex-col">
-<<<<<<< HEAD
-      <div className="flex flex-1 flex-col gap-4 overflow-scroll px-6 pt-4 pb-2">
-        <div className="flex h-[50px] items-center justify-between gap-2 border-b pb-4">
-          <p className="text-lg font-light dark:font-extralight">{t("Jobs")}</p>
-=======
       <div className="flex flex-1 flex-col gap-1 overflow-scroll pt-4 pr-3 pb-2 pl-2">
         <div className="flex h-[50px] shrink-0 items-center justify-between gap-2 border-b pb-4">
-          <p className="text-lg dark:font-extralight">{t("Jobs")}</p>
->>>>>>> c702a581
+          <p className="text-lg font-light dark:font-extralight">{t("Jobs")}</p>
         </div>
         <Table
           columns={columns}
