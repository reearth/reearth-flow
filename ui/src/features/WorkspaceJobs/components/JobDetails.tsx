import { CaretLeft, XCircle } from "@phosphor-icons/react";
import { useRouter } from "@tanstack/react-router";
import { useCallback, useEffect, useMemo, useState } from "react";

import { Button, LoadingSkeleton } from "@flow/components";
import { DetailsBox, DetailsBoxContent } from "@flow/features/common";
<<<<<<< HEAD
import LogsConsole from "@flow/features/LogsConsole";
=======
import { LogsConsole } from "@flow/features/Editor/components/BottomPanel/components";
import { useLogs } from "@flow/lib/gql/realTimeLogs/useSubscriptions";
>>>>>>> b6b0e571
import { useT } from "@flow/lib/i18n";
import type { Job, Log } from "@flow/types";
import { formatTimestamp } from "@flow/utils";
import { parseJSONL } from "@flow/utils/parseJsonL";

type Props = {
  selectedJob?: Job;
  onJobCancel?: () => void;
};

const JobDetails: React.FC<Props> = ({ selectedJob, onJobCancel }) => {
  const t = useT();
  const { navigate } = useRouter();

  const handleBack = useCallback(
    () =>
      navigate({
        to: `/workspaces/${selectedJob?.workspaceId}/jobs/all`,
      }),
    [navigate, selectedJob?.workspaceId],
  );

  const [urlLogs, setUrlLogs] = useState<Log[] | null>(null);
  const [liveLogs, setLiveLogs] = useState<Log[] | null | undefined>(undefined);
  const [isFetchingLogsUrl, setIsFetchingLogsUrl] = useState<boolean>(false);
  const details: DetailsBoxContent[] | undefined = useMemo(
    () =>
      selectedJob
        ? [
            {
              id: "id",
              name: t("ID"),
              value: selectedJob.id,
            },
            {
              id: "deploymentId",
              name: t("Deployment ID"),
              value: selectedJob.deploymentId,
            },
            {
              id: "status",
              name: t("Status"),
              value: selectedJob.status,
            },
            {
              id: "startedAt",
              name: t("Started At"),
              value: formatTimestamp(selectedJob.startedAt) || t("N/A"),
            },

            {
              id: "completedAt",
              name: t("Completed At"),
              value:
                selectedJob.status === "completed"
                  ? formatTimestamp(selectedJob.completedAt)
                  : t("N/A"),
            },
            {
              id: "outputURLs",
              name: t("Output URLs"),
              value: selectedJob.outputURLs || t("N/A"),
              type: selectedJob.outputURLs ? "link" : undefined,
            },
          ]
        : undefined,
    [t, selectedJob],
  );

  const { data, isLoading: isFetchingLiveLogs } = useLogs(
    selectedJob?.id ?? "",
  );

  const getLogsFromUrl = useCallback(async () => {
    if (
      !selectedJob ||
      !selectedJob.logsURL ||
      selectedJob.status !== "completed"
    )
      return;
    setIsFetchingLogsUrl(true);
    try {
      const response = await fetch(selectedJob.logsURL);
      const textData = await response.text();

      // Logs are JSONL there we have ensure they are parsed correctly and cleaned to be used
      const logsArray = parseJSONL(textData, {
        transform: (parsedLog) => {
          if (
            typeof parsedLog.msg === "string" &&
            parsedLog.msg.trim() !== ""
          ) {
            try {
              parsedLog.msg = JSON.parse(parsedLog.msg);
            } catch (innerError) {
              console.error("Failed to clean msg:", parsedLog.msg, innerError);
            }
          }
          return {
            nodeId: parsedLog.action,
            jobId: selectedJob.id,
            message: parsedLog.msg,
            timestamp: parsedLog.ts,
            status: parsedLog.level,
          };
        },
        onError: (error, line, index) => {
          console.warn(
            `Skipping malformed log at line ${index}:`,
            line.substring(0, 100),
          );
          console.log("Error:", error);
        },
      });
      setUrlLogs(logsArray);
    } catch (error) {
      console.error("Error fetching logs:", error);
    } finally {
      setIsFetchingLogsUrl(false);
    }
  }, [selectedJob, setIsFetchingLogsUrl]);

  useEffect(() => {
<<<<<<< HEAD
    if (!logs) {
      getAllLogs();
    }
  }, [logs, getAllLogs]);
=======
    if (selectedJob?.logsURL) {
      getLogsFromUrl();
    }

    if (!data) return;
    setLiveLogs(data);
  }, [getLogsFromUrl, data, selectedJob?.logsURL]);
>>>>>>> b6b0e571

  return (
    selectedJob && (
      <div className="flex flex-1 flex-col gap-4 px-6 pb-2 pt-6">
        <div className="flex justify-between">
          <Button size="icon" variant="ghost" onClick={handleBack}>
            <CaretLeft />
          </Button>
          {(selectedJob.status === "queued" ||
            selectedJob.status === "running") && (
            <Button variant="destructive" size="sm" onClick={onJobCancel}>
              <XCircle />
              {t("Cancel Job")}
            </Button>
          )}
        </div>
        <div className="w-full border-b" />
        <div className="mt-6 flex max-w-[1200px] flex-col">
          <DetailsBox collapsible title={t("Job Details")} content={details} />
        </div>
<<<<<<< HEAD
        <div className="flex items-center">
          <h2 className="text-lg">{t("Log")}</h2>
        </div>
        <div className="min-h-0 max-w-[1200px] flex-1">
          {isFetching ? (
            <LoadingSkeleton />
          ) : logs ? (
            <LogsConsole data={logs} />
          ) : null}
=======
        <div className="mt-6 min-h-0 max-w-[1200px] flex-1">
          {selectedJob.status !== "completed" && (
            <>
              {isFetchingLiveLogs ? (
                <LoadingSkeleton />
              ) : liveLogs && liveLogs.length > 0 ? (
                <LogsConsole data={liveLogs} />
              ) : null}
            </>
          )}
          {selectedJob.status === "completed" && (
            <>
              {isFetchingLogsUrl ? (
                <LoadingSkeleton />
              ) : urlLogs && urlLogs.length > 0 ? (
                <LogsConsole data={urlLogs} />
              ) : null}
            </>
          )}
>>>>>>> b6b0e571
        </div>
      </div>
    )
  );
};

export { JobDetails };<|MERGE_RESOLUTION|>--- conflicted
+++ resolved
@@ -4,12 +4,8 @@
 
 import { Button, LoadingSkeleton } from "@flow/components";
 import { DetailsBox, DetailsBoxContent } from "@flow/features/common";
-<<<<<<< HEAD
 import LogsConsole from "@flow/features/LogsConsole";
-=======
-import { LogsConsole } from "@flow/features/Editor/components/BottomPanel/components";
 import { useLogs } from "@flow/lib/gql/realTimeLogs/useSubscriptions";
->>>>>>> b6b0e571
 import { useT } from "@flow/lib/i18n";
 import type { Job, Log } from "@flow/types";
 import { formatTimestamp } from "@flow/utils";
@@ -133,12 +129,6 @@
   }, [selectedJob, setIsFetchingLogsUrl]);
 
   useEffect(() => {
-<<<<<<< HEAD
-    if (!logs) {
-      getAllLogs();
-    }
-  }, [logs, getAllLogs]);
-=======
     if (selectedJob?.logsURL) {
       getLogsFromUrl();
     }
@@ -146,7 +136,6 @@
     if (!data) return;
     setLiveLogs(data);
   }, [getLogsFromUrl, data, selectedJob?.logsURL]);
->>>>>>> b6b0e571
 
   return (
     selectedJob && (
@@ -167,18 +156,10 @@
         <div className="mt-6 flex max-w-[1200px] flex-col">
           <DetailsBox collapsible title={t("Job Details")} content={details} />
         </div>
-<<<<<<< HEAD
         <div className="flex items-center">
           <h2 className="text-lg">{t("Log")}</h2>
         </div>
         <div className="min-h-0 max-w-[1200px] flex-1">
-          {isFetching ? (
-            <LoadingSkeleton />
-          ) : logs ? (
-            <LogsConsole data={logs} />
-          ) : null}
-=======
-        <div className="mt-6 min-h-0 max-w-[1200px] flex-1">
           {selectedJob.status !== "completed" && (
             <>
               {isFetchingLiveLogs ? (
@@ -197,7 +178,6 @@
               ) : null}
             </>
           )}
->>>>>>> b6b0e571
         </div>
       </div>
     )
