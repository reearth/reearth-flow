import { CaretLeft, XCircle } from "@phosphor-icons/react";
import { useRouter } from "@tanstack/react-router";
import { useCallback, useEffect, useMemo, useState } from "react";

import { Button, LoadingSkeleton } from "@flow/components";
import { DetailsBox, DetailsBoxContent } from "@flow/features/common";
import { LogsConsole } from "@flow/features/Editor/components/BottomPanel/components";
<<<<<<< HEAD
import { useJobStatus } from "@flow/lib/gql/job";
=======
import { useLogs } from "@flow/lib/gql/realTimeLogs/useSubscriptions";
>>>>>>> b6b0e571
import { useT } from "@flow/lib/i18n";
import type { Job, Log } from "@flow/types";
import { formatTimestamp } from "@flow/utils";
import { parseJSONL } from "@flow/utils/parseJsonL";

type Props = {
  selectedJob?: Job;
  onJobCancel?: () => void;
};

const JobDetails: React.FC<Props> = ({ selectedJob, onJobCancel }) => {
  const t = useT();
  const { navigate } = useRouter();

  const handleBack = useCallback(
    () =>
      navigate({
        to: `/workspaces/${selectedJob?.workspaceId}/jobs/all`,
      }),
    [navigate, selectedJob?.workspaceId],
  );

<<<<<<< HEAD
  const [logs, setLogs] = useState<Log[] | null>(null);
  const [isFetching, setIsFetching] = useState<boolean>(false);

  const { data, isLoading, error } = useJobStatus(selectedJob?.id ?? "");

  const statusValue = isLoading
    ? t("Loading...")
    : error
      ? t("Error")
      : (data ?? "queued");

=======
  const [urlLogs, setUrlLogs] = useState<Log[] | null>(null);
  const [liveLogs, setLiveLogs] = useState<Log[] | null | undefined>(undefined);
  const [isFetchingLogsUrl, setIsFetchingLogsUrl] = useState<boolean>(false);
>>>>>>> b6b0e571
  const details: DetailsBoxContent[] | undefined = useMemo(
    () =>
      selectedJob
        ? [
            {
              id: "id",
              name: t("ID"),
              value: selectedJob.id,
            },
            {
              id: "deploymentId",
              name: t("Deployment ID"),
              value: selectedJob.deploymentId,
            },
            {
              id: "status",
              name: t("Status"),
              value: statusValue,
            },
            {
              id: "startedAt",
              name: t("Started At"),
              value: formatTimestamp(selectedJob.startedAt) || t("N/A"),
            },

            {
              id: "completedAt",
              name: t("Completed At"),
              value:
                selectedJob.status === "completed"
                  ? formatTimestamp(selectedJob.completedAt)
                  : t("N/A"),
            },
            {
              id: "outputURLs",
              name: t("Output URLs"),
              value: selectedJob.outputURLs || t("N/A"),
              type: selectedJob.outputURLs ? "link" : undefined,
            },
          ]
        : undefined,
    [t, statusValue, selectedJob],
  );

  const { data, isLoading: isFetchingLiveLogs } = useLogs(
    selectedJob?.id ?? "",
  );

  const getLogsFromUrl = useCallback(async () => {
    if (
      !selectedJob ||
      !selectedJob.logsURL ||
      selectedJob.status !== "completed"
    )
      return;
    setIsFetchingLogsUrl(true);
    try {
      const response = await fetch(selectedJob.logsURL);
      const textData = await response.text();

      // Logs are JSONL there we have ensure they are parsed correctly and cleaned to be used
      const logsArray = parseJSONL(textData, {
        transform: (parsedLog) => {
          if (
            typeof parsedLog.msg === "string" &&
            parsedLog.msg.trim() !== ""
          ) {
            try {
              parsedLog.msg = JSON.parse(parsedLog.msg);
            } catch (innerError) {
              console.error("Failed to clean msg:", parsedLog.msg, innerError);
            }
          }
          return {
            nodeId: parsedLog.action,
            jobId: selectedJob.id,
            message: parsedLog.msg,
            timestamp: parsedLog.ts,
            status: parsedLog.level,
          };
        },
        onError: (error, line, index) => {
          console.warn(
            `Skipping malformed log at line ${index}:`,
            line.substring(0, 100),
          );
          console.log("Error:", error);
        },
      });
      setUrlLogs(logsArray);
    } catch (error) {
      console.error("Error fetching logs:", error);
    } finally {
      setIsFetchingLogsUrl(false);
    }
  }, [selectedJob, setIsFetchingLogsUrl]);

  useEffect(() => {
    if (selectedJob?.logsURL) {
      getLogsFromUrl();
    }

    if (!data) return;
    setLiveLogs(data);
  }, [getLogsFromUrl, data, selectedJob?.logsURL]);

  return (
    selectedJob && (
      <div className="flex flex-1 flex-col gap-4 px-6 pb-2 pt-6">
        <div className="flex justify-between">
          <Button size="icon" variant="ghost" onClick={handleBack}>
            <CaretLeft />
          </Button>
          {(selectedJob.status === "queued" ||
            selectedJob.status === "running") && (
            <Button variant="destructive" size="sm" onClick={onJobCancel}>
              <XCircle />
              {t("Cancel Job")}
            </Button>
          )}
        </div>
        <div className="w-full border-b" />
        <div className="mt-6 flex max-w-[1200px] flex-col gap-6">
          <DetailsBox collapsible title={t("Job Details")} content={details} />
        </div>
        <div className="mt-6 min-h-0 max-w-[1200px] flex-1">
          {selectedJob.status !== "completed" && (
            <>
              {isFetchingLiveLogs ? (
                <LoadingSkeleton />
              ) : liveLogs && liveLogs.length > 0 ? (
                <LogsConsole data={liveLogs} />
              ) : null}
            </>
          )}
          {selectedJob.status === "completed" && (
            <>
              {isFetchingLogsUrl ? (
                <LoadingSkeleton />
              ) : urlLogs && urlLogs.length > 0 ? (
                <LogsConsole data={urlLogs} />
              ) : null}
            </>
          )}
        </div>
      </div>
    )
  );
};

export { JobDetails };<|MERGE_RESOLUTION|>--- conflicted
+++ resolved
@@ -5,11 +5,8 @@
 import { Button, LoadingSkeleton } from "@flow/components";
 import { DetailsBox, DetailsBoxContent } from "@flow/features/common";
 import { LogsConsole } from "@flow/features/Editor/components/BottomPanel/components";
-<<<<<<< HEAD
 import { useJobStatus } from "@flow/lib/gql/job";
-=======
 import { useLogs } from "@flow/lib/gql/realTimeLogs/useSubscriptions";
->>>>>>> b6b0e571
 import { useT } from "@flow/lib/i18n";
 import type { Job, Log } from "@flow/types";
 import { formatTimestamp } from "@flow/utils";
@@ -32,23 +29,21 @@
     [navigate, selectedJob?.workspaceId],
   );
 
-<<<<<<< HEAD
-  const [logs, setLogs] = useState<Log[] | null>(null);
-  const [isFetching, setIsFetching] = useState<boolean>(false);
-
-  const { data, isLoading, error } = useJobStatus(selectedJob?.id ?? "");
+  const {
+    data: jobStatus,
+    isLoading,
+    error,
+  } = useJobStatus(selectedJob?.id ?? "");
 
   const statusValue = isLoading
     ? t("Loading...")
     : error
       ? t("Error")
-      : (data ?? "queued");
+      : (jobStatus ?? "queued");
 
-=======
   const [urlLogs, setUrlLogs] = useState<Log[] | null>(null);
   const [liveLogs, setLiveLogs] = useState<Log[] | null | undefined>(undefined);
   const [isFetchingLogsUrl, setIsFetchingLogsUrl] = useState<boolean>(false);
->>>>>>> b6b0e571
   const details: DetailsBoxContent[] | undefined = useMemo(
     () =>
       selectedJob
