--- conflicted
+++ resolved
@@ -92,16 +92,7 @@
 
     if (!workspaceId || !workflowFile) return;
 
-<<<<<<< HEAD
-    await createDeploymentFromFile(
-      workspaceId,
-      workflowFile,
-      description,
-      name,
-    );
-=======
     await createDeploymentFromFile(workspaceId, workflowFile, description);
->>>>>>> 1829c494
 
     setShowDialog(false);
   }, [
