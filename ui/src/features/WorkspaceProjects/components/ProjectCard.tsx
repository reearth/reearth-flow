--- conflicted
+++ resolved
@@ -83,11 +83,7 @@
 
   return (
     <Card
-<<<<<<< HEAD
-      className="group relative cursor-pointer border-transparent bg-card hover:border-border"
-=======
-      className="group relative cursor-pointer rounded-xl border bg-secondary shadow-md shadow-secondary backdrop-blur-xs"
->>>>>>> c702a581
+      className="group relative cursor-pointer rounded-xl border border-transparent bg-secondary shadow-md shadow-secondary backdrop-blur-xs hover:border-border"
       key={id}
       onClick={() => onProjectSelect(project)}>
       <CardContent className="relative flex h-[120px] items-center justify-center p-0">
