--- conflicted
+++ resolved
@@ -153,13 +153,7 @@
               </DropdownMenuItem>
               <DropdownMenuItem
                 className="justify-between gap-2"
-<<<<<<< HEAD
-                onClick={() =>
-                  handleProjectDuplication(project, projectDocument)
-                }>
-=======
                 onClick={() => setDuplicateProject({ ...project })}>
->>>>>>> 28d21249
                 {t("Duplicate Project")}
                 <Copy weight="light" />
               </DropdownMenuItem>
