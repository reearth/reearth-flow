--- conflicted
+++ resolved
@@ -34,11 +34,7 @@
               <AuthenticatedPage>
                 <Dialog />
                 <Outlet />
-<<<<<<< HEAD
-                {!devMode && (
-=======
                 {devMode && (
->>>>>>> 022fe1a8
                   <>
                     <TanStackQueryDevtools initialIsOpen={false} />
                     {/* <TanStackRouterDevtools /> */}
