--- conflicted
+++ resolved
@@ -8,13 +8,7 @@
 import Dialog from "@flow/features/Dialog";
 import { AuthProvider } from "@flow/lib/auth";
 import { GraphQLProvider } from "@flow/lib/gql";
-<<<<<<< HEAD
-import { I18nProvider, TooltipProvider } from "@flow/providers";
-=======
 import { I18nProvider } from "@flow/lib/i18n";
-import { workspaces } from "@flow/mock_data/workspaceData";
-import { useCurrentProject, useCurrentWorkspace } from "@flow/stores";
->>>>>>> 02e2ad8e
 
 const TanStackQueryDevtools = lazy(() =>
   import("@tanstack/react-query-devtools/build/modern/production.js").then(d => ({
