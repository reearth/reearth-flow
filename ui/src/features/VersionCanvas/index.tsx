--- conflicted
+++ resolved
@@ -56,6 +56,7 @@
             <div className="flex flex-1">
               <div className="relative flex flex-1 flex-col">
                 <Canvas
+                  isMainWorkflow={isMainWorkflow}
                   readonly
                   onWorkflowOpen={handleWorkflowOpen}
                   nodes={nodes}
@@ -73,26 +74,6 @@
             )}
           </div>
         </div>
-<<<<<<< HEAD
-=======
-        <div className="relative flex flex-1">
-          <Canvas
-            isMainWorkflow={false}
-            readonly
-            onWorkflowOpen={handleWorkflowOpen}
-            nodes={nodes}
-            edges={edges}
-            onNodeSettings={handleNodeSettings}
-          />
-        </div>
-        {openNode && (
-          <ParamsDialog
-            readonly
-            openNode={openNode}
-            onOpenNode={handleOpenNode}
-          />
-        )}
->>>>>>> e2ea9402
       </EditorProvider>
     </div>
   );
