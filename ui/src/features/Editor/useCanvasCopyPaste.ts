<<<<<<< HEAD
import { addEdge, EdgeChange } from "@xyflow/react";
=======
import { addEdge, useViewport, XYPosition } from "@xyflow/react";
>>>>>>> 1e9ed8f1
import { useCallback } from "react";

import { useCopyPaste } from "@flow/hooks/useCopyPaste";
import { useT } from "@flow/lib/i18n";
import type { Edge, Node, NodeChange, Workflow } from "@flow/types";
import { generateUUID } from "@flow/utils";

import { useToast } from "../NotificationSystem/useToast";

export default ({
  nodes,
  edges,
  rawWorkflows,
  handleWorkflowUpdate,
  handleNodesAdd,
  handleNodesChange,
  handleEdgesAdd,
  handleEdgesChange,
}: {
  nodes: Node[];
  edges: Edge[];
  rawWorkflows: Workflow[];
  handleWorkflowUpdate: (
    workflowId: string,
    nodes?: Node[],
    edges?: Edge[],
  ) => void;
  handleNodesAdd: (newNodes: Node[]) => void;
  handleNodesChange: (changes: NodeChange[]) => void;
  handleEdgesAdd: (newEdges: Edge[]) => void;
  handleEdgesChange: (changes: EdgeChange[]) => void;
}) => {
  const { copy, paste } = useCopyPaste();
  const { toast } = useToast();
  const t = useT();
  const { x, y, zoom } = useViewport();

  const newEdgeCreation = useCallback(
    (pastedEdges: Edge[], oldNodes: Node[], newNodes: Node[]): Edge[] => {
      let newEdges: Edge[] = [];
      for (const e of pastedEdges) {
        const sourceNode =
          newNodes[oldNodes?.findIndex((n) => n.id === e.source)];
        const targetNode =
          newNodes[oldNodes?.findIndex((n) => n.id === e.target)];

        if (!sourceNode || !targetNode) continue;

        newEdges = addEdge(
          {
            id: generateUUID(),
            source: sourceNode.id,
            target: targetNode.id,
            sourceHandle: e.sourceHandle ?? null,
            targetHandle: e.targetHandle ?? null,
          },
          newEdges,
        );
      }
      return newEdges;
    },
    [],
  );

  const newNodeCreation = useCallback(
    (pastedNodes: Node[], mousePosition?: XYPosition): Node[] => {
      const newNodes: Node[] = [];
      const parentIdMapArray: { prevId: string; newId: string }[] = [];

      let offsetX = 0;
      let offsetY = 0;

      if (mousePosition) {
        const reactFlowPosition = {
          x: (mousePosition.x - x) / zoom,
          y: (mousePosition.y - y) / zoom,
        };

        let minX = Infinity;
        let minY = Infinity;

        for (const node of pastedNodes) {
          if (!node.parentId) {
            if (node.position.x < minX) minX = node.position.x;
            if (node.position.y < minY) minY = node.position.y;
          }
        }

        offsetX = reactFlowPosition.x - minX;
        offsetY = reactFlowPosition.y - minY;
      } else {
        offsetX = 25;
        offsetY = 25;
      }

      for (const n of pastedNodes) {
        // if NOT a child of a batch, offset position for user's benefit
        const newId = generateUUID();
        const newPosition = n.parentId
          ? { x: n.position.x, y: n.position.y }
          : { x: n.position.x + offsetX, y: n.position.y + offsetY };

        const newNode = {
          ...n,
          id: newId,
          position: newPosition,
          selected: true,
          data: { ...n.data },
        };
        if (n.type === "batch") {
          parentIdMapArray.push({ prevId: n.id, newId });

          nodes.forEach((child) => {
            if (child.parentId === n.id) {
              const childNewNode = {
                ...child,
                id: generateUUID(),
                parentId: newId,
              };

              newNodes.push(childNewNode);
            }
          });
        }

        newNodes.push(newNode);
      }

      // Update parentIds for nodes that are batched
      const reBatchedNodes: Node[] = newNodes.map((nn) => {
        const rbn = nn;
        const newParentId = parentIdMapArray.find(
          (idMap) => idMap.prevId === nn.parentId,
        )?.newId;
        if (newParentId) {
          return { ...rbn, parentId: newParentId };
        }
        return rbn;
      });

      return reBatchedNodes;
    },
    [nodes, x, y, zoom],
  );
  const newWorkflowCreation = useCallback(
    (nodes: Node[], pastedWorkflows: Workflow[]) => {
      const newWorkflows: Workflow[] = [];

      const processSubworkflow = (node: Node): Node => {
        const subworkflowId = generateUUID();
        const originalSubworkflow = pastedWorkflows.find(
          (w) => w.id === node.data.subworkflowId,
        );

        if (!originalSubworkflow) return node;

        const newSubWorkflowNode = {
          ...node,
          data: {
            ...node.data,
            subworkflowId,
          },
        };

        const updatedSubworkflowNodes = originalSubworkflow.nodes?.map(
          (subNode) =>
            subNode.type === "subworkflow"
              ? processSubworkflow(subNode)
              : subNode,
        );

        const newSubworkflow = {
          ...originalSubworkflow,
          id: subworkflowId,
          nodes: updatedSubworkflowNodes,
        };

        newWorkflows.push(newSubworkflow);
        return newSubWorkflowNode;
      };

      const processedNewNodes = nodes.map((n) =>
        n.type === "subworkflow" ? processSubworkflow(n) : n,
      );

      return { newWorkflows, processedNewNodes };
    },
    [],
  );

  const collectSubworkflows = useCallback(
    (
      nodesToCheck: Node[],
      workflows: Workflow[],
      referencedWorkflows = new Set<string>(),
    ): Workflow[] => {
      let collectedWorkflows: Workflow[] = [];

      for (const node of nodesToCheck) {
        if (node.type === "subworkflow" && node.data.subworkflowId) {
          const subworkflow = workflows.find(
            (w) => w.id === node.data.subworkflowId,
          );
          if (referencedWorkflows.has(node.data.subworkflowId)) continue;
          if (subworkflow) {
            referencedWorkflows.add(node.data.subworkflowId);
            collectedWorkflows.push(subworkflow);
            const subworkflowNodes = subworkflow.nodes as Node[];
            collectedWorkflows = collectedWorkflows.concat(
              collectSubworkflows(
                subworkflowNodes,
                workflows,
                referencedWorkflows,
              ),
            );
          }
        }
      }

      return collectedWorkflows;
    },
    [],
  );

  const handleCopy = useCallback(async () => {
    const selected: { nodes: Node[]; edges: Edge[] } | undefined = {
      nodes: nodes.filter((n) => n.selected),
      edges: edges.filter((e) => e.selected),
    };
    let referencedWorkflows: Workflow[] = [];
    if (selected.nodes.some((n) => n.type === "reader"))
      return toast({
        title: t("Reader node cannot be copied"),
        description: t("Only one reader can be present in any project."),
        variant: "default",
      });

    if (selected.nodes.length === 0 && selected.edges.length === 0) return;

    if (selected.nodes.some((n) => n.type === "subworkflow")) {
      referencedWorkflows = collectSubworkflows(selected.nodes, rawWorkflows);
      if (referencedWorkflows.length === 0) return;
    }

    await copy({
      nodes: selected.nodes,
      edges: selected.edges,
      workflows: referencedWorkflows,
      copiedAt: Date.now(),
    });
  }, [nodes, edges, collectSubworkflows, copy, rawWorkflows, toast, t]);

<<<<<<< HEAD
  const handleCut = useCallback(async () => {
    const selected: { nodes: Node[]; edges: Edge[] } | undefined = {
      nodes: nodes.filter((n) => n.selected),
      edges: edges.filter((e) => e.selected),
    };
    let referencedWorkflows: Workflow[] = [];
    if (selected.nodes.some((n) => n.type === "reader"))
      return toast({
        title: t("Reader node cannot be copied"),
        description: t("Only one reader can be present in any project."),
        variant: "default",
      });

    if (selected.nodes.length === 0 && selected.edges.length === 0) return;

    if (selected.nodes.some((n) => n.type === "subworkflow")) {
      referencedWorkflows = collectSubworkflows(selected.nodes, rawWorkflows);
      if (referencedWorkflows.length === 0) return;
    }

    await copy({
      nodes: selected.nodes,
      edges: selected.edges,
      workflows: referencedWorkflows,
      copiedAt: Date.now(),
    });
    const nodeChanges: NodeChange[] = selected.nodes.map((n) => ({
      id: n.id,
      type: "remove",
    }));
    const edgeChanges: EdgeChange[] = selected.edges.map((e) => ({
      id: e.id,
      type: "remove",
    }));
    handleNodesChange(nodeChanges);
    handleEdgesChange(edgeChanges);
  }, [
    nodes,
    edges,
    handleNodesChange,
    handleEdgesChange,
    collectSubworkflows,
    copy,
    rawWorkflows,
    toast,
    t,
  ]);

  const handlePaste = useCallback(async () => {
    const {
      nodes: pastedNodes,
      edges: pastedEdges,
      workflows: pastedWorkflows,
    } = (await paste()) || {
      nodes: [],
      edges: [],
    };
=======
  const handlePaste = useCallback(
    async (mousePosition?: XYPosition) => {
      const {
        nodes: pastedNodes,
        edges: pastedEdges,
        workflows: pastedWorkflows,
      } = (await paste()) || {
        nodes: [],
        edges: [],
      };
>>>>>>> 1e9ed8f1

      const newNodes = newNodeCreation(pastedNodes, mousePosition);
      const newEdges = newEdgeCreation(pastedEdges, pastedNodes, newNodes);
      const { newWorkflows, processedNewNodes } = newWorkflowCreation(
        newNodes,
        pastedWorkflows,
      );

      // deselect all previously selected nodes
      const nodeChanges: NodeChange[] = nodes.map((n) => ({
        id: n.id,
        type: "select",
        selected: false,
      }));

      handleNodesChange(nodeChanges);

      handleNodesAdd([...processedNewNodes]);

      handleEdgesAdd(newEdges);

      newWorkflows.forEach((w) => {
        handleWorkflowUpdate(w.id, w.nodes, w.edges);
      });

      copy({
        nodes: processedNewNodes,
        edges: newEdges,
        workflows: newWorkflows,
        copiedAt: Date.now(),
      });

      return pastedNodes;
    },
    [
      nodes,
      copy,
      paste,
      handleNodesAdd,
      handleNodesChange,
      handleEdgesAdd,
      newNodeCreation,
      newEdgeCreation,
      newWorkflowCreation,
      handleWorkflowUpdate,
    ],
  );

  return {
    handleCopy,
    handleCut,
    handlePaste,
  };
};<|MERGE_RESOLUTION|>--- conflicted
+++ resolved
@@ -1,8 +1,4 @@
-<<<<<<< HEAD
-import { addEdge, EdgeChange } from "@xyflow/react";
-=======
-import { addEdge, useViewport, XYPosition } from "@xyflow/react";
->>>>>>> 1e9ed8f1
+import { addEdge, EdgeChange, useViewport, XYPosition } from "@xyflow/react";
 import { useCallback } from "react";
 
 import { useCopyPaste } from "@flow/hooks/useCopyPaste";
@@ -255,7 +251,6 @@
     });
   }, [nodes, edges, collectSubworkflows, copy, rawWorkflows, toast, t]);
 
-<<<<<<< HEAD
   const handleCut = useCallback(async () => {
     const selected: { nodes: Node[]; edges: Edge[] } | undefined = {
       nodes: nodes.filter((n) => n.selected),
@@ -304,16 +299,6 @@
     t,
   ]);
 
-  const handlePaste = useCallback(async () => {
-    const {
-      nodes: pastedNodes,
-      edges: pastedEdges,
-      workflows: pastedWorkflows,
-    } = (await paste()) || {
-      nodes: [],
-      edges: [],
-    };
-=======
   const handlePaste = useCallback(
     async (mousePosition?: XYPosition) => {
       const {
@@ -324,7 +309,6 @@
         nodes: [],
         edges: [],
       };
->>>>>>> 1e9ed8f1
 
       const newNodes = newNodeCreation(pastedNodes, mousePosition);
       const newEdges = newEdgeCreation(pastedEdges, pastedNodes, newNodes);
