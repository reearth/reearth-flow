--- conflicted
+++ resolved
@@ -260,20 +260,12 @@
         handleWorkflowUpdate(w.id, w.nodes, w.edges);
       });
 
-<<<<<<< HEAD
       copy({
         nodes: processedNewNodes,
         edges: newEdges,
         workflows: newWorkflows,
-      });
-=======
-    copy({
-      nodes: processedNewNodes,
-      edges: newEdges,
-      workflows: newWorkflows,
-      copiedAt: Date.now(),
-    });
->>>>>>> cae71883
+        copiedAt: Date.now(),
+      });
 
       return pastedNodes;
     },
