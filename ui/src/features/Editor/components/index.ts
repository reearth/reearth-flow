export { default as OverlayUI } from "./OverlayUI";
export { default as TopBar } from "./TopBar";
export { default as WorkflowTabs } from "./WorkflowTabs";
<<<<<<< HEAD
export { default as ParamsDialog } from "./ParamsDialog";
export { default as RightPanel } from "./RightPanel";
=======
export { default as LeftPanel } from "./LeftPanel";
export { default as ParamsPanel } from "./ParamsPanel";
>>>>>>> c2fae1a0
export { default as NodeDeletionDialog } from "./NodeDeletionDialog";<|MERGE_RESOLUTION|>--- conflicted
+++ resolved
@@ -1,11 +1,5 @@
 export { default as OverlayUI } from "./OverlayUI";
 export { default as TopBar } from "./TopBar";
 export { default as WorkflowTabs } from "./WorkflowTabs";
-<<<<<<< HEAD
 export { default as ParamsDialog } from "./ParamsDialog";
-export { default as RightPanel } from "./RightPanel";
-=======
-export { default as LeftPanel } from "./LeftPanel";
-export { default as ParamsPanel } from "./ParamsPanel";
->>>>>>> c2fae1a0
 export { default as NodeDeletionDialog } from "./NodeDeletionDialog";