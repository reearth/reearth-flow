import {
  CaretDownIcon,
  CaretUpIcon,
  CodeIcon,
  CornersInIcon,
  CornersOutIcon,
  EyeIcon,
  MinusIcon,
  TerminalIcon,
} from "@phosphor-icons/react";
import { memo, useEffect, useRef, useState } from "react";

import {
  IconButton,
  ResizableHandle,
  ResizablePanel,
  ResizablePanelGroup,
  Select,
  SelectContent,
  SelectItem,
  SelectTrigger,
  SelectValue,
  Tabs,
  TabsContent,
  TabsList,
  TabsTrigger,
} from "@flow/components";
import { useT } from "@flow/lib/i18n";

import DebugLogs from "./DebugLogs";
import DebugPreview from "./DebugPreview";
import TabularView from "./DebugPreview/components/TabularView";
import useHooks from "./hooks";

const DebugPanel: React.FC = () => {
  const {
    debugJobId,
    debugJobState,
    fileType,
    mapRef,
    fullscreenDebug,
    expanded,
    minimized,
    showTempPossibleIssuesDialog,
    selectedDataURL,
    dataURLs,
    selectedOutputData,
    isLoadingData,
    enableClustering,
    selectedFeature,
    setSelectedFeature,
    setConvertedSelectedFeature,
    setEnableClustering,
    handleFullscreenExpand,
    handleExpand,
    handleMinimize,
    handleTabChange,
    handleShowTempPossibleIssuesDialogClose,
    handleSelectedDataChange,
    handleRowSingleClick,
    handleRowDoubleClick,
    handleFlyToSelectedFeature,
  } = useHooks();
  const t = useT();
  const [tabValue, setTabValue] = useState("debug-logs");

  const hasSwitchedToViewerRef = useRef(false);
  const debugJobIdRef = useRef(debugJobId);

  useEffect(() => {
    if (debugJobId !== debugJobIdRef.current) {
      debugJobIdRef.current = debugJobId;
    }
  }, [debugJobId]);

  useEffect(() => {
    if (dataURLs && !hasSwitchedToViewerRef.current) {
      setTabValue("debug-viewer");
      hasSwitchedToViewerRef.current = true;
    }

    if (!dataURLs) {
      setTabValue("debug-logs");
      hasSwitchedToViewerRef.current = false;
    }
  }, [dataURLs]);

  return debugJobId ? (
    <div
      className={`${fullscreenDebug ? "fixed inset-0" : ""} z-30 flex items-end`}>
      <Tabs
        className={`pointer-events-auto w-[95vw] rounded-md border border-primary bg-secondary/70 p-2 shadow-md shadow-secondary backdrop-blur transition-all ${minimized ? "h-[42px]" : fullscreenDebug ? "h-[100vh] w-[100vw]" : expanded ? "h-[60vh]" : "h-[40vh]"}`}
        value={tabValue}
        defaultValue="debug-logs"
        onValueChange={setTabValue}>
        <div className="flex justify-between pb-2" onDoubleClick={handleExpand}>
          <div className="flex w-fit items-center">
            <TabsList className="gap-2">
              <TabsTrigger
                className="gap-1 bg-card font-thin"
                value="debug-logs"
                onClick={handleTabChange}>
                <CodeIcon />
                <p className="text-sm font-thin select-none">
                  {t("Workflow Logs")}
                </p>
              </TabsTrigger>
              <TabsTrigger
                className="gap-1 bg-card font-thin"
                value="debug-viewer"
                disabled={!dataURLs?.length}
                onClick={handleTabChange}>
                <EyeIcon />
                <p className="text-sm font-thin select-none">
                  {t("Data Preview")}
                </p>
              </TabsTrigger>
            </TabsList>
          </div>
          <div className="mr-[120px] flex items-center justify-center gap-2">
            <TerminalIcon />
            <p className="text-sm font-thin select-none">{t("Debug Run")}</p>
          </div>
          <div className="flex items-center">
            {!fullscreenDebug && (
              <IconButton
                className="h-[25px] cursor-pointer rounded hover:bg-primary"
                icon={
                  minimized ? (
                    <CaretUpIcon weight="light" />
                  ) : (
                    <MinusIcon weight="light" />
                  )
                }
                onClick={handleMinimize}
              />
            )}
            {!minimized && !fullscreenDebug && (
              <IconButton
                className="h-[25px] cursor-pointer rounded hover:bg-primary"
                icon={
                  expanded ? (
                    <CaretDownIcon weight="light" />
                  ) : (
                    <CaretUpIcon weight="light" />
                  )
                }
                onClick={handleExpand}
              />
            )}
            {!minimized && (
              <IconButton
                className="h-[25px] cursor-pointer rounded hover:bg-primary"
                icon={
                  fullscreenDebug ? (
                    <CornersInIcon weight="light" />
                  ) : (
                    <CornersOutIcon weight="light" />
                  )
                }
                onClick={handleFullscreenExpand}
              />
            )}
          </div>
        </div>
        <TabsContent
          value="debug-logs"
          className="h-[calc(100%-30px)] overflow-scroll"
          forceMount={debugJobIdRef.current !== debugJobId ? undefined : true}
          hidden={tabValue !== "debug-logs"}>
          <DebugLogs debugJobId={debugJobId} />
        </TabsContent>
        {dataURLs && (
          <TabsContent
            value="debug-viewer"
            forceMount={true}
            hidden={tabValue !== "debug-viewer"}
            className="h-[calc(100%-30px)] overflow-scroll">
            <ResizablePanelGroup direction="horizontal">
              <ResizablePanel
                defaultSize={70}
                minSize={20}
                className="flex flex-col">
                <Tabs defaultValue="data-viewer">
                  <div className="py-2">
                    <Select
                      defaultValue={dataURLs[0].key}
                      value={selectedDataURL}
                      onValueChange={handleSelectedDataChange}>
                      <SelectTrigger className="h-[26px] w-auto max-w-[250px] text-xs font-bold">
                        <SelectValue
                          placeholder={t("Select Data to Preview")}
                        />
                      </SelectTrigger>
                      <SelectContent>
                        {dataURLs.map(({ key, name }) => (
                          <SelectItem key={key} value={key}>
                            {name}
                          </SelectItem>
                        ))}
                      </SelectContent>
                    </Select>
                  </div>
                </Tabs>
<<<<<<< HEAD
                <TabularView
                  fileContent={selectedOutputData}
                  fileType={fileType}
                  selectedFeature={selectedFeature}
                  onSingleClick={handleRowSingleClick}
                  onDoubleClick={handleRowDoubleClick}
                />
=======
                <div className="min-h-0 flex-1">
                  <DataTable
                    fileContent={selectedOutputData}
                    fileType={fileType}
                    selectedFeature={selectedFeature}
                    onSingleClick={handleRowSingleClick}
                    onDoubleClick={handleRowDoubleClick}
                  />
                </div>
>>>>>>> f5f6b71b
              </ResizablePanel>
              <ResizableHandle className="data-resize-handle-[state=drag]:border-logo/70 mx-2 h-[30%] w-1 self-center rounded-md border border-accent bg-accent transition hover:border-transparent hover:bg-logo/70" />
              <ResizablePanel defaultSize={30} minSize={20}>
                <DebugPreview
                  debugJobState={debugJobState}
                  dataURLs={dataURLs}
                  fileType={fileType}
                  selectedOutputData={selectedOutputData}
                  isLoadingData={isLoadingData}
                  showTempPossibleIssuesDialog={showTempPossibleIssuesDialog}
                  selectedFeature={selectedFeature}
                  enableClustering={enableClustering}
                  mapRef={mapRef}
                  onConvertedSelectedFeature={setConvertedSelectedFeature}
                  onShowTempPossibleIssuesDialogClose={
                    handleShowTempPossibleIssuesDialogClose
                  }
                  onSelectedFeature={setSelectedFeature}
                  onEnableClusteringChange={setEnableClustering}
                  onFlyToSelectedFeature={handleFlyToSelectedFeature}
                />
              </ResizablePanel>
            </ResizablePanelGroup>
          </TabsContent>
        )}
      </Tabs>
    </div>
  ) : null;
};

export default memo(DebugPanel);<|MERGE_RESOLUTION|>--- conflicted
+++ resolved
@@ -202,17 +202,8 @@
                     </Select>
                   </div>
                 </Tabs>
-<<<<<<< HEAD
-                <TabularView
-                  fileContent={selectedOutputData}
-                  fileType={fileType}
-                  selectedFeature={selectedFeature}
-                  onSingleClick={handleRowSingleClick}
-                  onDoubleClick={handleRowDoubleClick}
-                />
-=======
                 <div className="min-h-0 flex-1">
-                  <DataTable
+                  <TabularView
                     fileContent={selectedOutputData}
                     fileType={fileType}
                     selectedFeature={selectedFeature}
@@ -220,7 +211,6 @@
                     onDoubleClick={handleRowDoubleClick}
                   />
                 </div>
->>>>>>> f5f6b71b
               </ResizablePanel>
               <ResizableHandle className="data-resize-handle-[state=drag]:border-logo/70 mx-2 h-[30%] w-1 self-center rounded-md border border-accent bg-accent transition hover:border-transparent hover:bg-logo/70" />
               <ResizablePanel defaultSize={30} minSize={20}>
