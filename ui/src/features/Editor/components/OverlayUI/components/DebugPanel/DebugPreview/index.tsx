--- conflicted
+++ resolved
@@ -44,11 +44,6 @@
   selectedOutputData,
   dataURLs,
   onConvertedSelectedFeature,
-<<<<<<< HEAD
-  showTempPossibleIssuesDialog,
-=======
-  enableClustering,
->>>>>>> dd6a87d1
   mapRef,
   cesiumViewerRef,
   selectedFeature,
