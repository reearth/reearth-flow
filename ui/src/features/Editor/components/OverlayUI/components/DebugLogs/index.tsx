import {
  CaretUpIcon,
  CaretDownIcon,
  MinusIcon,
  TerminalIcon,
} from "@phosphor-icons/react";
import { memo } from "react";

import LogsConsole from "@flow/features/LogsConsole";
import { useT } from "@flow/lib/i18n";

import useHooks from "./hooks";

const DebugLogs: React.FC = () => {
  const t = useT();
  const { debugJobId, expanded, minimized, handleExpand, handleMinimize } =
    useHooks();

  return debugJobId ? (
    <div
      className={`pointer-events-auto w-[45vw] min-w-[700px] cursor-pointer rounded-md bg-secondary shadow-md shadow-secondary transition-all ${minimized ? "h-[36px]" : expanded ? "h-[90vh]" : "h-[350px]"}`}>
      <div className="flex items-center p-1" onClick={handleExpand}>
        <div className="flex flex-1 items-center justify-center gap-2">
<<<<<<< HEAD
          <Terminal />
          <p className="text-sm font-thin select-none">{t("Workflow Logs")}</p>
=======
          <TerminalIcon />
          <p className="select-none text-sm font-thin">{t("Workflow Logs")}</p>
>>>>>>> b2ddb0ba
        </div>
        <div className="flex items-center gap-2">
          <div
            className="rounded p-1 hover:bg-primary"
            onClick={handleMinimize}>
            {minimized ? (
              <CaretUpIcon weight="light" />
            ) : (
              <MinusIcon weight="light" />
            )}
          </div>
          {!minimized && (
            <div className="rounded p-1 hover:bg-primary">
              {expanded ? (
                <CaretDownIcon weight="light" />
              ) : (
                <CaretUpIcon weight="light" />
              )}
            </div>
          )}
        </div>
      </div>
      <div className="h-[calc(100%-32px)] overflow-scroll pt-1">
        <LogsConsole jobId={debugJobId} />
      </div>
    </div>
  ) : null;
};

export default memo(DebugLogs);<|MERGE_RESOLUTION|>--- conflicted
+++ resolved
@@ -21,13 +21,8 @@
       className={`pointer-events-auto w-[45vw] min-w-[700px] cursor-pointer rounded-md bg-secondary shadow-md shadow-secondary transition-all ${minimized ? "h-[36px]" : expanded ? "h-[90vh]" : "h-[350px]"}`}>
       <div className="flex items-center p-1" onClick={handleExpand}>
         <div className="flex flex-1 items-center justify-center gap-2">
-<<<<<<< HEAD
-          <Terminal />
+          <TerminalIcon />
           <p className="text-sm font-thin select-none">{t("Workflow Logs")}</p>
-=======
-          <TerminalIcon />
-          <p className="select-none text-sm font-thin">{t("Workflow Logs")}</p>
->>>>>>> b2ddb0ba
         </div>
         <div className="flex items-center gap-2">
           <div
