import { XYPosition } from "@xyflow/react";
import { debounce } from "lodash-es";
import { Fragment, useCallback, useEffect, useRef, useState } from "react";

import { Dialog, DialogContent, DialogTitle, Input } from "@flow/components";
import ActionItem from "@flow/components/ActionItem";
import { useDoubleClick } from "@flow/hooks";
import { useAction } from "@flow/lib/fetch";
import { useT } from "@flow/lib/i18n";
import type { Action, ActionNodeType, Node } from "@flow/types";

import useBatch from "../../../Canvas/useBatch";
import { useCreateNode } from "../../../Canvas/useCreateNode";

type Props = {
  openedActionType: {
    position: XYPosition;
    nodeType: ActionNodeType;
  };
  nodes: Node[];
  onNodesChange: (nodes: Node[]) => void;
  onClose: () => void;
};

const NodePickerDialog: React.FC<Props> = ({
  openedActionType,
  nodes,
  onNodesChange,
  onClose,
}) => {
  const t = useT();
  const { useGetActionsSegregated } = useAction();
  const { actions: rawActions } = useGetActionsSegregated();
  const [actions, setActions] = useState<Action[] | undefined>();
  const [selectedIndex, setSelectedIndex] = useState(0);
  const containerRef = useRef<HTMLDivElement>(null);
  const itemRefs = useRef<(HTMLDivElement | null)[]>([]);
  const { handleNodeDropInBatch } = useBatch();
  useEffect(() => {
    if (rawActions && openedActionType?.nodeType)
      setActions(rawActions?.byType[openedActionType.nodeType]);
  }, [rawActions, openedActionType.nodeType]);

  const [selected, setSelected] = useState<string | undefined>(undefined);

  useEffect(() => {
    if (actions?.length) {
      setSelected(actions[selectedIndex]?.name);
      const selectedItem = itemRefs.current[selectedIndex];
      if (selectedItem && containerRef.current) {
        selectedItem.scrollIntoView({
          behavior: "smooth",
          block: "nearest",
        });
      }
    }
  }, [selectedIndex, actions]);

  const { createNode } = useCreateNode();

  const [handleSingleClick, handleDoubleClick] = useDoubleClick(
    (name?: string) => {
      setSelected((prevName) => (prevName === name ? undefined : name));
    },
    async (name?: string) => {
      if (!name) return;

      const newNode = await createNode({
        position: openedActionType.position,
<<<<<<< HEAD
        // Needs measured, but at time of creation we don't know size yet.
        // 150x25 is base-size of GeneralNode.
        measured: {
          width: 150,
          height: 25,
        },
        data: {
          officialName: action.name,
          inputs: [...action.inputPorts],
          outputs: [...action.outputPorts],
          status: "idle",
          locked: false,
        },
      };
      const newNodes = [...nodes, newNode];
=======
        type: name,
      });
>>>>>>> 49c73aac

      if (!newNode) return;

      const newNodes = [...nodes, newNode];
      onNodesChange(handleNodeDropInBatch(newNode, newNodes));
      onClose();
    },
  );

  const getFilteredActions = useCallback(
    (filter: string, actions?: Action[]): Action[] | undefined =>
      actions?.filter((action) =>
        (
          Object.values(action).reduce(
            (result, value) =>
              (result += (
                Array.isArray(value)
                  ? value.join()
                  : typeof value === "string"
                    ? value
                    : ""
              ).toLowerCase()),
            "",
          ) as string
        ).includes(filter.toLowerCase()),
      ),
    [],
  );

  const handleSearch = debounce((filter: string) => {
    if (!filter) {
      setActions(rawActions?.byType[openedActionType.nodeType]);
      return;
    }

    const filteredActions = getFilteredActions(
      filter,
      rawActions?.byType[openedActionType.nodeType],
    );
    setActions(filteredActions);
  }, 200);

  const handleKeyDown = useCallback(
    (e: KeyboardEvent) => {
      if (e.key === "Enter") {
        e.preventDefault();
        handleDoubleClick(selected);
      } else if (e.key === "ArrowUp") {
        e.preventDefault();
        setSelectedIndex((prevIndex) =>
          prevIndex === 0 ? prevIndex : prevIndex - 1,
        );
      } else if (e.key === "ArrowDown") {
        e.preventDefault();
        setSelectedIndex((prevIndex) =>
          prevIndex === (actions?.length || 1) - 1 ? prevIndex : prevIndex + 1,
        );
      }
    },
    [handleDoubleClick, selected, actions],
  );

  useEffect(() => {
    window.addEventListener("keydown", handleKeyDown);
    return () => {
      window.removeEventListener("keydown", handleKeyDown);
    };
  }, [actions, selected, handleKeyDown]);

  return (
    <Dialog open={!!openedActionType} onOpenChange={(o) => !o && onClose()}>
      <DialogContent>
        <DialogTitle>{t("Choose action")}</DialogTitle>
        <Input
          className="mx-auto w-full rounded-none border-x-0 border-t-0 border-zinc-700 bg-secondary focus-visible:ring-0"
          placeholder={t("Search")}
          autoFocus
          onChange={(e) => handleSearch(e.target.value)}
        />
        <div ref={containerRef} className="max-h-[50vh] overflow-scroll">
          {actions?.map((action, idx) => (
            <Fragment key={action.name}>
              <ActionItem
                ref={(el) => (itemRefs.current[idx] = el)}
                className={"m-1"}
                action={action}
                selected={selected === action.name}
                onSingleClick={handleSingleClick}
                onDoubleClick={handleDoubleClick}
              />
              {idx !== actions.length - 1 && <div className="mx-1 border-b" />}
            </Fragment>
          ))}
        </div>
      </DialogContent>
    </Dialog>
  );
};

export default NodePickerDialog;<|MERGE_RESOLUTION|>--- conflicted
+++ resolved
@@ -67,26 +67,8 @@
 
       const newNode = await createNode({
         position: openedActionType.position,
-<<<<<<< HEAD
-        // Needs measured, but at time of creation we don't know size yet.
-        // 150x25 is base-size of GeneralNode.
-        measured: {
-          width: 150,
-          height: 25,
-        },
-        data: {
-          officialName: action.name,
-          inputs: [...action.inputPorts],
-          outputs: [...action.outputPorts],
-          status: "idle",
-          locked: false,
-        },
-      };
-      const newNodes = [...nodes, newNode];
-=======
         type: name,
       });
->>>>>>> 49c73aac
 
       if (!newNode) return;
 
