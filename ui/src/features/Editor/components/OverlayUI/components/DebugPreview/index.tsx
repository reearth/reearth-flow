import {
  CaretUpIcon,
  CornersInIcon,
  CornersOutIcon,
  GlobeIcon,
  GridNineIcon,
  MinusIcon,
  WarningIcon,
} from "@phosphor-icons/react";
import { memo } from "react";

import {
  Button,
  Dialog,
  DialogContent,
  DialogContentSection,
  DialogContentWrapper,
  DialogFooter,
  DialogHeader,
  DialogTitle,
  LoadingSkeleton,
  Select,
  SelectContent,
  SelectItem,
  SelectTrigger,
  SelectValue,
  Tabs,
  TabsContent,
  TabsList,
  TabsTrigger,
} from "@flow/components";
import { useT } from "@flow/lib/i18n";

import { DataTable, GeoMap } from "./components";
import useHooks from "./hooks";

const DebugPreview: React.FC = () => {
  const t = useT();
  const {
    selectedDataURL,
    dataURLs,
    expanded,
    minimized,
    selectedOutputData,
    fileType,
    debugJobState,
    isLoadingData,
    showTempPossibleIssuesDialog,
    handleShowTempPossibleIssuesDialogClose,
    handleExpand,
    handleMinimize,
    handleTabChange,
    handleSelectedDataChange,
  } = useHooks();

  return debugJobState && dataURLs ? (
    <Tabs
      className={`pointer-events-auto w-[45vw] min-w-[700px] rounded-md bg-secondary p-1 shadow-md shadow-secondary transition-all ${minimized ? "h-[36px]" : expanded ? "h-[90vh] w-[90vw]" : "h-[500px]"}`}
      defaultValue="data-viewer">
      <div className="relative flex items-center p-1">
        <div className="absolute top-1 left-1">
          <Select
            defaultValue={dataURLs[0].key}
            value={selectedDataURL}
            onValueChange={handleSelectedDataChange}>
            <SelectTrigger className="h-[26px] max-w-[200px] border-none text-xs font-bold">
              <SelectValue placeholder={t("Select Data to Preview")} />
            </SelectTrigger>
            <SelectContent>
              {dataURLs.map(({ key, name }) => (
                <SelectItem key={key} value={key}>
                  {name}
                </SelectItem>
              ))}
            </SelectContent>
          </Select>
        </div>
        <div className="flex w-full items-center justify-center gap-1 p-1">
          <TabsList className="gap-2">
            <TabsTrigger
              className="gap-1 bg-card font-thin"
              value="data-viewer"
              onClick={handleTabChange}>
<<<<<<< HEAD
              <GridNine />
              <p className="text-sm font-thin select-none">
=======
              <GridNineIcon />
              <p className="select-none text-sm font-thin">
>>>>>>> b2ddb0ba
                {t("Table Viewer")}
              </p>
            </TabsTrigger>
            <TabsTrigger
              className="gap-1 bg-card"
              value="3d-viewer"
              onClick={handleTabChange}>
<<<<<<< HEAD
              <Globe />
              <p className="text-sm font-thin select-none">{t("3D Viewer")}</p>
=======
              <GlobeIcon />
              <p className="select-none text-sm font-thin">{t("3D Viewer")}</p>
>>>>>>> b2ddb0ba
            </TabsTrigger>
          </TabsList>
        </div>
        <div className="absolute top-1 right-1 flex items-center gap-2">
          <div
            className="cursor-pointer rounded p-1 hover:bg-primary"
            onClick={handleMinimize}>
            {minimized ? (
              <CaretUpIcon weight="light" />
            ) : (
              <MinusIcon weight="light" />
            )}
          </div>
          {!minimized && (
            <div
              className="cursor-pointer rounded p-1 hover:bg-primary"
              onClick={handleExpand}>
              {expanded ? (
                <CornersInIcon weight="light" />
              ) : (
                <CornersOutIcon weight="light" />
              )}
            </div>
          )}
        </div>
      </div>
      {isLoadingData ? (
        <LoadingSkeleton />
      ) : (
        <>
          <TabsContent
            className="h-[calc(100%-35px)] overflow-scroll"
            value="data-viewer">
            <DataTable fileContent={selectedOutputData} fileType={fileType} />
          </TabsContent>
          <TabsContent
            className="m-0 h-[calc(100%-32px)] p-1"
            value="3d-viewer">
            <GeoMap fileContent={selectedOutputData} fileType={fileType} />
          </TabsContent>
        </>
      )}
    </Tabs>
  ) : showTempPossibleIssuesDialog ? (
    <Dialog open={showTempPossibleIssuesDialog}>
      <DialogContent size="sm" hideCloseButton>
        <DialogHeader className="text-warning">
          <DialogTitle className="flex justify-center gap-1">
            <WarningIcon weight="light" />
            {t("Warning")}
          </DialogTitle>
        </DialogHeader>
        <DialogContentWrapper>
          <DialogContentSection>
            <p className="text-sm font-light">
              {t("Your workflow completed without any output data.")}
            </p>
          </DialogContentSection>
          <DialogContentSection>
            <p className="text-sm font-light">
              {t(
                "Please review the logs to see if there were any errors during the workflow process.",
              )}
            </p>
          </DialogContentSection>
        </DialogContentWrapper>
        <DialogFooter>
          <Button
            className="self-end"
            size="sm"
            onClick={handleShowTempPossibleIssuesDialogClose}>
            {t("OK")}
          </Button>
        </DialogFooter>
      </DialogContent>
    </Dialog>
  ) : null;
};

export default memo(DebugPreview);<|MERGE_RESOLUTION|>--- conflicted
+++ resolved
@@ -81,13 +81,8 @@
               className="gap-1 bg-card font-thin"
               value="data-viewer"
               onClick={handleTabChange}>
-<<<<<<< HEAD
-              <GridNine />
+              <GridNineIcon />
               <p className="text-sm font-thin select-none">
-=======
-              <GridNineIcon />
-              <p className="select-none text-sm font-thin">
->>>>>>> b2ddb0ba
                 {t("Table Viewer")}
               </p>
             </TabsTrigger>
@@ -95,13 +90,8 @@
               className="gap-1 bg-card"
               value="3d-viewer"
               onClick={handleTabChange}>
-<<<<<<< HEAD
-              <Globe />
+              <GlobeIcon />
               <p className="text-sm font-thin select-none">{t("3D Viewer")}</p>
-=======
-              <GlobeIcon />
-              <p className="select-none text-sm font-thin">{t("3D Viewer")}</p>
->>>>>>> b2ddb0ba
             </TabsTrigger>
           </TabsList>
         </div>
