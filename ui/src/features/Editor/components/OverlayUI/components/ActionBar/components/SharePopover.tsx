--- conflicted
+++ resolved
@@ -75,16 +75,10 @@
   };
 
   return (
-<<<<<<< HEAD
-    <div className="flex flex-col gap-4">
-      <div className="flex justify-between gap-2 border-b p-4 pb-2">
-        <h4 className="text-md self-center rounded-t-lg leading-none font-light tracking-tight dark:font-thin">
-=======
     <div className="flex flex-col gap-2 p-4 pt-2">
       <div className="flex justify-between gap-2">
         <h4 className="text-md flex items-center gap-2 self-center rounded-t-lg leading-none tracking-tight dark:font-thin">
           <PaperPlaneTiltIcon weight="thin" size={16} />
->>>>>>> c702a581
           {t("Share Project")}
         </h4>
         <Button
