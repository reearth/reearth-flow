--- conflicted
+++ resolved
@@ -95,17 +95,15 @@
               <DropdownMenuContent align="end">
                 <DropdownMenuItem
                   className="flex gap-2"
-<<<<<<< HEAD
                   onClick={handleShowShareDialog}>
                   <ShareFat weight="light" />
                   <p className="text-sm font-extralight">
                     {t("Share Project")}
                   </p>
                 </DropdownMenuItem>
-                <DropdownMenuItem className="flex gap-2" disabled>
-=======
+                <DropdownMenuItem
+                  className="flex gap-2"
                   onClick={handleProjectExport}>
->>>>>>> 64dc41a9
                   <DownloadSimple weight="light" />
                   <p className="text-sm font-extralight">
                     {t("Export Project")}
