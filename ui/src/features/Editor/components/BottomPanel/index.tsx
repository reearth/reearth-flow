import { CornersIn, CornersOut, Globe, Terminal } from "@phosphor-icons/react";
import { memo, useCallback, useState } from "react";

import { IconButton } from "@flow/components";
import { useT } from "@flow/lib/i18n";

import { WorkflowTabs } from "..";

import { DataTable, LogConsole, Map } from "./components";

type Props = {
  currentWorkflowId?: string;
  workflows: {
    id: string;
    name: string;
  }[];
  onWorkflowAdd: () => void;
  onWorkflowRemove: (workflowId: string) => void;
  onWorkflowChange: (workflowId?: string) => void;
};

type PanelContent = {
  id: string;
  component: React.ReactNode;
  title?: string;
  icon?: React.ReactNode;
};

type WindowSize = "min" | "max";

const BottomPanel: React.FC<Props> = ({
  currentWorkflowId,
  workflows,
  onWorkflowAdd,
  onWorkflowRemove,
  onWorkflowChange,
}) => {
  const t = useT();
  const [windowSize, setWindowSize] = useState<WindowSize>("min");
  const [isPanelOpen, setIsPanelOpen] = useState(false);

  const handlePanelToggle = useCallback((open: boolean) => setIsPanelOpen(open), []);

  const panelContents: PanelContent[] = [
    {
      id: "output-log",
      icon: <Terminal className="size-[20px]" weight="thin" />,
      title: t("Log"),
      component: <LogConsole />,
    },
    {
      id: "visual-preview",
      icon: <Globe className="size-[20px]" weight="thin" />,
      title: t("Preview"),
      component: (
        <div className="flex flex-1">
          <DataTable />
          <Map />
        </div>
      ),
    },
  ];

  const [selected, setSelected] = useState<PanelContent>(panelContents?.[0]);

  const handleSelection = useCallback(
    (content: PanelContent) => {
      if (content.id !== selected?.id) {
        setSelected(content);
        if (!isPanelOpen) {
          handlePanelToggle?.(true);
        }
      } else {
        handlePanelToggle?.(!isPanelOpen);
      }
    },
    [isPanelOpen, handlePanelToggle, selected],
  );

  return (
    <div
      className="box-content flex flex-col justify-end border-t bg-secondary backdrop-blur-md duration-300 ease-in-out"
      style={{
        height: isPanelOpen ? (windowSize === "max" ? "calc(100vh - 1px)" : "50vh") : "29px",
      }}>
      {isPanelOpen && (
        <div id="top-edge" className="flex h-[29px] shrink-0 items-center gap-1">
          <div className="flex h-full flex-1 items-center justify-end gap-1 px-1">
            <BaseActionButtons
              panelContents={panelContents}
              selected={selected}
              onSelection={handleSelection}
            />
            {isPanelOpen && (
              <div className="flex h-[29px] items-center px-1">
                {windowSize === "min" && (
                  <IconButton
                    className="h-4/5 w-[55px]"
                    icon={<CornersOut />}
                    tooltipText={"Enter full screen"}
                    tooltipPosition="top"
                    onClick={() => setWindowSize("max")}
                  />
                )}
                {windowSize === "max" && (
                  <IconButton
                    className="h-4/5 w-[55px]"
                    icon={<CornersIn />}
                    tooltipText={"Enter full screen"}
                    tooltipPosition="top"
                    onClick={() => setWindowSize("min")}
                  />
                )}
              </div>
            )}
          </div>
        </div>
      )}
      <div
        id="content"
        className={`flex h-[calc(100%-64px)] flex-1 bg-background ${isPanelOpen ? "flex" : "hidden"}`}>
        {panelContents.map(p => (
          <div className={`flex-1 ${selected?.id === p.id ? "flex" : "hidden"}`} key={p.id}>
            {p.component}
          </div>
        ))}
      </div>
<<<<<<< HEAD
      <div id="bottom-edge" className="flex h-[29px] shrink-0 items-center justify-end gap-1">
        <WorkflowTabs currentWorkflowId={currentWorkflowId} onWorkflowChange={onWorkflowChange} />
=======
      <div
        id="bottom-edge"
        className="flex h-[29px] shrink-0 items-center justify-end gap-1 bg-zinc-900/50">
        <WorkflowTabs
          currentWorkflowId={currentWorkflowId}
          workflows={workflows}
          onWorkflowAdd={onWorkflowAdd}
          onWorkflowRemove={onWorkflowRemove}
          onWorkflowChange={onWorkflowChange}
        />
        <div className="h-full border-r border-zinc-700" />
>>>>>>> 21824ed0
        <div className="mx-4 flex h-full flex-1 items-center justify-end gap-1">
          {!isPanelOpen && (
            <BaseActionButtons
              panelContents={panelContents}
              selected={selected}
              onSelection={handleSelection}
            />
          )}
        </div>
      </div>
    </div>
  );
};

export default memo(BottomPanel);

const BaseActionButtons: React.FC<{
  panelContents?: PanelContent[];
  selected?: PanelContent;
  onSelection?: (content: PanelContent) => void;
<<<<<<< HEAD
}> = ({ panelContents, selected, onSelection }) => {
  return panelContents?.map(content => (
    <div
      key={content.id}
      className={`hover: flex h-4/5 min-w-[100px] cursor-pointer items-center justify-center gap-2 rounded hover:bg-popover hover:text-popover-foreground ${selected?.id === content.id ? " bg-popover text-popover-foreground" : undefined}`}
      onClick={() => onSelection?.(content)}>
      {content.icon}
      <p className="text-sm font-thin">{content.title}</p>
    </div>
  ));
};
=======
}> = memo(({ panelContents, selected, onSelection }) => {
  return (
    <>
      {panelContents?.map(content => (
        <div
          key={content.id}
          className={`flex h-4/5 min-w-[100px] cursor-pointer items-center justify-center gap-2 rounded hover:bg-zinc-700/75 hover:text-white ${
            selected?.id === content.id ? "bg-zinc-700/75 text-white" : ""
          }`}
          onClick={() => onSelection?.(content)}>
          {content.icon}
          <p className="text-sm font-thin">{content.title}</p>
        </div>
      ))}
    </>
  );
});

BaseActionButtons.displayName = "BaseActionButtons";
>>>>>>> 21824ed0
<|MERGE_RESOLUTION|>--- conflicted
+++ resolved
@@ -125,10 +125,6 @@
           </div>
         ))}
       </div>
-<<<<<<< HEAD
-      <div id="bottom-edge" className="flex h-[29px] shrink-0 items-center justify-end gap-1">
-        <WorkflowTabs currentWorkflowId={currentWorkflowId} onWorkflowChange={onWorkflowChange} />
-=======
       <div
         id="bottom-edge"
         className="flex h-[29px] shrink-0 items-center justify-end gap-1 bg-zinc-900/50">
@@ -140,7 +136,6 @@
           onWorkflowChange={onWorkflowChange}
         />
         <div className="h-full border-r border-zinc-700" />
->>>>>>> 21824ed0
         <div className="mx-4 flex h-full flex-1 items-center justify-end gap-1">
           {!isPanelOpen && (
             <BaseActionButtons
@@ -161,27 +156,14 @@
   panelContents?: PanelContent[];
   selected?: PanelContent;
   onSelection?: (content: PanelContent) => void;
-<<<<<<< HEAD
-}> = ({ panelContents, selected, onSelection }) => {
-  return panelContents?.map(content => (
-    <div
-      key={content.id}
-      className={`hover: flex h-4/5 min-w-[100px] cursor-pointer items-center justify-center gap-2 rounded hover:bg-popover hover:text-popover-foreground ${selected?.id === content.id ? " bg-popover text-popover-foreground" : undefined}`}
-      onClick={() => onSelection?.(content)}>
-      {content.icon}
-      <p className="text-sm font-thin">{content.title}</p>
-    </div>
-  ));
-};
-=======
 }> = memo(({ panelContents, selected, onSelection }) => {
   return (
     <>
       {panelContents?.map(content => (
         <div
           key={content.id}
-          className={`flex h-4/5 min-w-[100px] cursor-pointer items-center justify-center gap-2 rounded hover:bg-zinc-700/75 hover:text-white ${
-            selected?.id === content.id ? "bg-zinc-700/75 text-white" : ""
+          className={`flex h-4/5 min-w-[100px] cursor-pointer items-center justify-center gap-2 rounded hover:bg-popover hover:text-popover-foreground ${
+            selected?.id === content.id ? "hover:bg-popover hover:text-popover-foreground" : ""
           }`}
           onClick={() => onSelection?.(content)}>
           {content.icon}
@@ -192,5 +174,4 @@
   );
 });
 
-BaseActionButtons.displayName = "BaseActionButtons";
->>>>>>> 21824ed0
+BaseActionButtons.displayName = "BaseActionButtons";