--- conflicted
+++ resolved
@@ -97,10 +97,6 @@
   // background color will always be a hex color, therefore needs to be converted to rgba
   const backgroundColor = data.params?.backgroundColor || "";
   const rgbaColor = convertHextoRgba(backgroundColor, 0.5);
-<<<<<<< HEAD
-
-=======
->>>>>>> 07408887
   return (
     <>
       {selected && (
