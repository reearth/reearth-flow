import { RectangleDashed } from "@phosphor-icons/react";
import { NodeProps, NodeResizer, useReactFlow } from "@xyflow/react";
import { memo, useState, useCallback } from "react";

import { Node } from "@flow/types";

<<<<<<< HEAD
type BatchNodeParams = {
  type?: "batch";
  name?: string;
  color?: {
    titleColor?: string;
    transparency?: number;
    backgroundColor?: string;
    borderColor?: string;
  };
  size?: {
    height?: number;
    width?: number;
  };
};

export type BatchNodeProps = NodeProps<Node> & {};
=======
import useBatch from "../../../useBatch";

export type BatchNodeProps = NodeProps<Node>;
>>>>>>> 70848a91

export const initialSize = { width: 300, height: 200 };

export const baseBatchNode = {
  type: "batch",
  style: { width: initialSize.width + "px", height: initialSize.height + "px" },
  zIndex: -1001,
};

const minSize = { width: 250, height: 150 };

const BatchNode: React.FC<BatchNodeProps> = ({ data, selected, id }) => {
  const [_width, _setWidth] = useState(data.width ?? initialSize.width);
  const [_height, _setHeight] = useState(data.height ?? initialSize.height);
  const { getNodes, setNodes } = useReactFlow<Node>();
  const { handleNodeDropInBatch } = useBatch();

  const getChildNodesBoundary = useCallback(() => {
    const nodes = getNodes();
    const childNodes = nodes.filter((node) => node.parentId === id);

    let maxX = 0;
    let maxY = 0;

    childNodes.forEach((node) => {
      if (node.measured) {
        const rightEdge = node.position.x + (node.measured?.width ?? 0);
        const bottomEdge = node.position.y + (node.measured?.height ?? 0);

        maxX = Math.max(maxX, rightEdge);
        maxY = Math.max(maxY, bottomEdge);
      }
    });

    return {
      // Add 8px padding to the maxX and maxY to show that node cannot be resized beyond the placement of child nodes
      width: Math.max(minSize.width, maxX + 8),
      height: Math.max(minSize.height, maxY + 8),
    };
  }, [getNodes, id]);

  const handleOnEndResize = useCallback(() => {
    const allNodes = getNodes();
    let updatedNodes = allNodes;
    const initialParentCount = allNodes.filter((node) => node.parentId).length;

    const nonBatchNodes = allNodes.filter((node) => node.type !== "batch");
    nonBatchNodes.forEach((node) => {
      updatedNodes = handleNodeDropInBatch(node, updatedNodes);
    });
    const finalParentCount = updatedNodes.filter(
      (node) => node.parentId,
    ).length;

    if (finalParentCount !== initialParentCount) {
      setNodes(updatedNodes);
    }
  }, [getNodes, setNodes, handleNodeDropInBatch]);
  // No need to memoize as we want to update because bounds will change on resize
  const bounds = getChildNodesBoundary();

  const params = data.params as unknown as BatchNodeParams | undefined;

  return (
    <>
      {selected && (
        <NodeResizer
          lineStyle={{
            background: "none",
            zIndex: 0,
          }}
          lineClassName="border border-border rounded"
          handleStyle={{
            background: "none",
            width: 8,
            height: 8,
            border: "none",
            borderRadius: "80%",
            zIndex: 0,
          }}
<<<<<<< HEAD
          // TODO: Implement size change from the form
          // TODO: Implement color changes from the form
          minWidth={minSize.width}
          minHeight={minSize.height}
          onResize={(r) => {
            // setWidth(props.xPos + r.x);
            // setHeight(props.yPos + r.y);
            console.log("ADS: ", r);
          }}
=======
          minWidth={bounds.width}
          minHeight={bounds.height}
          onResizeEnd={handleOnEndResize}
>>>>>>> 70848a91
        />
      )}
      <div
        className={`relative z-0 h-full rounded-b-sm bg-accent/20 ${selected ? "border-border" : undefined}`}>
        <div
          className={`absolute inset-x-[-0.8px] top-[-33px] flex items-center gap-2 rounded-t-sm border-x border-t bg-accent/50 px-2 py-1 ${selected ? "border-border" : "border-transparent"}`}>
          <RectangleDashed />
<<<<<<< HEAD
          <p>{params?.name ? params.name : data.name}</p>
=======
          <p>{data.customName || data.officialName}</p>
>>>>>>> 70848a91
        </div>
      </div>
    </>
  );
};

export default memo(BatchNode);<|MERGE_RESOLUTION|>--- conflicted
+++ resolved
@@ -4,28 +4,9 @@
 
 import { Node } from "@flow/types";
 
-<<<<<<< HEAD
-type BatchNodeParams = {
-  type?: "batch";
-  name?: string;
-  color?: {
-    titleColor?: string;
-    transparency?: number;
-    backgroundColor?: string;
-    borderColor?: string;
-  };
-  size?: {
-    height?: number;
-    width?: number;
-  };
-};
-
-export type BatchNodeProps = NodeProps<Node> & {};
-=======
 import useBatch from "../../../useBatch";
 
 export type BatchNodeProps = NodeProps<Node>;
->>>>>>> 70848a91
 
 export const initialSize = { width: 300, height: 200 };
 
@@ -106,33 +87,17 @@
             borderRadius: "80%",
             zIndex: 0,
           }}
-<<<<<<< HEAD
-          // TODO: Implement size change from the form
-          // TODO: Implement color changes from the form
-          minWidth={minSize.width}
-          minHeight={minSize.height}
-          onResize={(r) => {
-            // setWidth(props.xPos + r.x);
-            // setHeight(props.yPos + r.y);
-            console.log("ADS: ", r);
-          }}
-=======
           minWidth={bounds.width}
           minHeight={bounds.height}
           onResizeEnd={handleOnEndResize}
->>>>>>> 70848a91
         />
       )}
       <div
-        className={`relative z-0 h-full rounded-b-sm bg-accent/20 ${selected ? "border-border" : undefined}`}>
+        className={`bg-accent/20 relative z-0 h-full rounded-b-sm ${selected ? "border-border" : undefined}`}>
         <div
-          className={`absolute inset-x-[-0.8px] top-[-33px] flex items-center gap-2 rounded-t-sm border-x border-t bg-accent/50 px-2 py-1 ${selected ? "border-border" : "border-transparent"}`}>
+          className={`bg-accent/50 absolute inset-x-[-0.8px] top-[-33px] flex items-center gap-2 rounded-t-sm border-x border-t px-2 py-1 ${selected ? "border-border" : "border-transparent"}`}>
           <RectangleDashed />
-<<<<<<< HEAD
-          <p>{params?.name ? params.name : data.name}</p>
-=======
           <p>{data.customName || data.officialName}</p>
->>>>>>> 70848a91
         </div>
       </div>
     </>
