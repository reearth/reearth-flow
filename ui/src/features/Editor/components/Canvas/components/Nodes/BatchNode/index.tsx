--- conflicted
+++ resolved
@@ -69,13 +69,8 @@
         />
       )}
       <div
-<<<<<<< HEAD
-      // TODO: Remove the yellow color
-        className={`relative z-0 h-full rounded-b-sm border-x border-b border-transparent bg-yellow-200/20 ${selected ? "border-yellow-200/50" : undefined}`}
-      >
-=======
+        // TODO: Remove the yellow color
         className={`relative z-0 h-full rounded-b-sm border-x border-b border-transparent bg-yellow-200/20 ${selected ? "border-yellow-200/50" : undefined}`}>
->>>>>>> 10271b49
         <div
           className={`absolute inset-x-[-0.8px] top-[-33px] flex items-center gap-2 rounded-t-sm border-x border-t border-transparent bg-yellow-200/50 px-2 py-1 ${selected ? "border-yellow-200/50" : undefined}`}>
           <RectangleDashed />
