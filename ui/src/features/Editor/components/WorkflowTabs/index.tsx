import { Plus, X } from "@phosphor-icons/react";
import { TooltipTrigger } from "@radix-ui/react-tooltip";
import { memo } from "react";

import { IconButton, Tooltip, TooltipContent } from "@flow/components";
import { useT } from "@flow/lib/i18n";
import { Workflow } from "@flow/types";

type Props = {
  currentWorkflowId?: string;
  openWorkflows: {
    id: string;
    name: string;
  }[];
  onWorkflowClose: (workflowId: string) => void;
  onWorkflowChange: (workflowId?: string) => void;
  onWorkflowAdd: () => void;
};

const WorkflowTabs: React.FC<Props> = ({
  currentWorkflowId,
  openWorkflows,
  onWorkflowClose,
  onWorkflowAdd,
  onWorkflowChange,
}) => {
  const t = useT();

  const mainWorkflow = openWorkflows?.[0];

  const subWorkflows: Workflow[] | undefined = openWorkflows?.slice(1);

  const handleWorkflowClose =
    (workflowId: string) =>
    (e: React.MouseEvent<SVGSVGElement, MouseEvent>) => {
      e.stopPropagation();
      onWorkflowClose(workflowId);
    };

  return (
    <div className="w-[75vw]">
      <div className="flex h-[29px] flex-1 items-center">
        <div
          className={`mx-1 flex w-[135px] cursor-pointer items-center justify-center rounded px-[6px] py-[2px]  ${currentWorkflowId === mainWorkflow?.id ? "bg-accent text-accent-foreground" : "hover:bg-popover"}`}
          onClick={() => onWorkflowChange(mainWorkflow?.id)}>
          <p
<<<<<<< HEAD
            className={`select-none truncate text-center text-xs font-extralight ${currentWorkflowId === mainWorkflow?.id && "text-accent-foreground"}`}
          >
=======
            className={`select-none truncate text-center text-xs font-extralight ${currentWorkflowId === mainWorkflow?.id && "text-primary/50"}`}>
>>>>>>> 10271b49
            {t("Main Workflow")}
          </p>
        </div>
        <div className="flex h-[29px] items-center gap-1 overflow-auto">
          {subWorkflows &&
            subWorkflows.length > 0 &&
            subWorkflows.map((sw) => (
              <Tooltip key={sw.id} delayDuration={1500}>
                <TooltipTrigger asChild>
                  <div
                    className={`relative flex w-[135px] items-center justify-center rounded py-[2px] ${currentWorkflowId === sw?.id ? "bg-node-entrance/70 text-accent-foreground" : "hover:bg-node-entrance/30"} group cursor-pointer`}
                    onClick={() => onWorkflowChange(sw.id)}
                    onDoubleClick={() => console.log("Double Click")}>
                    <p
<<<<<<< HEAD
                      className={`select-none truncate px-[15px] text-center text-xs font-extralight group-hover:text-accent-foreground ${currentWorkflowId === sw?.id && "text-accent-foreground"}`}
                    >
=======
                      className={`group-hover:text-primary/50 select-none truncate px-[15px] text-center text-xs font-extralight ${currentWorkflowId === sw?.id && "text-primary/50"}`}>
>>>>>>> 10271b49
                      {sw.name}
                    </p>
                    <X
                      className="absolute right-[4px] hidden size-[12px] hover:bg-accent group-hover:block"
                      weight="bold"
                      onClick={handleWorkflowClose(sw.id)}
                    />
                  </div>
                </TooltipTrigger>
                <TooltipContent side="top">
                  <p>{sw.name}</p>
                </TooltipContent>
              </Tooltip>
            ))}
        </div>
        <div className="flex items-center">
          <IconButton
            className="h-[25px]"
            icon={<Plus weight="light" />}
            tooltipText={t("Create new sub workflow")}
            onClick={() => onWorkflowAdd()}
          />
        </div>
      </div>
    </div>
  );
};

export default memo(WorkflowTabs);<|MERGE_RESOLUTION|>--- conflicted
+++ resolved
@@ -44,12 +44,7 @@
           className={`mx-1 flex w-[135px] cursor-pointer items-center justify-center rounded px-[6px] py-[2px]  ${currentWorkflowId === mainWorkflow?.id ? "bg-accent text-accent-foreground" : "hover:bg-popover"}`}
           onClick={() => onWorkflowChange(mainWorkflow?.id)}>
           <p
-<<<<<<< HEAD
-            className={`select-none truncate text-center text-xs font-extralight ${currentWorkflowId === mainWorkflow?.id && "text-accent-foreground"}`}
-          >
-=======
-            className={`select-none truncate text-center text-xs font-extralight ${currentWorkflowId === mainWorkflow?.id && "text-primary/50"}`}>
->>>>>>> 10271b49
+            className={`select-none truncate text-center text-xs font-extralight ${currentWorkflowId === mainWorkflow?.id && "text-accent-foreground"}`}>
             {t("Main Workflow")}
           </p>
         </div>
@@ -64,12 +59,7 @@
                     onClick={() => onWorkflowChange(sw.id)}
                     onDoubleClick={() => console.log("Double Click")}>
                     <p
-<<<<<<< HEAD
-                      className={`select-none truncate px-[15px] text-center text-xs font-extralight group-hover:text-accent-foreground ${currentWorkflowId === sw?.id && "text-accent-foreground"}`}
-                    >
-=======
-                      className={`group-hover:text-primary/50 select-none truncate px-[15px] text-center text-xs font-extralight ${currentWorkflowId === sw?.id && "text-primary/50"}`}>
->>>>>>> 10271b49
+                      className={`select-none truncate px-[15px] text-center text-xs font-extralight group-hover:text-accent-foreground ${currentWorkflowId === sw?.id && "text-accent-foreground"}`}>
                       {sw.name}
                     </p>
                     <X
