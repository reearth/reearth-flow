import { Plus, X } from "@phosphor-icons/react";
<<<<<<< HEAD
import { TooltipTrigger } from "@radix-ui/react-tooltip";
import { memo, useState } from "react";

import { IconButton, Input, Tooltip, TooltipContent } from "@flow/components";
import { useToast } from "@flow/features/NotificationSystem/useToast";
=======
import { memo } from "react";

import { IconButton } from "@flow/components";
>>>>>>> 8616ca7f
import { useT } from "@flow/lib/i18n";
import { Workflow } from "@flow/types";

type Props = {
  currentWorkflowId?: string;
  openWorkflows: {
    id: string;
    name: string;
  }[];
  onWorkflowClose: (workflowId: string) => void;
  onWorkflowChange: (workflowId?: string) => void;
  onWorkflowAdd: () => void;
  onWorkflowRename: (id: string, name: string) => void;
};

const WorkflowTabs: React.FC<Props> = ({
  currentWorkflowId,
  openWorkflows,
  onWorkflowClose,
  onWorkflowAdd,
  onWorkflowChange,
  onWorkflowRename,
}) => {
  const t = useT();
  const { toast } = useToast();

  const [name, setName] = useState<string | undefined>();
  const [editId, setEditId] = useState<string | undefined>();

  const mainWorkflow = openWorkflows?.[0];

  const subWorkflows: Workflow[] | undefined = openWorkflows?.slice(1);

  const handleWorkflowClose =
    (workflowId: string) =>
    (e: React.MouseEvent<SVGSVGElement, MouseEvent>) => {
      e.stopPropagation();
      onWorkflowClose(workflowId);
    };

  const handleDoubleClick = (workflowId: string, name: string | undefined) => {
    setEditId(workflowId);
    setName(name);
  };

  const handleSubmit = () => {
    if (!name || !editId) return;
    const trimmedName = name?.trim();
    if (!trimmedName || trimmedName.length < 1) return;

    try {
      onWorkflowRename(editId, trimmedName);
      setEditId(undefined);
      setName(undefined);
    } catch {
      toast({
        title: t("Unable to rename workflow"),
        description: t("Renaming workflow failed. Please try again later."),
        variant: "destructive",
      });
    }
  };

  return (
    <div className="w-[75vw]">
      <div className="flex h-[29px] flex-1 items-center gap-1">
        <div
          className={`flex h-4/5 w-[135px] cursor-pointer items-center justify-center rounded px-[6px]  ${currentWorkflowId === mainWorkflow?.id ? "bg-accent text-accent-foreground" : "hover:bg-popover"}`}
          onClick={() => onWorkflowChange(mainWorkflow?.id)}>
          <p
            className={`select-none truncate text-center text-xs dark:font-extralight ${currentWorkflowId === mainWorkflow?.id && "text-accent-foreground"}`}>
            {t("Main Workflow")}
          </p>
        </div>
        <div className="flex h-full items-center gap-1 overflow-auto">
          {subWorkflows &&
            subWorkflows.length > 0 &&
            subWorkflows.map((sw) => (
<<<<<<< HEAD
              <Tooltip key={sw.id} delayDuration={1500}>
                <TooltipTrigger asChild>
                  <div
                    className={`relative flex w-[135px] items-center justify-center rounded py-[2px] ${currentWorkflowId === sw?.id ? "bg-node-entrance/70 text-accent-foreground" : "hover:bg-node-entrance/30"} group cursor-pointer`}
                    onClick={() => onWorkflowChange(sw.id)}
                    onDoubleClick={() => handleDoubleClick(sw.id, sw.name)}>
                    {sw.id === editId ? (
                      <Input
                        value={name}
                        onChange={(e) => setName(e.target.value)}
                        onKeyDownCapture={(e) =>
                          e.key === "Enter" && handleSubmit()
                        }
                        placeholder={t("Set Workflow name")}
                        className="h-4 text-xs"
                        onBlur={handleSubmit}
                      />
                    ) : (
                      <p
                        className={`select-none truncate px-[15px] text-center text-xs group-hover:text-accent-foreground dark:font-extralight ${currentWorkflowId === sw?.id && "text-accent-foreground"}`}>
                        {sw.name}
                      </p>
                    )}

                    <X
                      className="absolute right-[4px] hidden size-[12px] hover:bg-accent group-hover:block"
                      weight="bold"
                      onClick={handleWorkflowClose(sw.id)}
                    />
                  </div>
                </TooltipTrigger>
                <TooltipContent side="top">
                  <p>{sw.name}</p>
                </TooltipContent>
              </Tooltip>
=======
              <div
                className={`relative flex h-4/5 w-[135px] items-center justify-center rounded ${currentWorkflowId === sw?.id ? "bg-node-entrance/70 text-accent-foreground" : "hover:bg-node-entrance/30"} group cursor-pointer`}
                onClick={() => onWorkflowChange(sw.id)}
                onDoubleClick={() => console.log("Double Click")}>
                <p
                  className={`select-none truncate px-[15px] text-center text-xs group-hover:text-accent-foreground dark:font-extralight ${currentWorkflowId === sw?.id && "text-accent-foreground"}`}>
                  {sw.name}
                </p>
                <X
                  className="absolute right-[4px] hidden size-[12px] hover:bg-accent group-hover:block"
                  weight="bold"
                  onClick={handleWorkflowClose(sw.id)}
                />
              </div>
>>>>>>> 8616ca7f
            ))}
        </div>
        <div className="flex items-center">
          <IconButton
            className="h-[25px]"
            icon={<Plus weight="light" />}
            tooltipText={t("Create new sub workflow")}
            onClick={() => onWorkflowAdd()}
          />
        </div>
      </div>
    </div>
  );
};

export default memo(WorkflowTabs);<|MERGE_RESOLUTION|>--- conflicted
+++ resolved
@@ -1,15 +1,8 @@
 import { Plus, X } from "@phosphor-icons/react";
-<<<<<<< HEAD
-import { TooltipTrigger } from "@radix-ui/react-tooltip";
 import { memo, useState } from "react";
 
-import { IconButton, Input, Tooltip, TooltipContent } from "@flow/components";
+import { IconButton, Input } from "@flow/components";
 import { useToast } from "@flow/features/NotificationSystem/useToast";
-=======
-import { memo } from "react";
-
-import { IconButton } from "@flow/components";
->>>>>>> 8616ca7f
 import { useT } from "@flow/lib/i18n";
 import { Workflow } from "@flow/types";
 
@@ -88,58 +81,33 @@
           {subWorkflows &&
             subWorkflows.length > 0 &&
             subWorkflows.map((sw) => (
-<<<<<<< HEAD
-              <Tooltip key={sw.id} delayDuration={1500}>
-                <TooltipTrigger asChild>
-                  <div
-                    className={`relative flex w-[135px] items-center justify-center rounded py-[2px] ${currentWorkflowId === sw?.id ? "bg-node-entrance/70 text-accent-foreground" : "hover:bg-node-entrance/30"} group cursor-pointer`}
-                    onClick={() => onWorkflowChange(sw.id)}
-                    onDoubleClick={() => handleDoubleClick(sw.id, sw.name)}>
-                    {sw.id === editId ? (
-                      <Input
-                        value={name}
-                        onChange={(e) => setName(e.target.value)}
-                        onKeyDownCapture={(e) =>
-                          e.key === "Enter" && handleSubmit()
-                        }
-                        placeholder={t("Set Workflow name")}
-                        className="h-4 text-xs"
-                        onBlur={handleSubmit}
-                      />
-                    ) : (
-                      <p
-                        className={`select-none truncate px-[15px] text-center text-xs group-hover:text-accent-foreground dark:font-extralight ${currentWorkflowId === sw?.id && "text-accent-foreground"}`}>
-                        {sw.name}
-                      </p>
-                    )}
-
-                    <X
-                      className="absolute right-[4px] hidden size-[12px] hover:bg-accent group-hover:block"
-                      weight="bold"
-                      onClick={handleWorkflowClose(sw.id)}
-                    />
-                  </div>
-                </TooltipTrigger>
-                <TooltipContent side="top">
-                  <p>{sw.name}</p>
-                </TooltipContent>
-              </Tooltip>
-=======
               <div
                 className={`relative flex h-4/5 w-[135px] items-center justify-center rounded ${currentWorkflowId === sw?.id ? "bg-node-entrance/70 text-accent-foreground" : "hover:bg-node-entrance/30"} group cursor-pointer`}
                 onClick={() => onWorkflowChange(sw.id)}
-                onDoubleClick={() => console.log("Double Click")}>
-                <p
-                  className={`select-none truncate px-[15px] text-center text-xs group-hover:text-accent-foreground dark:font-extralight ${currentWorkflowId === sw?.id && "text-accent-foreground"}`}>
-                  {sw.name}
-                </p>
+                onDoubleClick={() => handleDoubleClick(sw.id, sw.name)}>
+                {sw.id === editId ? (
+                  <Input
+                    value={name}
+                    onChange={(e) => setName(e.target.value)}
+                    onKeyDownCapture={(e) =>
+                      e.key === "Enter" && handleSubmit()
+                    }
+                    placeholder={t("Set Workflow name")}
+                    className="h-4 text-xs"
+                    onBlur={handleSubmit}
+                  />
+                ) : (
+                  <p
+                    className={`select-none truncate px-[15px] text-center text-xs group-hover:text-accent-foreground dark:font-extralight ${currentWorkflowId === sw?.id && "text-accent-foreground"}`}>
+                    {sw.name}
+                  </p>
+                )}
                 <X
                   className="absolute right-[4px] hidden size-[12px] hover:bg-accent group-hover:block"
                   weight="bold"
                   onClick={handleWorkflowClose(sw.id)}
                 />
               </div>
->>>>>>> 8616ca7f
             ))}
         </div>
         <div className="flex items-center">
