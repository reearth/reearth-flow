--- conflicted
+++ resolved
@@ -23,13 +23,8 @@
       onClick={() => onWorkflowChange(id)}
       key={id}>
       <div
-<<<<<<< HEAD
         className={`ml-[8px] flex h-full items-center gap-2 group-hover:text-white dark:font-extralight ${currentWorkflowId !== id && "text-accent-foreground"}`}>
-        <Graph weight="light" />
-=======
-        className={`h-full flex gap-2 items-center ml-[8px] group-hover:text-white dark:font-extralight ${currentWorkflowId !== id && "text-accent-foreground"}`}>
         <GraphIcon weight="light" />
->>>>>>> b2ddb0ba
       </div>
       <div className="flex h-full w-[100px] items-center justify-center overflow-hidden text-center">
         <p className="w-full truncate text-center text-xs select-none">
