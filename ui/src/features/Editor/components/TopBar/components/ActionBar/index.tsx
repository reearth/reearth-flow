import {
  ClockCounterClockwise,
  DotsThreeVertical,
  Export,
  PaperPlaneTilt,
  Rocket,
} from "@phosphor-icons/react";
import { memo } from "react";
import { Doc } from "yjs";

import {
  DropdownMenu,
  DropdownMenuContent,
  DropdownMenuItem,
  DropdownMenuTrigger,
  IconButton,
  Popover,
  PopoverContent,
  PopoverTrigger,
} from "@flow/components";
import { useT } from "@flow/lib/i18n";
import { Project } from "@flow/types";

import { DeployDialog, SharePopover } from "./components";
import { VersionDialog } from "./components/Version/VersionDialog";
import useHooks from "./hooks";

const tooltipOffset = 6;

type Props = {
  project?: Project;
  yDoc: Doc | null;
  allowedToDeploy: boolean;
  onWorkflowDeployment: (
    description: string,
    deploymentId?: string,
  ) => Promise<void>;
  onProjectShare: (share: boolean) => void;
  onProjectExport: () => void;

  onRightPanelOpen: (content?: "version-history") => void;
};

const ActionBar: React.FC<Props> = ({
  project,
  yDoc,
  allowedToDeploy,
  onWorkflowDeployment,
  onProjectShare,
<<<<<<< HEAD
=======
  onProjectExport,
  onRightPanelOpen,
>>>>>>> bcd23fb1
}) => {
  const t = useT();
  const {
    showDialog,
    handleShowDeployDialog,
    handleShowVersionDialog,
    handleShowSharePopover,
    handleDialogClose,
  } = useHooks();

  return (
    <>
      <div className="flex rounded-md bg-secondary">
        <div className="flex align-middle gap-2">
          <IconButton
            tooltipText={t("Deploy project's workflow")}
            tooltipOffset={tooltipOffset}
            icon={<Rocket weight="thin" size={18} />}
            onClick={handleShowDeployDialog}
          />
          <Popover
            open={showDialog === "share"}
            onOpenChange={(open) => {
              if (!open) handleDialogClose();
            }}>
            <PopoverTrigger>
              <IconButton
                tooltipText={t("Share Project")}
                tooltipOffset={tooltipOffset}
                icon={<PaperPlaneTilt weight="thin" size={18} />}
                onClick={handleShowSharePopover}
              />
            </PopoverTrigger>
            <PopoverContent>
              {showDialog === "share" && (
                <SharePopover onProjectShare={onProjectShare} />
              )}
            </PopoverContent>
          </Popover>
          <DropdownMenu>
            <DropdownMenuTrigger asChild>
              <IconButton
                className="w-[25px]"
                tooltipText={t("Additional actions")}
                tooltipOffset={tooltipOffset}
                icon={<DotsThreeVertical size={18} />}
              />
            </DropdownMenuTrigger>
            <DropdownMenuContent
              className="flex flex-col gap-2"
              align="end"
              sideOffset={10}
              alignOffset={2}>
              <DropdownMenuItem
                className="flex justify-between gap-4"
                onClick={onProjectExport}>
                <p>{t("Export Project")}</p>
                <Export weight="thin" size={18} />
              </DropdownMenuItem>
              <DropdownMenuItem
                className="flex justify-between gap-4"
                onClick={handleShowVersionDialog}>
                <p>{t("Version History")}</p>
                <ClockCounterClockwise weight="thin" size={18} />
              </DropdownMenuItem>
            </DropdownMenuContent>
          </DropdownMenu>
        </div>
      </div>
      {showDialog === "version" && (
        <VersionDialog
          project={project}
          yDoc={yDoc}
          onDialogClose={handleDialogClose}
        />
      )}
      {showDialog === "deploy" && (
        <DeployDialog
          allowedToDeploy={allowedToDeploy}
          onDialogClose={handleDialogClose}
          onWorkflowDeployment={onWorkflowDeployment}
        />
      )}
    </>
  );
};

export default memo(ActionBar);<|MERGE_RESOLUTION|>--- conflicted
+++ resolved
@@ -37,8 +37,6 @@
   ) => Promise<void>;
   onProjectShare: (share: boolean) => void;
   onProjectExport: () => void;
-
-  onRightPanelOpen: (content?: "version-history") => void;
 };
 
 const ActionBar: React.FC<Props> = ({
@@ -47,11 +45,7 @@
   allowedToDeploy,
   onWorkflowDeployment,
   onProjectShare,
-<<<<<<< HEAD
-=======
   onProjectExport,
-  onRightPanelOpen,
->>>>>>> bcd23fb1
 }) => {
   const t = useT();
   const {
