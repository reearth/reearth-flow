--- conflicted
+++ resolved
@@ -1,18 +1,10 @@
 import {
-<<<<<<< HEAD
-  ClockCounterClockwise,
-  DotsThreeVertical,
-  Export,
-  FloppyDiskIcon,
-  PaperPlaneTilt,
-  Rocket,
-=======
   ClockCounterClockwiseIcon,
   DotsThreeVerticalIcon,
   ExportIcon,
   PaperPlaneTiltIcon,
   RocketIcon,
->>>>>>> b2ddb0ba
+  FloppyDiskIcon,
 } from "@phosphor-icons/react";
 import { memo } from "react";
 import { Doc } from "yjs";
@@ -113,22 +105,16 @@
               <DropdownMenuItem
                 className="flex items-center justify-between rounded-sm px-2 py-1.5 text-xs"
                 onClick={onProjectExport}>
-<<<<<<< HEAD
                 <div className="flex items-center gap-1">
-                  <Export weight="light" />
+                  <ExportIcon weight="light" />
                   <p>{t("Export Project")}</p>
                 </div>
-=======
-                <p>{t("Export Project")}</p>
-                <ExportIcon weight="thin" size={18} />
->>>>>>> b2ddb0ba
               </DropdownMenuItem>
               <DropdownMenuItem
                 className="flex items-center justify-between rounded-sm px-2 py-1.5 text-xs"
                 onClick={handleShowVersionDialog}>
-<<<<<<< HEAD
                 <div className="flex items-center gap-1">
-                  <ClockCounterClockwise weight="light" />
+                  <ClockCounterClockwiseIcon weight="light" />
                   <p>{t("Version History")}</p>
                 </div>
               </DropdownMenuItem>
@@ -145,10 +131,6 @@
                     keyBinding={{ key: "s", commandKey: true }}
                   />
                 </div>
-=======
-                <p>{t("Version History")}</p>
-                <ClockCounterClockwiseIcon weight="thin" size={18} />
->>>>>>> b2ddb0ba
               </DropdownMenuItem>
             </DropdownMenuContent>
           </DropdownMenu>
