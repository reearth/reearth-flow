--- conflicted
+++ resolved
@@ -21,12 +21,8 @@
 import { useT } from "@flow/lib/i18n";
 import { Project } from "@flow/types";
 
-<<<<<<< HEAD
-import { DeployDialog, ShareDialog } from "./components";
+import { DeployDialog, SharePopover } from "./components";
 import { VersionDialog } from "./components/Version/VersionDialog";
-=======
-import { DeployDialog, SharePopover } from "./components";
->>>>>>> 1a59853a
 import useHooks from "./hooks";
 
 const tooltipOffset = 6;
@@ -54,12 +50,8 @@
   const {
     showDialog,
     handleShowDeployDialog,
-<<<<<<< HEAD
-    handleShowShareDialog,
     handleShowVersionDialog,
-=======
     handleShowSharePopover,
->>>>>>> 1a59853a
     handleDialogClose,
     handleProjectExport,
   } = useHooks();
