--- conflicted
+++ resolved
@@ -1,4 +1,3 @@
-<<<<<<< HEAD
 import { ChalkboardTeacherIcon, HardDriveIcon } from "@phosphor-icons/react";
 import { memo, useState, useCallback, useMemo } from "react";
 import { Doc } from "yjs";
@@ -12,15 +11,6 @@
   Project,
   AnyProjectVariable,
 } from "@flow/types";
-=======
-import { HardDriveIcon } from "@phosphor-icons/react";
-import { memo } from "react";
-import { Doc } from "yjs";
-
-import { IconButton } from "@flow/components";
-import { useT } from "@flow/lib/i18n";
-import { Project } from "@flow/types";
->>>>>>> c3b915f8
 
 import { WorkflowTabs } from "..";
 
@@ -68,7 +58,6 @@
   onWorkflowChange,
 }) => {
   const t = useT();
-<<<<<<< HEAD
   const [showProjectVarsDialog, setShowProjectVarsDialog] = useState(false);
   const [currentProject] = useCurrentProject();
 
@@ -189,8 +178,6 @@
     setShowProjectVarsDialog(false);
   }, []);
 
-=======
->>>>>>> c3b915f8
   return (
     <div className="flex w-[100vw] shrink-0 justify-between gap-2 bg-secondary">
       <div className="flex items-center gap-1">
@@ -203,8 +190,6 @@
           <Breadcrumb />
         </div>
         <div className="flex items-center gap-2 rounded-md p-1">
-<<<<<<< HEAD
-          {/* <div className="border-r border-primary h-4/5" /> */}
           <IconButton
             className="h-[30px]"
             variant="outline"
@@ -212,8 +197,6 @@
             icon={<ChalkboardTeacherIcon weight="thin" size={18} />}
             onClick={handleShowProjectVarsDialog}
           />
-=======
->>>>>>> c3b915f8
           <IconButton
             className="h-[30px]"
             variant="outline"
@@ -221,10 +204,6 @@
             icon={<HardDriveIcon weight="thin" size={18} />}
             disabled
           />
-<<<<<<< HEAD
-          {/* <div className="border-r border-primary h-4/5" /> */}
-=======
->>>>>>> c3b915f8
         </div>
       </div>
       <div className="flex h-full flex-1 gap-2 overflow-hidden">
