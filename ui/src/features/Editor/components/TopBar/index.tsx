import { ChalkboardTeacherIcon, HardDriveIcon } from "@phosphor-icons/react";
import { memo, useState, useCallback, useMemo } from "react";
import { Doc } from "yjs";

import { IconButton } from "@flow/components";
import { useProjectVariables } from "@flow/lib/gql";
import { useT } from "@flow/lib/i18n";
import { useCurrentProject } from "@flow/stores";
import {
  ProjectVariable as ProjectVariableType,
  Project,
  AnyProjectVariable,
} from "@flow/types";

import { WorkflowTabs } from "..";

import {
  ActionBar,
  Breadcrumb,
  DebugActionBar,
  HomeMenu,
<<<<<<< HEAD
  AssetsDialog,
} from "./components";
import useHooks from "./hooks";
=======
  ProjectVariableDialog,
} from "./components";
>>>>>>> fdc84f9b

type Props = {
  currentWorkflowId: string;
  openWorkflows: {
    id: string;
    name: string;
  }[];
  project?: Project;
  yDoc: Doc | null;
  allowedToDeploy: boolean;
  onWorkflowDeployment: (
    description: string,
    deploymentId?: string,
  ) => Promise<void>;
  onProjectExport: () => void;
  onProjectShare: (share: boolean) => void;
  onDebugRunStart: () => Promise<void>;
  onDebugRunStop: () => Promise<void>;
  onWorkflowClose: (workflowId: string) => void;
  onWorkflowChange: (workflowId?: string) => void;
};

const TopBar: React.FC<Props> = ({
  currentWorkflowId,
  openWorkflows,
  project,
  yDoc,
  allowedToDeploy,
  onWorkflowDeployment,
  onProjectExport,
  onProjectShare,
  onDebugRunStart,
  onDebugRunStop,
  onWorkflowClose,
  onWorkflowChange,
}) => {
  const t = useT();
<<<<<<< HEAD
  const { showDialog, handleDialogOpen, handleDialogClose } = useHooks();
=======
  const [showProjectVarsDialog, setShowProjectVarsDialog] = useState(false);
  const [currentProject] = useCurrentProject();

  const {
    useGetProjectVariables,
    createProjectVariable,
    updateMultipleProjectVariables,
    deleteProjectVariable,
    deleteProjectVariables,
  } = useProjectVariables();

  const { projectVariables } = useGetProjectVariables(currentProject?.id);

  const currentProjectVariables = useMemo(
    () => projectVariables ?? [],
    [projectVariables],
  );

  const handleProjectVariableAdd = useCallback(
    async (projectVariable: ProjectVariableType) => {
      if (!currentProject) return;

      await createProjectVariable(
        currentProject.id,
        projectVariable.name,
        projectVariable.defaultValue,
        projectVariable.type,
        projectVariable.required,
        projectVariable.public,
        currentProjectVariables.length,
        projectVariable.config,
      );
    },
    [currentProject, createProjectVariable, currentProjectVariables.length],
  );

  const handleProjectVariableChange = useCallback(
    async (projectVariable: ProjectVariableType) => {
      if (!currentProject) return;

      await updateMultipleProjectVariables({
        projectId: currentProject.id,
        updates: [
          {
            paramId: projectVariable.id,
            name: projectVariable.name,
            defaultValue: projectVariable.defaultValue,
            type: projectVariable.type,
            required: projectVariable.required,
            publicValue: projectVariable.public,
            config: projectVariable.config,
          },
        ],
      });
    },
    [updateMultipleProjectVariables, currentProject],
  );

  const handleProjectVariablesBatchUpdate = useCallback(
    async (input: {
      projectId: string;
      creates?: {
        name: string;
        defaultValue: any;
        type: ProjectVariableType["type"];
        required: boolean;
        publicValue: boolean;
        index?: number;
        config?: AnyProjectVariable["config"];
      }[];
      updates?: {
        paramId: string;
        name?: string;
        defaultValue?: any;
        type?: ProjectVariableType["type"];
        required?: boolean;
        publicValue?: boolean;
        config?: AnyProjectVariable["config"];
      }[];
      deletes?: string[];
    }) => {
      await updateMultipleProjectVariables(input);
    },
    [updateMultipleProjectVariables],
  );

  const handleProjectVariableDelete = useCallback(
    async (id: string) => {
      if (!currentProject) return;

      try {
        await deleteProjectVariable(id, currentProject.id);
      } catch (error) {
        console.error("Failed to delete project variable:", error);
      }
    },
    [deleteProjectVariable, currentProject],
  );

  const handleProjectVariablesBatchDelete = useCallback(
    async (ids: string[]) => {
      if (!currentProject) return;

      try {
        await deleteProjectVariables(currentProject.id, ids);
      } catch (error) {
        console.error("Failed to delete project variables:", error);
      }
    },
    [deleteProjectVariables, currentProject],
  );

  const handleShowProjectVarsDialog = useCallback(() => {
    setShowProjectVarsDialog(true);
  }, []);

  const handleCloseProjectVarsDialog = useCallback(() => {
    setShowProjectVarsDialog(false);
  }, []);

>>>>>>> fdc84f9b
  return (
    <div className="flex w-[100vw] shrink-0 justify-between gap-2 bg-secondary">
      <div className="flex items-center gap-1">
        <HomeMenu
          dropdownPosition="bottom"
          dropdownAlign="end"
          dropdownAlignOffset={-140}
        />
        <div className="pr-4 pl-2">
          <Breadcrumb />
        </div>
        <div className="flex items-center gap-2 rounded-md p-1">
          <IconButton
            className="h-[30px]"
            variant="outline"
<<<<<<< HEAD
            tooltipText={t("Assets")}
=======
            tooltipText={t("Project Variables")}
            icon={<ChalkboardTeacherIcon weight="thin" size={18} />}
            onClick={handleShowProjectVarsDialog}
          />
          <IconButton
            className="h-[30px]"
            variant="outline"
            tooltipText={t("Resources")}
>>>>>>> fdc84f9b
            icon={<HardDriveIcon weight="thin" size={18} />}
            onClick={() => handleDialogOpen("assets")}
          />
        </div>
      </div>
      <div className="flex h-full flex-1 gap-2 overflow-hidden">
        <WorkflowTabs
          currentWorkflowId={currentWorkflowId}
          openWorkflows={openWorkflows}
          onWorkflowClose={onWorkflowClose}
          onWorkflowChange={onWorkflowChange}
        />
      </div>
      <div className="flex h-full items-center justify-center gap-2 self-center p-1 select-none">
        <div className="h-4/5 border-r" />
        <DebugActionBar
          onDebugRunStart={onDebugRunStart}
          onDebugRunStop={onDebugRunStop}
        />
        <div className="h-4/5 border-r" />
        <ActionBar
          project={project}
          yDoc={yDoc}
          allowedToDeploy={allowedToDeploy}
          showDialog={showDialog}
          onProjectShare={onProjectShare}
          onProjectExport={onProjectExport}
          onWorkflowDeployment={onWorkflowDeployment}
          onDialogOpen={handleDialogOpen}
          onDialogClose={handleDialogClose}
        />
      </div>
<<<<<<< HEAD
      {showDialog === "assets" && (
        <AssetsDialog onDialogClose={handleDialogClose} />
      )}
=======
      <ProjectVariableDialog
        isOpen={showProjectVarsDialog}
        currentProjectVariables={currentProjectVariables}
        onClose={handleCloseProjectVarsDialog}
        onAdd={handleProjectVariableAdd}
        onChange={handleProjectVariableChange}
        onDelete={handleProjectVariableDelete}
        onDeleteBatch={handleProjectVariablesBatchDelete}
        onBatchUpdate={handleProjectVariablesBatchUpdate}
        projectId={currentProject?.id}
      />
>>>>>>> fdc84f9b
    </div>
  );
};

export default memo(TopBar);<|MERGE_RESOLUTION|>--- conflicted
+++ resolved
@@ -19,14 +19,10 @@
   Breadcrumb,
   DebugActionBar,
   HomeMenu,
-<<<<<<< HEAD
   AssetsDialog,
+  ProjectVariableDialog,
 } from "./components";
 import useHooks from "./hooks";
-=======
-  ProjectVariableDialog,
-} from "./components";
->>>>>>> fdc84f9b
 
 type Props = {
   currentWorkflowId: string;
@@ -64,9 +60,7 @@
   onWorkflowChange,
 }) => {
   const t = useT();
-<<<<<<< HEAD
   const { showDialog, handleDialogOpen, handleDialogClose } = useHooks();
-=======
   const [showProjectVarsDialog, setShowProjectVarsDialog] = useState(false);
   const [currentProject] = useCurrentProject();
 
@@ -187,7 +181,6 @@
     setShowProjectVarsDialog(false);
   }, []);
 
->>>>>>> fdc84f9b
   return (
     <div className="flex w-[100vw] shrink-0 justify-between gap-2 bg-secondary">
       <div className="flex items-center gap-1">
@@ -203,9 +196,6 @@
           <IconButton
             className="h-[30px]"
             variant="outline"
-<<<<<<< HEAD
-            tooltipText={t("Assets")}
-=======
             tooltipText={t("Project Variables")}
             icon={<ChalkboardTeacherIcon weight="thin" size={18} />}
             onClick={handleShowProjectVarsDialog}
@@ -213,8 +203,7 @@
           <IconButton
             className="h-[30px]"
             variant="outline"
-            tooltipText={t("Resources")}
->>>>>>> fdc84f9b
+            tooltipText={t("Assets")}
             icon={<HardDriveIcon weight="thin" size={18} />}
             onClick={() => handleDialogOpen("assets")}
           />
@@ -247,11 +236,10 @@
           onDialogClose={handleDialogClose}
         />
       </div>
-<<<<<<< HEAD
       {showDialog === "assets" && (
         <AssetsDialog onDialogClose={handleDialogClose} />
       )}
-=======
+
       <ProjectVariableDialog
         isOpen={showProjectVarsDialog}
         currentProjectVariables={currentProjectVariables}
@@ -263,7 +251,6 @@
         onBatchUpdate={handleProjectVariablesBatchUpdate}
         projectId={currentProject?.id}
       />
->>>>>>> fdc84f9b
     </div>
   );
 };
