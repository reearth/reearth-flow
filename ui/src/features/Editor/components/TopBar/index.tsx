--- conflicted
+++ resolved
@@ -1,19 +1,17 @@
-<<<<<<< HEAD
 import { ChalkboardTeacher, HardDrive } from "@phosphor-icons/react";
 import { memo, useState } from "react";
+import { Doc } from "yjs";
 
 import { IconButton } from "@flow/components";
 import { useProjectVariables } from "@flow/lib/gql";
 import { useT } from "@flow/lib/i18n";
 import { useCurrentProject } from "@flow/stores";
-import { ProjectVariable as ProjectVariableType, VarType } from "@flow/types";
+import {
+  ProjectVariable as ProjectVariableType,
+  VarType,
+  Project,
+} from "@flow/types";
 import { getDefaultValueForProjectVar } from "@flow/utils";
-=======
-import { memo } from "react";
-import { Doc } from "yjs";
-
-import { Project } from "@flow/types";
->>>>>>> c2fae1a0
 
 import { WorkflowTabs } from "..";
 
