import { X } from "@phosphor-icons/react";
import { memo, useCallback } from "react";

import { IconButton } from "@flow/components";
import { Node } from "@flow/types";

import { ParamEditor } from "./components";

type Props = {
  selected?: Node;
  onParamsSubmit: (nodeId: string, data: any) => void;
};

const RightPanel: React.FC<Props> = ({ selected, onParamsSubmit }) => {
  // This is a little hacky, but it works. We need to dispatch a click event to the react-flow__pane
  // to unlock the node when user wants to close the right panel. - @KaWaite
  const handleClose = useCallback(() => {
    // react-flow__pane is the classname of the div inside react-flow that has the click event
    // https://github.com/xyflow/xyflow/blob/71db83761c245493d44e74311e10cc6465bf8387/packages/react/src/container/Pane/index.tsx#L249
    const paneElement = document.getElementsByClassName("react-flow__pane")[0];
    if (!paneElement) return;
    const clickEvent = new Event("click", { bubbles: true, cancelable: true });
    paneElement.dispatchEvent(clickEvent);
  }, []);

  const handleParamsSubmit = useCallback(
    async (nodeId: string, data: any) => {
      await Promise.resolve(onParamsSubmit(nodeId, data));
      handleClose();
    },
    [onParamsSubmit, handleClose],
  );

  return (
    <>
      <div
        id="right-panel-overlay"
        className={`fixed ${selected ? "right-[350px]" : "right-0"} z-10 size-full border-l bg-black/30`}
        style={{
          transform: `translateX(${selected ? "0" : "100%"})`,
          transitionDuration: "0ms",
          transitionProperty: "transform",
        }}>
        <div className="fixed right-0 z-[1] flex justify-end p-4">
          <IconButton
            className="relative before:absolute before:inset-y-0 before:right-0 before:z-[-1] before:bg-success before:content-['']"
            icon={<X className="size-[30px]" weight="thin" />}
            onClick={handleClose}
          />
        </div>
      </div>
      <div
        id="right-panel"
        className="fixed right-0 flex h-full w-[350px] border-l bg-background transition-all"
        style={{
          transform: `translateX(${selected ? "0" : "100%"})`,
          transitionDuration: selected ? "500ms" : "300ms",
          transitionProperty: "transform",
          transitionTimingFunction: "cubic-bezier(0.4, 0, 0.2, 1)",
        }}>
        <div className="size-full py-4 pl-4 pr-2">
          {selected && (
<<<<<<< HEAD
            <ParamEditor node={selected} onSubmit={onParamsSubmit} />
=======
            <ParamEditor
              nodeId={selected.id}
              nodeMeta={selected.data}
              nodeType={selected.type}
              onSubmit={handleParamsSubmit}
            />
>>>>>>> 70848a91
          )}
        </div>
      </div>
    </>
  );
};

export default memo(RightPanel);<|MERGE_RESOLUTION|>--- conflicted
+++ resolved
@@ -43,7 +43,7 @@
         }}>
         <div className="fixed right-0 z-[1] flex justify-end p-4">
           <IconButton
-            className="relative before:absolute before:inset-y-0 before:right-0 before:z-[-1] before:bg-success before:content-['']"
+            className="before:bg-success relative before:absolute before:inset-y-0 before:right-0 before:z-[-1] before:content-['']"
             icon={<X className="size-[30px]" weight="thin" />}
             onClick={handleClose}
           />
@@ -51,7 +51,7 @@
       </div>
       <div
         id="right-panel"
-        className="fixed right-0 flex h-full w-[350px] border-l bg-background transition-all"
+        className="bg-background fixed right-0 flex h-full w-[350px] border-l transition-all"
         style={{
           transform: `translateX(${selected ? "0" : "100%"})`,
           transitionDuration: selected ? "500ms" : "300ms",
@@ -60,16 +60,12 @@
         }}>
         <div className="size-full py-4 pl-4 pr-2">
           {selected && (
-<<<<<<< HEAD
-            <ParamEditor node={selected} onSubmit={onParamsSubmit} />
-=======
             <ParamEditor
               nodeId={selected.id}
               nodeMeta={selected.data}
               nodeType={selected.type}
               onSubmit={handleParamsSubmit}
             />
->>>>>>> 70848a91
           )}
         </div>
       </div>
