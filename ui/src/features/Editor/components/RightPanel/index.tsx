import { LetterCircleV, X } from "@phosphor-icons/react";
import { Fragment, memo } from "react";

import { IconButton, ScrollArea } from "@flow/components";
import { useT } from "@flow/lib/i18n";
import { mockVersionHistory } from "@flow/mock_data/versionHistoryData";
import { formatDate } from "@flow/utils";

type Props = {
  contentType?: "version-history";
  onClose: () => void;
};

const RightPanel: React.FC<Props> = ({ contentType, onClose }) => {
  const t = useT();

  const versionHistory = [...mockVersionHistory];

  const currentVersion = versionHistory.shift();

  return (
    <div
      id="right-panel"
      className="fixed right-0 flex h-full w-[300px] flex-col border-l bg-background transition-all"
      style={{
        transform: `translateX(${contentType ? "0" : "100%"})`,
        transitionDuration: contentType ? "500ms" : "300ms",
        transitionProperty: "transform",
        transitionTimingFunction: "cubic-bezier(0.4, 0, 0.2, 1)",
      }}>
      <div className="flex justify-between border-b">
        <IconButton
          className="m-1 size-[30px] shrink-0"
          icon={<X className="size-[18px]" weight="thin" />}
          onClick={onClose}
        />
        <div className="flex items-center gap-1 p-2">
          <LetterCircleV weight="light" />
          <p className="text-xs font-extralight">Version History</p>
        </div>
      </div>
<<<<<<< HEAD
      <div
        id="right-panel"
        className="fixed right-0 flex h-full w-[350px] border-l bg-background transition-all"
        style={{
          transform: `translateX(${selected ? "0" : "100%"})`,
          transitionDuration: selected ? "500ms" : "300ms",
          transitionProperty: "transform",
          transitionTimingFunction: "cubic-bezier(0.4, 0, 0.2, 1)",
        }}>
        <div className="size-full py-4 pl-4 pr-2">
          {selected && (
            <ParamEditor node={selected} onSubmit={handleParamsSubmit} />
          )}
=======
      {contentType === "version-history" && (
        <div className="flex h-full flex-col overflow-auto">
          <ScrollArea>
            {currentVersion && (
              <div className="m-1 flex items-center justify-between rounded bg-primary p-1">
                <div>
                  <p className="text-sm font-light">{t("Current Version")}</p>
                  <p className="flex-[2] text-xs font-thin">
                    {formatDate(currentVersion.createdAt)}
                  </p>
                </div>
                <p className="text-xs font-thin">
                  {t("Version ")}
                  <span className="font-light">{currentVersion.version}</span>
                </p>
              </div>
            )}
            {versionHistory.map((history) => (
              <Fragment key={history.id}>
                <div className="m-1 flex cursor-pointer justify-between gap-2 rounded px-1 py-2 hover:bg-primary">
                  <p className="flex-[2] text-xs font-thin">
                    {formatDate(history.createdAt)}
                  </p>
                  <div className="flex justify-end">
                    <p className="text-xs font-thin">
                      {t("Version ")}
                      <span className="font-light">{history.version}</span>
                    </p>
                  </div>
                </div>
                <div className="h-px bg-primary" />
              </Fragment>
            ))}
          </ScrollArea>
>>>>>>> 16213701
        </div>
      )}
    </div>
  );
};

export default memo(RightPanel);<|MERGE_RESOLUTION|>--- conflicted
+++ resolved
@@ -39,21 +39,6 @@
           <p className="text-xs font-extralight">Version History</p>
         </div>
       </div>
-<<<<<<< HEAD
-      <div
-        id="right-panel"
-        className="fixed right-0 flex h-full w-[350px] border-l bg-background transition-all"
-        style={{
-          transform: `translateX(${selected ? "0" : "100%"})`,
-          transitionDuration: selected ? "500ms" : "300ms",
-          transitionProperty: "transform",
-          transitionTimingFunction: "cubic-bezier(0.4, 0, 0.2, 1)",
-        }}>
-        <div className="size-full py-4 pl-4 pr-2">
-          {selected && (
-            <ParamEditor node={selected} onSubmit={handleParamsSubmit} />
-          )}
-=======
       {contentType === "version-history" && (
         <div className="flex h-full flex-col overflow-auto">
           <ScrollArea>
@@ -88,7 +73,6 @@
               </Fragment>
             ))}
           </ScrollArea>
->>>>>>> 16213701
         </div>
       )}
     </div>
