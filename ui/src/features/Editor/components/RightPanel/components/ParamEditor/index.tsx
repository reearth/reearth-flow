<<<<<<< HEAD
import { ArrowLeft, ArrowRight } from "@phosphor-icons/react";
import { RJSFSchema } from "@rjsf/utils/lib/types";
import { memo } from "react";
=======
import { RJSFSchema } from "@rjsf/utils";
import { JSONSchema7Definition } from "json-schema";
import { memo, useMemo } from "react";
>>>>>>> 70848a91

import { Tabs, TabsContent, SchemaForm } from "@flow/components";
import { patchAnyOfType } from "@flow/components/SchemaForm/patchSchemaTypes";
import { useAction } from "@flow/lib/fetch";
import { useT } from "@flow/lib/i18n";
<<<<<<< HEAD
import { Node } from "@flow/types";
=======
import i18n from "@flow/lib/i18n/i18n";
import type { NodeData } from "@flow/types";
>>>>>>> 70848a91

type Props = {
  node: Node;
  onSubmit: (nodeId: string, data: any) => void;
};

// const actionButtonClasses = "border h-[25px]";

const ParamEditor: React.FC<Props> = ({ onSubmit, node }) => {
  const t = useT();
  const { useGetActionById } = useAction(i18n.language);
  const { action } = useGetActionById(nodeMeta.officialName);

<<<<<<< HEAD
  const { id: nodeId, data: nodeMeta, type: nodeType } = node;

  const { useGetActionById } = useAction();
  const { action: schema } = useGetActionById(nodeMeta.name);
=======
  // This is a patch for the `anyOf` type in JSON Schema.
  const patchedSchema = useMemo<RJSFSchema | undefined>(
    () =>
      action?.parameter
        ? patchAnyOfType(action.parameter as JSONSchema7Definition)
        : undefined,
    [action?.parameter],
  );
>>>>>>> 70848a91

  const handleSubmit = (data: any) => onSubmit(nodeId, data);

  // TODO: Till the backend for the batch node is ready, let's use this type
  // TODO: Implemented with just en lang
  const batchNodeSchema: RJSFSchema = {
    type: "object",
    properties: {
      type: {
        type: "string",
        const: "batch",
        title: "Type",
        readOnly: true,
      },
      name: { type: "string", title: "Name", $id: "name" },
      color: {
        type: "object",
        title: "Color (RGBA hex)",
        properties: {
          titleColor: {
            type: "string",
            title: "Title Color",
          },
          transparency: {
            type: "number",
            title: "Transparency",
          },
          backgroundColor: {
            type: "string",
            title: "Background Color",
          },
          borderColor: {
            type: "string",
            title: "Border Color",
          },
        },
      },
      size: {
        type: "object",
        title: "Size",
        properties: {
          height: { type: "number", title: "Height" },
          width: { type: "number", title: "Width" },
        },
      },
    },
    required: ["name"],
  };

  const batchNodeParams = {
    type: "batch",
    name: nodeMeta.name,
    color: {
      // titleColor: "#000000",
      // transparency: 1,
      // backgroundColor: "#ffffff",
      // borderColor: "#000000",
    },
    size: {
      height: node.height,
      width: node.width,
    },
  };

  return (
    <div>
      <div className="mb-3 flex justify-between gap-4">
        {/* <div className="flex gap-2">
          <IconButton
            className={actionButtonClasses}
            icon={<ArrowLeft />}
            tooltipText="Previous selection"
          />
          <IconButton
            className={actionButtonClasses}
            icon={<ArrowRight />}
            tooltipText="Next selection"
          />
        </div> */}
      </div>
      <Tabs defaultValue="params" className="w-full">
        <div className="flex flex-col gap-2">
          <p className="text-lg dark:font-thin">{t("Parameters")}</p>
        </div>
        {/* <TabsTrigger className="flex-1" value="data">
            {t("Node data")}
          </TabsTrigger> */}

        <TabsContent value="params">
          <div className="rounded border bg-card p-3">
<<<<<<< HEAD
            {nodeType == "batch" && (
              <SchemaForm
                schema={batchNodeSchema}
                defaultFormData={{ ...nodeMeta.params, ...batchNodeParams }}
                onSubmit={handleSubmit}
              />
            )}
            {schema && (
              <SchemaForm
                schema={schema.parameter}
=======
            {!action?.parameter && <p>{t("No Parameters Available")}</p>}
            {action && (
              <SchemaForm
                schema={patchedSchema}
>>>>>>> 70848a91
                defaultFormData={nodeMeta.params}
                onSubmit={handleSubmit}
              />
            )}
          </div>
        </TabsContent>
        {/* <TabsContent value="data">
          <Card className="bg-transparent">
            <CardHeader>
              <CardTitle>Node data</CardTitle>
            </CardHeader>
            <CardContent className="space-y-2">
              <div className="space-y-1">
                <Label htmlFor="transformerId">Node</Label>
                <p className="ml-2">
                  {nodeMeta.customName || nodeMeta.officialName}
                </p>
              </div>
              <div className="space-y-1">
                <Label htmlFor="inputs">Inputs</Label>
                <p className="ml-2">{nodeMeta.inputs?.join(", ") ?? "N/A"}</p>
              </div>
              <div className="space-y-1">
                <Label htmlFor="outputs">Outputs</Label>
                <p className="ml-2">{nodeMeta.outputs?.join(", ") ?? "N/A"}</p>
              </div>
            </CardContent>
          </Card>
        </TabsContent> */}
      </Tabs>
    </div>
  );
};

export default memo(ParamEditor);<|MERGE_RESOLUTION|>--- conflicted
+++ resolved
@@ -1,23 +1,12 @@
-<<<<<<< HEAD
-import { ArrowLeft, ArrowRight } from "@phosphor-icons/react";
-import { RJSFSchema } from "@rjsf/utils/lib/types";
-import { memo } from "react";
-=======
 import { RJSFSchema } from "@rjsf/utils";
 import { JSONSchema7Definition } from "json-schema";
 import { memo, useMemo } from "react";
->>>>>>> 70848a91
 
 import { Tabs, TabsContent, SchemaForm } from "@flow/components";
 import { patchAnyOfType } from "@flow/components/SchemaForm/patchSchemaTypes";
 import { useAction } from "@flow/lib/fetch";
 import { useT } from "@flow/lib/i18n";
-<<<<<<< HEAD
-import { Node } from "@flow/types";
-=======
 import i18n from "@flow/lib/i18n/i18n";
-import type { NodeData } from "@flow/types";
->>>>>>> 70848a91
 
 type Props = {
   node: Node;
@@ -31,12 +20,6 @@
   const { useGetActionById } = useAction(i18n.language);
   const { action } = useGetActionById(nodeMeta.officialName);
 
-<<<<<<< HEAD
-  const { id: nodeId, data: nodeMeta, type: nodeType } = node;
-
-  const { useGetActionById } = useAction();
-  const { action: schema } = useGetActionById(nodeMeta.name);
-=======
   // This is a patch for the `anyOf` type in JSON Schema.
   const patchedSchema = useMemo<RJSFSchema | undefined>(
     () =>
@@ -45,7 +28,6 @@
         : undefined,
     [action?.parameter],
   );
->>>>>>> 70848a91
 
   const handleSubmit = (data: any) => onSubmit(nodeId, data);
 
@@ -135,24 +117,11 @@
           </TabsTrigger> */}
 
         <TabsContent value="params">
-          <div className="rounded border bg-card p-3">
-<<<<<<< HEAD
-            {nodeType == "batch" && (
-              <SchemaForm
-                schema={batchNodeSchema}
-                defaultFormData={{ ...nodeMeta.params, ...batchNodeParams }}
-                onSubmit={handleSubmit}
-              />
-            )}
-            {schema && (
-              <SchemaForm
-                schema={schema.parameter}
-=======
+          <div className="bg-card rounded border p-3">
             {!action?.parameter && <p>{t("No Parameters Available")}</p>}
             {action && (
               <SchemaForm
                 schema={patchedSchema}
->>>>>>> 70848a91
                 defaultFormData={nodeMeta.params}
                 onSubmit={handleSubmit}
               />
