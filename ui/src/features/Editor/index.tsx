import { useMemo } from "react";
<<<<<<< HEAD
import { Doc, Array as YArray, UndoManager as YUndoManager } from "yjs";
=======
import { Map as YMap, UndoManager as YUndoManager } from "yjs";
>>>>>>> f65f83b4

import Canvas from "@flow/features/Canvas";
import { YWorkflow } from "@flow/lib/yjs/types";

import {
  BottomBar,
  LeftPanel,
  OverlayUI,
  ParamsPanel,
  RightPanel,
} from "./components";
import { EditorContextType, EditorProvider } from "./editorContext";
import useHooks from "./hooks";

type Props = {
  yWorkflows: YMap<YWorkflow>;
  undoManager: YUndoManager | null;
  undoTrackerActionWrapper: (callback: () => void) => void;
  yDoc: Doc | null;
};

export default function Editor({
  yWorkflows,
  undoManager,
  undoTrackerActionWrapper,
  yDoc,
}: Props) {
  const {
    currentWorkflowId,
    openWorkflows,
    currentProject,
    nodes,
    edges,
    // lockedNodeIds,
    locallyLockedNode,
    hoveredDetails,
    nodePickerOpen,
    openPanel,
    canUndo,
    canRedo,
    allowedToDeploy,
    isMainWorkflow,
    hasReader,
    rightPanelContent,
    handleRightPanelOpen,
    handleWorkflowAdd,
    handleWorkflowDeployment,
    handleProjectShare,
    handlePanelOpen,
    handleWorkflowClose,
    handleWorkflowChange,
    handleNodesAdd,
    handleNodesChange,
    handleNodeDataUpdate,
    handleNodeHover,
    handleNodeDoubleClick,
    handleNodePickerOpen,
    handleNodePickerClose,
    handleEdgesAdd,
    handleEdgesChange,
    handleEdgeHover,
    handleWorkflowRedo,
    handleWorkflowUndo,
    handleWorkflowRename,
    handleDebugRunStart,
    handleDebugRunStop,
    handleLayoutChange,
  } = useHooks({ yWorkflows, undoManager, undoTrackerActionWrapper });

  const editorContext = useMemo(
    (): EditorContextType => ({
      onNodesChange: handleNodesChange,
      onSecondaryNodeAction: handleNodeDoubleClick,
    }),
    [handleNodesChange, handleNodeDoubleClick],
  );

  return (
    <div className="flex h-screen flex-col">
      <div className="relative flex flex-1">
        <EditorProvider value={editorContext}>
          <LeftPanel
            nodes={nodes}
            isOpen={openPanel === "left"}
            onOpen={handlePanelOpen}
            onNodesAdd={handleNodesAdd}
            isMainWorkflow={isMainWorkflow}
            hasReader={hasReader}
            onNodesChange={handleNodesChange}
            onNodeDoubleClick={handleNodeDoubleClick}
            selected={locallyLockedNode}
          />
          <div className="flex flex-1 flex-col">
            <OverlayUI
              hoveredDetails={hoveredDetails}
              nodePickerOpen={nodePickerOpen}
              allowedToDeploy={allowedToDeploy}
              canUndo={canUndo}
              canRedo={canRedo}
              isMainWorkflow={isMainWorkflow}
              hasReader={hasReader}
              onWorkflowDeployment={handleWorkflowDeployment}
              onProjectShare={handleProjectShare}
              onNodesAdd={handleNodesAdd}
              onNodePickerClose={handleNodePickerClose}
              onRightPanelOpen={handleRightPanelOpen}
              onWorkflowUndo={handleWorkflowUndo}
              onWorkflowRedo={handleWorkflowRedo}
              onDebugRunStart={handleDebugRunStart}
              onDebugRunStop={handleDebugRunStop}
              onLayoutChange={handleLayoutChange}>
              <Canvas
                nodes={nodes}
                edges={edges}
                canvasLock={!!locallyLockedNode}
                onWorkflowAdd={handleWorkflowAdd}
                onNodesAdd={handleNodesAdd}
                onNodesChange={handleNodesChange}
                onNodeHover={handleNodeHover}
                onNodeDoubleClick={handleNodeDoubleClick}
                onNodePickerOpen={handleNodePickerOpen}
                onEdgesAdd={handleEdgesAdd}
                onEdgesChange={handleEdgesChange}
                onEdgeHover={handleEdgeHover}
              />
            </OverlayUI>
            <BottomBar
              currentWorkflowId={currentWorkflowId}
              openWorkflows={openWorkflows}
              onWorkflowClose={handleWorkflowClose}
              onWorkflowChange={handleWorkflowChange}
              onWorkflowRename={handleWorkflowRename}
            />
          </div>
          <RightPanel
            contentType={rightPanelContent}
            onClose={() => handleRightPanelOpen(undefined)}
            project={currentProject}
            yDoc={yDoc}
          />
          <ParamsPanel
            selected={locallyLockedNode}
            onDataSubmit={handleNodeDataUpdate}
          />
        </EditorProvider>
      </div>
    </div>
  );
}<|MERGE_RESOLUTION|>--- conflicted
+++ resolved
@@ -1,9 +1,5 @@
 import { useMemo } from "react";
-<<<<<<< HEAD
-import { Doc, Array as YArray, UndoManager as YUndoManager } from "yjs";
-=======
-import { Map as YMap, UndoManager as YUndoManager } from "yjs";
->>>>>>> f65f83b4
+import { Doc, Map as YMap, UndoManager as YUndoManager } from "yjs";
 
 import Canvas from "@flow/features/Canvas";
 import { YWorkflow } from "@flow/lib/yjs/types";
