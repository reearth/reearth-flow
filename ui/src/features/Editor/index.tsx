import { Array as YArray, UndoManager as YUndoManager } from "yjs";

import type { YWorkflow } from "@flow/lib/yjs/types";

import {
  BottomPanel,
  Canvas,
  LeftPanel,
  OverlayUI,
  ParamsPanel,
  RightPanel,
} from "./components";
import useHooks from "./hooks";

type Props = {
  yWorkflows: YArray<YWorkflow>;
  undoManager: YUndoManager | null;
  undoTrackerActionWrapper: (callback: () => void) => void;
};

export default function Editor({
  yWorkflows,
  undoManager,
  undoTrackerActionWrapper,
}: Props) {
  const {
    currentWorkflowId,
    openWorkflows,
    nodes,
    edges,
    // lockedNodeIds,
    locallyLockedNode,
    hoveredDetails,
    nodePickerOpen,
    openPanel,
    canUndo,
    canRedo,
    allowedToDeploy,
    isMainWorkflow,
    hasReader,
    rightPanelContent,
    handleRightPanelOpen,
    handleWorkflowAdd,
    handleWorkflowDeployment,
    handlePanelOpen,
    handleWorkflowClose,
    handleWorkflowChange,
    handleNodesAdd,
    handleNodesChange,
    handleNodeParamsUpdate,
    handleNodeHover,
    handleNodeDoubleClick,
    handleNodePickerOpen,
    handleNodePickerClose,
    handleEdgesAdd,
    handleEdgesChange,
    handleEdgeHover,
    handleWorkflowRedo,
    handleWorkflowUndo,
    handleWorkflowRename,
    handlePanelClose,
  } = useHooks({ yWorkflows, undoManager, undoTrackerActionWrapper });
<<<<<<< HEAD
  // console.log("nodes", nodes);
  // console.log("edges", edges);
=======

>>>>>>> 0b0a12fc
  return (
    <div className="flex h-screen flex-col">
      <div className="relative flex flex-1">
        <LeftPanel
          nodes={nodes}
          isOpen={openPanel === "left"}
          onOpen={handlePanelOpen}
          onNodesAdd={handleNodesAdd}
          isMainWorkflow={isMainWorkflow}
          hasReader={hasReader}
          onNodeDoubleClick={handleNodeDoubleClick}
        />
        <div className="flex flex-1 flex-col">
          <OverlayUI
            hoveredDetails={hoveredDetails}
            nodePickerOpen={nodePickerOpen}
            allowedToDeploy={allowedToDeploy}
            canUndo={canUndo}
            canRedo={canRedo}
            onWorkflowDeployment={handleWorkflowDeployment}
            onWorkflowUndo={handleWorkflowUndo}
            onWorkflowRedo={handleWorkflowRedo}
            onNodesAdd={handleNodesAdd}
            onNodePickerClose={handleNodePickerClose}
            onRightPanelOpen={handleRightPanelOpen}
            isMainWorkflow={isMainWorkflow}
            hasReader={hasReader}>
            <Canvas
              nodes={nodes}
              edges={edges}
              canvasLock={!!locallyLockedNode}
              onWorkflowAdd={handleWorkflowAdd}
              onNodesAdd={handleNodesAdd}
              onNodesChange={handleNodesChange}
              onNodeHover={handleNodeHover}
              onNodeDoubleClick={handleNodeDoubleClick}
              onNodePickerOpen={handleNodePickerOpen}
              onEdgesAdd={handleEdgesAdd}
              onEdgesChange={handleEdgesChange}
              onEdgeHover={handleEdgeHover}
            />
          </OverlayUI>
          <BottomPanel
            currentWorkflowId={currentWorkflowId}
            openWorkflows={openWorkflows}
            isOpen={openPanel === "bottom" && !locallyLockedNode}
            onOpen={handlePanelOpen}
            onWorkflowClose={handleWorkflowClose}
            onWorkflowChange={handleWorkflowChange}
            onWorkflowRename={handleWorkflowRename}
          />
        </div>
        <RightPanel
          contentType={rightPanelContent}
          onClose={() => handleRightPanelOpen(undefined)}
        />
        <ParamsPanel
          selected={locallyLockedNode}
          onParamsSubmit={handleNodeParamsUpdate}
          onClose={handlePanelClose}
        />
      </div>
    </div>
  );
}<|MERGE_RESOLUTION|>--- conflicted
+++ resolved
@@ -60,12 +60,6 @@
     handleWorkflowRename,
     handlePanelClose,
   } = useHooks({ yWorkflows, undoManager, undoTrackerActionWrapper });
-<<<<<<< HEAD
-  // console.log("nodes", nodes);
-  // console.log("edges", edges);
-=======
-
->>>>>>> 0b0a12fc
   return (
     <div className="flex h-screen flex-col">
       <div className="relative flex flex-1">
