--- conflicted
+++ resolved
@@ -166,11 +166,8 @@
               onCut={handleCut}
               onPaste={handlePaste}
               onPaneMouseMove={handlePaneMouseMove}
-<<<<<<< HEAD
               onNodeDisable={handleNodeDisable}
-=======
               onPaneClick={handleSpotlightUserDeselect}
->>>>>>> 6959119b
             />
           </OverlayUI>
 
