import { useMemo } from "react";
import type { Awareness } from "y-protocols/awareness";
import { Doc, Map as YMap, UndoManager as YUndoManager } from "yjs";

import Canvas from "@flow/features/Canvas";
import { YWorkflow } from "@flow/lib/yjs/types";

import { OverlayUI, ParamsDialog, NodeDeletionDialog } from "./components";
import { EditorContextType, EditorProvider } from "./editorContext";
import useHooks from "./hooks";

type Props = {
  yWorkflows: YMap<YWorkflow>;
  undoManager: YUndoManager | null;
  undoTrackerActionWrapper: (
    callback: () => void,
    originPrepend?: string,
  ) => void;
  yDoc: Doc | null;
  yAwareness: Awareness;
};

export default function Editor({
  yWorkflows,
  undoManager,
  undoTrackerActionWrapper,
  yDoc,
  yAwareness,
}: Props) {
  const {
    currentWorkflowId,
    currentYWorkflow,
    openWorkflows,
    currentProject,
    self,
    users,
    nodes,
    edges,
    selectedEdgeIds,
    openNode,
    nodePickerOpen,
    canUndo,
    canRedo,
    allowedToDeploy,
    isMainWorkflow,
    deferredDeleteRef,
    showBeforeDeleteDialog,
    isSaving,
    spotlightUserClientId,
    spotlightUser,
    handleWorkflowAdd,
    handleWorkflowDeployment,
    handleProjectShare,
    handleCurrentProjectExport,
    handleWorkflowOpen,
    handleWorkflowClose,
    handleWorkflowChange,
    handleNodesAdd,
    handleNodesChange,
    handleBeforeDeleteNodes,
    handleDeleteDialogClose,
    handleNodeDataUpdate,
    handleNodeSettings,
    handleOpenNode,
    handleNodePickerOpen,
    handleNodePickerClose,
    handleEdgesAdd,
    handleEdgesChange,
    handleWorkflowRedo,
    handleWorkflowUndo,
    handleWorkflowRename,
    handleDebugRunStart,
    handleDebugRunStop,
    handleLayoutChange,
    handleCopy,
    handleCut,
    handlePaste,
    handleProjectSnapshotSave,
    handlePaneMouseMove,
    handleSpotlightUserSelect,
    handleSpotlightUserDeselect,
<<<<<<< HEAD
    handleNodeDisable,
=======
    handlePaneClick,
>>>>>>> 5dc09818
  } = useHooks({
    yDoc,
    yWorkflows,
    yAwareness,
    undoManager,
    undoTrackerActionWrapper,
  });

  const editorContext = useMemo(
    (): EditorContextType => ({
      onNodesChange: handleNodesChange,
      onNodeSettings: handleNodeSettings,
      currentYWorkflow,
      undoTrackerActionWrapper,
    }),
    [
      handleNodesChange,
      handleNodeSettings,
      currentYWorkflow,
      undoTrackerActionWrapper,
    ],
  );

  return (
    <div className="flex h-screen flex-col">
      <EditorProvider value={editorContext}>
        <div
          className={`flex flex-1 flex-col ${spotlightUser ? "border" : ""}`}
          style={{ borderColor: spotlightUser?.color || "" }}>
          <OverlayUI
            nodePickerOpen={nodePickerOpen}
            project={currentProject}
            yDoc={yDoc}
            self={self}
            users={users}
            spotlightUserClientId={spotlightUserClientId}
            isSaving={isSaving}
            allowedToDeploy={allowedToDeploy}
            canUndo={canUndo}
            canRedo={canRedo}
            isMainWorkflow={isMainWorkflow}
            openWorkflows={openWorkflows}
            currentWorkflowId={currentWorkflowId}
            onWorkflowChange={handleWorkflowChange}
            onWorkflowClose={handleWorkflowClose}
            onNodesAdd={handleNodesAdd}
            onNodePickerClose={handleNodePickerClose}
            onWorkflowRedo={handleWorkflowRedo}
            onWorkflowUndo={handleWorkflowUndo}
            onProjectShare={handleProjectShare}
            onProjectExport={handleCurrentProjectExport}
            onWorkflowDeployment={handleWorkflowDeployment}
            onDebugRunStart={handleDebugRunStart}
            onDebugRunStop={handleDebugRunStop}
            onProjectSnapshotSave={handleProjectSnapshotSave}
            onSpotlightUserSelect={handleSpotlightUserSelect}
            onSpotlightUserDeselect={handleSpotlightUserDeselect}
            onLayoutChange={handleLayoutChange}>
            <Canvas
              nodes={nodes}
              edges={edges}
              selectedEdgeIds={selectedEdgeIds}
              yDoc={yDoc}
              users={users}
              currentWorkflowId={currentWorkflowId}
              onWorkflowAdd={handleWorkflowAdd}
              onWorkflowOpen={handleWorkflowOpen}
              onNodesAdd={handleNodesAdd}
              onBeforeDelete={handleBeforeDeleteNodes}
              onNodesChange={handleNodesChange}
              onNodeSettings={handleNodeSettings}
              onNodePickerOpen={handleNodePickerOpen}
              onEdgesAdd={handleEdgesAdd}
              onEdgesChange={handleEdgesChange}
              onCopy={handleCopy}
              onCut={handleCut}
              onPaste={handlePaste}
              onPaneMouseMove={handlePaneMouseMove}
<<<<<<< HEAD
              onNodeDisable={handleNodeDisable}
              onPaneClick={handleSpotlightUserDeselect}
=======
              onPaneClick={handlePaneClick}
>>>>>>> 5dc09818
            />
          </OverlayUI>

          {openNode && (
            <ParamsDialog
              openNode={openNode}
              onOpenNode={handleOpenNode}
              onDataSubmit={handleNodeDataUpdate}
              onWorkflowRename={handleWorkflowRename}
            />
          )}
          {showBeforeDeleteDialog && (
            <NodeDeletionDialog
              showBeforeDeleteDialog={showBeforeDeleteDialog}
              deferredDeleteRef={deferredDeleteRef}
              onDialogClose={handleDeleteDialogClose}
            />
          )}
        </div>
      </EditorProvider>
    </div>
  );
}<|MERGE_RESOLUTION|>--- conflicted
+++ resolved
@@ -79,11 +79,8 @@
     handlePaneMouseMove,
     handleSpotlightUserSelect,
     handleSpotlightUserDeselect,
-<<<<<<< HEAD
     handleNodeDisable,
-=======
     handlePaneClick,
->>>>>>> 5dc09818
   } = useHooks({
     yDoc,
     yWorkflows,
@@ -162,12 +159,8 @@
               onCut={handleCut}
               onPaste={handlePaste}
               onPaneMouseMove={handlePaneMouseMove}
-<<<<<<< HEAD
               onNodeDisable={handleNodeDisable}
-              onPaneClick={handleSpotlightUserDeselect}
-=======
               onPaneClick={handlePaneClick}
->>>>>>> 5dc09818
             />
           </OverlayUI>
 
