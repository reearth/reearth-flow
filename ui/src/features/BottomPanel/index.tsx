import { HorizontalPanel, OutputIcon, PreviewIcon, type PanelContent } from "@flow/components";
import { useStateManager } from "@flow/hooks";
import { useT } from "@flow/providers";

import { DataTable, LogConsole, Map } from "./components";

export type BottomPanelProps = {
  className?: string;
};

const BottomPanel: React.FC<BottomPanelProps> = ({ className }) => {
  const [isPanelOpen, handlePanelToggle] = useStateManager(false);
  const t = useT();

  const panelContents: PanelContent[] = [
    {
      id: "output-log",
      icon: <OutputIcon />,
      description: t("Output log"),
      component: <LogConsole />,
    },
    {
      id: "visual-preview",
      icon: <PreviewIcon />,
      description: t("Preview data"),
      component: (
<<<<<<< HEAD
        <div className="flex flex-1 h-[210px]">
=======
        <div className="flex flex-1 h-[400px]">
>>>>>>> 3e6954d4
          <DataTable />
          <Map />
        </div>
      ),
    },
  ];

  return (
    <HorizontalPanel
      className={`bg-zinc-900 border-t border-zinc-700 cursor-pointer backdrop-blur-md ${className}`}
      isOpen={!!isPanelOpen}
      panelContents={panelContents}
      onToggle={handlePanelToggle}
    />
  );
};

export default BottomPanel;<|MERGE_RESOLUTION|>--- conflicted
+++ resolved
@@ -24,11 +24,7 @@
       icon: <PreviewIcon />,
       description: t("Preview data"),
       component: (
-<<<<<<< HEAD
-        <div className="flex flex-1 h-[210px]">
-=======
         <div className="flex flex-1 h-[400px]">
->>>>>>> 3e6954d4
           <DataTable />
           <Map />
         </div>
