--- conflicted
+++ resolved
@@ -2,17 +2,6 @@
 import { useEffect, useState } from "react";
 
 import { Loading } from "@flow/components";
-<<<<<<< HEAD
-import { useGetWorkspaceQuery } from "@flow/lib/gql";
-
-const LoadingPage: React.FC = () => {
-  const { data, ...rest } = useGetWorkspaceQuery();
-  const navigate = useNavigate();
-  const [error, setError] = useState<string | undefined>(undefined);
-
-  const isLoading = rest.isLoading;
-  const workspaces = data?.me?.workspaces;
-=======
 import { useWorkspace } from "@flow/lib/gql";
 
 const LoadingPage: React.FC = () => {
@@ -21,7 +10,6 @@
   const [error, setError] = useState<string | undefined>(undefined);
 
   const { workspaces, isLoading } = getWorkspace();
->>>>>>> 82b37157
 
   useEffect(() => {
     if (isLoading) return;
