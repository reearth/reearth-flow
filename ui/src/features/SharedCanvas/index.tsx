import { useMemo } from "react";
import { Doc, Map as YMap } from "yjs";

<<<<<<< HEAD
import { FlowLogo } from "@flow/components";
import Canvas from "@flow/features/Canvas";
import { useUser } from "@flow/lib/gql";
import { useT } from "@flow/lib/i18n";
=======
import Canvas from "@flow/features/Canvas";
import { useUser } from "@flow/lib/gql";
>>>>>>> fddd7cdc
import type { YWorkflow } from "@flow/lib/yjs/types";
import type { Project } from "@flow/types";

import { ParamsPanel } from "../Editor/components";
import { EditorContextType, EditorProvider } from "../Editor/editorContext";

import { SharedCanvasTopBar } from "./components";
import useHooks from "./hooks";

type Props = {
  yWorkflows: YMap<YWorkflow>;
  project?: Project;
  yDoc: Doc | null;
  undoTrackerActionWrapper: (
    callback: () => void,
    originPrepend?: string,
  ) => void;
  accessToken?: string;
};

const SharedCanvas: React.FC<Props> = ({
  yWorkflows,
  yDoc,
  project,
  accessToken,
  undoTrackerActionWrapper,
}) => {
  const {
    currentWorkflowId,
    isSubworkflow,
    nodes,
    edges,
    openWorkflows,
    openNode,
    handleOpenNode,
    handleNodeSettings,
    handleWorkflowOpen,
    handleWorkflowClose,
    handleCurrentWorkflowIdChange,
  } = useHooks({ yWorkflows, undoTrackerActionWrapper });

  const { useGetMeAndWorkspaces } = useUser();

  const { me, workspaces } = useGetMeAndWorkspaces();

  const editorContext = useMemo(
    (): EditorContextType => ({
      onNodeSettings: handleNodeSettings,
    }),
    [handleNodeSettings],
  );
<<<<<<< HEAD
  const t = useT();
=======
>>>>>>> fddd7cdc
  return (
    <div className="flex h-screen flex-col">
      <EditorProvider value={editorContext}>
        <div className="flex shrink-0 justify-between gap-2 bg-secondary h-[44px] w-[100vw]">
          <SharedCanvasTopBar
            currentWorkflowId={currentWorkflowId}
            openWorkflows={openWorkflows}
            yDoc={yDoc}
            project={project}
            accessToken={accessToken}
            me={me}
            workspaces={workspaces}
            onWorkflowClose={handleWorkflowClose}
            onWorkflowChange={handleCurrentWorkflowIdChange}
          />
        </div>
        <div className="relative flex flex-1">
          <div className="flex flex-1 flex-col relative">
            <Canvas
              readonly
              isSubworkflow={isSubworkflow}
              onWorkflowOpen={handleWorkflowOpen}
              nodes={nodes}
              edges={edges}
              onNodeSettings={handleNodeSettings}
            />
<<<<<<< HEAD
            <div className="absolute bottom-4 right-4 flex items-center justify-end gap-4 cursor-default select-none">
              <FlowLogo className="text-[#00A34188] size-10" />
              <p className="font-extralight text-gray-400 ">{t("Shared")}</p>
            </div>
=======
>>>>>>> fddd7cdc
          </div>
        </div>
        <ParamsPanel readonly openNode={openNode} onOpenNode={handleOpenNode} />
      </EditorProvider>
    </div>
  );
};

export default SharedCanvas;<|MERGE_RESOLUTION|>--- conflicted
+++ resolved
@@ -1,15 +1,8 @@
 import { useMemo } from "react";
 import { Doc, Map as YMap } from "yjs";
 
-<<<<<<< HEAD
-import { FlowLogo } from "@flow/components";
 import Canvas from "@flow/features/Canvas";
 import { useUser } from "@flow/lib/gql";
-import { useT } from "@flow/lib/i18n";
-=======
-import Canvas from "@flow/features/Canvas";
-import { useUser } from "@flow/lib/gql";
->>>>>>> fddd7cdc
 import type { YWorkflow } from "@flow/lib/yjs/types";
 import type { Project } from "@flow/types";
 
@@ -61,10 +54,6 @@
     }),
     [handleNodeSettings],
   );
-<<<<<<< HEAD
-  const t = useT();
-=======
->>>>>>> fddd7cdc
   return (
     <div className="flex h-screen flex-col">
       <EditorProvider value={editorContext}>
@@ -91,13 +80,6 @@
               edges={edges}
               onNodeSettings={handleNodeSettings}
             />
-<<<<<<< HEAD
-            <div className="absolute bottom-4 right-4 flex items-center justify-end gap-4 cursor-default select-none">
-              <FlowLogo className="text-[#00A34188] size-10" />
-              <p className="font-extralight text-gray-400 ">{t("Shared")}</p>
-            </div>
-=======
->>>>>>> fddd7cdc
           </div>
         </div>
         <ParamsPanel readonly openNode={openNode} onOpenNode={handleOpenNode} />
