import { useParams } from "@tanstack/react-router";

import { Loading } from "@flow/components";
import { useCheckWorkspace } from "@flow/utils/router/checkWorkspace";

import { TopNavigation } from "../TopNavigation";

import { LeftSection, MainSection } from "./components";

const Dashboard: React.FC = () => {
<<<<<<< HEAD
  const { workspaceId } = useParams({ strict: false });

  const { workspaces, isLoading } = useCheckWorkspace(workspaceId);

  if (isLoading) return <Loading />;

  // TODO: Show proper error
  if (!workspaces) return <div>Could not fetch workspaces</div>;
=======
  const [currentWorkspace, setCurrentWorkspace] = useCurrentWorkspace();
  const { workspaceId } = useParams({ strict: false });
  const navigate = useNavigate();

  const { getWorkspaces } = useWorkspace();
  const { workspaces } = getWorkspaces();

  useEffect(() => {
    if (!workspaces) return;
    const selectedWorkspace = workspaces?.find(w => w.id === workspaceId);
    setCurrentWorkspace(selectedWorkspace);

    if (!selectedWorkspace) {
      setCurrentWorkspace(workspaces[0]);
      navigate({ to: `/workspace/${workspaces[0].id}`, replace: true });
    }
  }, [workspaces, navigate, setCurrentWorkspace, workspaceId]);

  // TODO: this needs a common component
  if (!workspaces || !currentWorkspace) {
    return <Loading />;
  }
>>>>>>> eda7cbb2

  return (
    <div className="[&>*]:dark flex flex-col bg-zinc-800 text-zinc-300 h-[100vh]">
      <TopNavigation />
      <div className="flex-1 flex">
        <LeftSection />
        <MainSection workspace={currentWorkspace} />
      </div>
    </div>
  );
};

export { Dashboard };<|MERGE_RESOLUTION|>--- conflicted
+++ resolved
@@ -1,6 +1,7 @@
 import { useParams } from "@tanstack/react-router";
 
 import { Loading } from "@flow/components";
+import { useCurrentWorkspace } from "@flow/stores";
 import { useCheckWorkspace } from "@flow/utils/router/checkWorkspace";
 
 import { TopNavigation } from "../TopNavigation";
@@ -8,7 +9,7 @@
 import { LeftSection, MainSection } from "./components";
 
 const Dashboard: React.FC = () => {
-<<<<<<< HEAD
+  const [currentWorkspace] = useCurrentWorkspace();
   const { workspaceId } = useParams({ strict: false });
 
   const { workspaces, isLoading } = useCheckWorkspace(workspaceId);
@@ -16,31 +17,7 @@
   if (isLoading) return <Loading />;
 
   // TODO: Show proper error
-  if (!workspaces) return <div>Could not fetch workspaces</div>;
-=======
-  const [currentWorkspace, setCurrentWorkspace] = useCurrentWorkspace();
-  const { workspaceId } = useParams({ strict: false });
-  const navigate = useNavigate();
-
-  const { getWorkspaces } = useWorkspace();
-  const { workspaces } = getWorkspaces();
-
-  useEffect(() => {
-    if (!workspaces) return;
-    const selectedWorkspace = workspaces?.find(w => w.id === workspaceId);
-    setCurrentWorkspace(selectedWorkspace);
-
-    if (!selectedWorkspace) {
-      setCurrentWorkspace(workspaces[0]);
-      navigate({ to: `/workspace/${workspaces[0].id}`, replace: true });
-    }
-  }, [workspaces, navigate, setCurrentWorkspace, workspaceId]);
-
-  // TODO: this needs a common component
-  if (!workspaces || !currentWorkspace) {
-    return <Loading />;
-  }
->>>>>>> eda7cbb2
+  if (!workspaces || !currentWorkspace) return <div>Could not fetch workspaces</div>;
 
   return (
     <div className="[&>*]:dark flex flex-col bg-zinc-800 text-zinc-300 h-[100vh]">
