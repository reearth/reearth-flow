import { ChevronRightIcon } from "@radix-ui/react-icons";
import { useNavigate } from "@tanstack/react-router";
import { ChevronDown } from "lucide-react";

import {
  DropdownMenu,
  DropdownMenuContent,
  DropdownMenuGroup,
  DropdownMenuItem,
  DropdownMenuTrigger,
} from "@flow/components";
import { useGetWorkspaceQuery } from "@flow/lib/api";
import { Workspace } from "@flow/lib/gql";
import { cn } from "@flow/lib/utils";
<<<<<<< HEAD
import { useT } from "@flow/providers";
import { useCurrentProject, useCurrentWorkspace, useDialogType } from "@flow/stores";
=======
import { workspaces } from "@flow/mock_data/workspaceData";
import { useCurrentProject, useCurrentWorkspace } from "@flow/stores";
import { Workspace } from "@flow/types";
>>>>>>> 2d34a709

const WorkspaceNavigation: React.FC = () => {
  const [currentWorkspace, setCurrentWorkspace] = useCurrentWorkspace();
  const [, setCurrentProject] = useCurrentProject();
  const navigate = useNavigate({ from: "/workspace/$workspaceId" });
  const [, setDialogType] = useDialogType();

  // TODO: This fails with proper workspaces
  const handleWorkspaceChange = (workspace: Workspace) => {
    setCurrentProject(undefined);
    setCurrentWorkspace(workspace);
    navigate({ to: `/workspace/${workspace.id}` });
  };

  const { data } = useGetWorkspaceQuery();

  const workspaces = data?.me?.workspaces;

  return (
    <DropdownMenu>
      <DropdownMenuTrigger className="flex items-center px-2 -mx-2 rounded-md max-w-[30vw] hover:bg-zinc-700/50">
        <p className="text-md uppercase font-thin truncate">{currentWorkspace?.name}</p>
        <div className="ml-2">
          <ChevronDown size="12px" />
        </div>
      </DropdownMenuTrigger>
      <DropdownMenuContent
        className="max-w-[300px] min-w-[150px] bg-zinc-800 border"
        sideOffset={10}
        align="center">
        {/* <DropdownMenuLabel>Workspaces</DropdownMenuLabel> */}
        {/* <div className="bg-zinc-800 h-[1px]" /> */}
        <DropdownMenuGroup className="max-h-[300px] overflow-auto">
          {workspaces?.map(workspace => (
            <DropdownMenuItem
              key={workspace.id}
              className={cn(
                "rounded-md mr-1 mt-1 mb-1 pl-0",
                currentWorkspace?.id === workspace.id ? "bg-zinc-700/50" : undefined,
              )}
              onClick={() => handleWorkspaceChange(workspace)}>
              <div className="flex items-center justify-center w-[15px] h-[15px] mr-1">
                {currentWorkspace?.id === workspace.id && (
                  <ChevronRightIcon className="text-zinc-500" />
                )}
<<<<<<< HEAD
                // TODO: Fix TS error
                onClick={() => handleWorkspaceChange(workspace)}>
                <div className="flex items-center justify-center w-[15px] h-[15px] mr-1">
                  {currentWorkspace?.id === workspace.id && (
                    <ChevronRightIcon className="text-zinc-500" />
                  )}
                </div>
                <span className="truncate text-xs">{workspace.name}</span>
              </DropdownMenuItem>
            ))}
          </DropdownMenuGroup>
          {/* <DropdownMenuLabel className="flex">
=======
              </div>
              <span className="truncate text-xs">{workspace.name}</span>
            </DropdownMenuItem>
          ))}
        </DropdownMenuGroup>
        {/* <DropdownMenuLabel className="flex">
>>>>>>> 2d34a709
            <Button className="flex flex-1 gap-2" variant="outline" size="sm">
              <PlusCircledIcon />
              <p>New workspace</p>
            </Button>
          </DropdownMenuLabel> */}
<<<<<<< HEAD
        </DropdownMenuContent>
      </DropdownMenu>
      <ButtonWithTooltip
        className="bg-zinc-800 hover:bg-zinc-700"
        variant="outline"
        size="icon"
        tooltipText={t("Create new workspace")}
        onClick={() => setDialogType("add-workspace")}>
        <PlusIcon />
      </ButtonWithTooltip>
    </div>
=======
      </DropdownMenuContent>
    </DropdownMenu>
>>>>>>> 2d34a709
  );
};

export { WorkspaceNavigation };<|MERGE_RESOLUTION|>--- conflicted
+++ resolved
@@ -12,14 +12,9 @@
 import { useGetWorkspaceQuery } from "@flow/lib/api";
 import { Workspace } from "@flow/lib/gql";
 import { cn } from "@flow/lib/utils";
-<<<<<<< HEAD
-import { useT } from "@flow/providers";
-import { useCurrentProject, useCurrentWorkspace, useDialogType } from "@flow/stores";
-=======
 import { workspaces } from "@flow/mock_data/workspaceData";
 import { useCurrentProject, useCurrentWorkspace } from "@flow/stores";
 import { Workspace } from "@flow/types";
->>>>>>> 2d34a709
 
 const WorkspaceNavigation: React.FC = () => {
   const [currentWorkspace, setCurrentWorkspace] = useCurrentWorkspace();
@@ -65,48 +60,19 @@
                 {currentWorkspace?.id === workspace.id && (
                   <ChevronRightIcon className="text-zinc-500" />
                 )}
-<<<<<<< HEAD
-                // TODO: Fix TS error
-                onClick={() => handleWorkspaceChange(workspace)}>
-                <div className="flex items-center justify-center w-[15px] h-[15px] mr-1">
-                  {currentWorkspace?.id === workspace.id && (
-                    <ChevronRightIcon className="text-zinc-500" />
-                  )}
-                </div>
-                <span className="truncate text-xs">{workspace.name}</span>
-              </DropdownMenuItem>
-            ))}
-          </DropdownMenuGroup>
-          {/* <DropdownMenuLabel className="flex">
-=======
               </div>
               <span className="truncate text-xs">{workspace.name}</span>
             </DropdownMenuItem>
           ))}
         </DropdownMenuGroup>
         {/* <DropdownMenuLabel className="flex">
->>>>>>> 2d34a709
             <Button className="flex flex-1 gap-2" variant="outline" size="sm">
               <PlusCircledIcon />
               <p>New workspace</p>
             </Button>
           </DropdownMenuLabel> */}
-<<<<<<< HEAD
-        </DropdownMenuContent>
-      </DropdownMenu>
-      <ButtonWithTooltip
-        className="bg-zinc-800 hover:bg-zinc-700"
-        variant="outline"
-        size="icon"
-        tooltipText={t("Create new workspace")}
-        onClick={() => setDialogType("add-workspace")}>
-        <PlusIcon />
-      </ButtonWithTooltip>
-    </div>
-=======
       </DropdownMenuContent>
     </DropdownMenu>
->>>>>>> 2d34a709
   );
 };
 
