import { Plus } from "@phosphor-icons/react";

import { ButtonWithTooltip, FlowLogo } from "@flow/components";
import { config } from "@flow/config";
<<<<<<< HEAD
import { useT } from "@flow/providers";
import { useDialogType } from "@flow/stores";
=======
import { useT } from "@flow/lib/i18n";
>>>>>>> 02e2ad8e

import { UserNavigation, WorkspaceNavigation } from "./components";

type Props = {
  className?: string;
};

const Nav: React.FC<Props> = ({ className }) => {
  const t = useT();
  const { brandName, version } = config();
<<<<<<< HEAD
  const [, setDialogType] = useDialogType();
=======
>>>>>>> 02e2ad8e

  return (
    <div className={`bg-zinc-900/50 border-b border-zinc-700 ${className}`}>
      <div className="relative flex justify-between items-center gap-4 h-14 px-4">
        <div className="flex gap-2 items-center">
          <div className="bg-red-800/50 p-2 rounded">
            <FlowLogo className="h-5 w-5" />
          </div>
          <h1 className="text-md font-extralight select-none">
            {brandName ?? "Re:Earth Flow"}{" "}
            <span className="font-thin text-xs">v{version ?? "X.X.X"}</span>
          </h1>
        </div>
        <div id="dashboard-middle" className="absolute left-0 right-0 flex justify-center">
          <div className="flex justify-center gap-4 max-w-[40vw]">
            <WorkspaceNavigation />
            <ButtonWithTooltip
              className="flex gap-2 bg-zinc-800 text-zinc-300 hover:bg-zinc-700 hover:text-zinc-300"
              variant="outline"
              onClick={() => setDialogType("add-workspace")}
              tooltipText={t("Create new workspace")}>
              <Plus weight="thin" />
              <p className="text-xs font-light">{t("New Workspace")}</p>
            </ButtonWithTooltip>
          </div>
        </div>
        <div id="dashboard-right" className="flex items-center z-10">
          <UserNavigation />
        </div>
      </div>
    </div>
  );
};

export { Nav };<|MERGE_RESOLUTION|>--- conflicted
+++ resolved
@@ -2,12 +2,8 @@
 
 import { ButtonWithTooltip, FlowLogo } from "@flow/components";
 import { config } from "@flow/config";
-<<<<<<< HEAD
-import { useT } from "@flow/providers";
+import { useT } from "@flow/lib/i18n";
 import { useDialogType } from "@flow/stores";
-=======
-import { useT } from "@flow/lib/i18n";
->>>>>>> 02e2ad8e
 
 import { UserNavigation, WorkspaceNavigation } from "./components";
 
@@ -18,10 +14,7 @@
 const Nav: React.FC<Props> = ({ className }) => {
   const t = useT();
   const { brandName, version } = config();
-<<<<<<< HEAD
   const [, setDialogType] = useDialogType();
-=======
->>>>>>> 02e2ad8e
 
   return (
     <div className={`bg-zinc-900/50 border-b border-zinc-700 ${className}`}>
