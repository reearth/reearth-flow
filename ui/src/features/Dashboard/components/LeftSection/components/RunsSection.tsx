--- conflicted
+++ resolved
@@ -24,14 +24,8 @@
           className="flex h-[30px] gap-2"
           variant="outline"
           onClick={() =>
-<<<<<<< HEAD
             navigate({ to: `/workspaces/${currentWorkspace?.id}/runs/manual` })
-          }
-        >
-=======
-            navigate({ to: `/workspace/${currentWorkspace?.id}/runs/manual` })
           }>
->>>>>>> 21068d41
           <Play weight="thin" />
           <p className="text-xs font-light">{t("New Run")}</p>
         </Button>
@@ -40,28 +34,16 @@
         <div
           className="-mx-2 -my-1 flex justify-between rounded-md px-2 py-1 hover:cursor-pointer hover:bg-accent"
           onClick={() =>
-<<<<<<< HEAD
             navigate({ to: `/workspaces/${currentWorkspace?.id}/runs/running` })
-          }
-        >
-=======
-            navigate({ to: `/workspace/${currentWorkspace?.id}/runs/running` })
           }>
->>>>>>> 21068d41
           <p className="font-thin">{t("Running: ")}</p>
           <p className="font-thin">{runningRuns.length}</p>
         </div>
         <div
           className="-mx-2 -my-1 flex justify-between rounded-md px-2 py-1 hover:cursor-pointer hover:bg-accent"
           onClick={() =>
-<<<<<<< HEAD
             navigate({ to: `/workspaces/${currentWorkspace?.id}/runs/queued` })
-          }
-        >
-=======
-            navigate({ to: `/workspace/${currentWorkspace?.id}/runs/queued` })
           }>
->>>>>>> 21068d41
           <p className="font-thin">{t("Queued: ")}</p>
           <p className="font-thin">{queuedRuns.length}</p>
         </div>
