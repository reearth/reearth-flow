--- conflicted
+++ resolved
@@ -16,11 +16,7 @@
   ContextMenuTrigger,
 } from "@flow/components";
 import { useT } from "@flow/lib/i18n";
-<<<<<<< HEAD
-import { workspaces as mockedWorkspaces } from "@flow/mock_data/workspaceData";
-=======
 import { generateProjects } from "@flow/mock_data/projectData";
->>>>>>> 82b37157
 import { useCurrentProject, useCurrentWorkspace } from "@flow/stores";
 import type { Project } from "@flow/types";
 
@@ -37,11 +33,7 @@
     }
   };
 
-<<<<<<< HEAD
-  const projects = mockedWorkspaces[0].projects;
-=======
   const projects = generateProjects(10);
->>>>>>> 82b37157
 
   return (
     <div className="flex flex-col flex-1">
