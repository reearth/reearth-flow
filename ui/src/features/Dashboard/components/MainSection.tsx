--- conflicted
+++ resolved
@@ -28,14 +28,10 @@
   DialogDescription,
   DialogHeader,
   DialogTitle,
-<<<<<<< HEAD
+  Input,
+  Label,
 } from "@flow/components/";
 import { useToast } from "@flow/features/NotificationSystem/useToast";
-=======
-  Input,
-  Label,
-} from "@flow/components";
->>>>>>> 7b0658b2
 import { useProject } from "@flow/lib/gql";
 import { useT } from "@flow/lib/i18n";
 import { useCurrentProject, useDialogType } from "@flow/stores";
@@ -55,13 +51,6 @@
     useProject();
   const [, setDialogType] = useDialogType();
   const { projects } = useGetWorkspaceProjects(workspace.id);
-<<<<<<< HEAD
-
-  const [editProject, setEditProject] = useState<undefined | Project>(
-    undefined
-  );
-=======
->>>>>>> 7b0658b2
   const [showError, setShowError] = useState(false);
   const [buttonDisabled, setButtonDisabled] = useState(false);
 
