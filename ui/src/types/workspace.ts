<<<<<<< HEAD
import type { Workspace as WorkspaceGraphqlType } from "@flow/lib/gql";

import type { Member } from "./member";
import type { Project } from "./project";

export type Workspace = Pick<WorkspaceGraphqlType, "id" | "name" | "personal"> & {
  members?: Member[];
  projects?: Project[];
};
=======
import type { Member, Project, ApiResponse } from "@flow/types";

export type Workspace = {
  id: string;
  name: string;
  personal: boolean;
  members?: Member[];
  projects?: Project[];
};

export type CreateWorkspace = {
  workspace: Workspace | undefined;
} & ApiResponse;

export type GetWorkspace = {
  workspaces: Workspace[] | undefined;
  isLoading: boolean;
} & ApiResponse;

export type DeleteWorkspace = {
  workspaceId: string | undefined;
} & ApiResponse;
>>>>>>> 82b37157
<|MERGE_RESOLUTION|>--- conflicted
+++ resolved
@@ -1,14 +1,3 @@
-<<<<<<< HEAD
-import type { Workspace as WorkspaceGraphqlType } from "@flow/lib/gql";
-
-import type { Member } from "./member";
-import type { Project } from "./project";
-
-export type Workspace = Pick<WorkspaceGraphqlType, "id" | "name" | "personal"> & {
-  members?: Member[];
-  projects?: Project[];
-};
-=======
 import type { Member, Project, ApiResponse } from "@flow/types";
 
 export type Workspace = {
@@ -30,5 +19,4 @@
 
 export type DeleteWorkspace = {
   workspaceId: string | undefined;
-} & ApiResponse;
->>>>>>> 82b37157
+} & ApiResponse;