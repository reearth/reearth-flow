import { createLazyFileRoute } from "@tanstack/react-router";
import { ReactFlowProvider } from "@xyflow/react";

import Editor from "@flow/features/Editor";
import { ProjectIdWrapper, WorkspaceIdWrapper } from "@flow/features/PageWrapper";

export const Route = createLazyFileRoute("/workspace/$workspaceId/project/$projectId")({
  component: () => (
    <WorkspaceIdWrapper>
      <ProjectIdWrapper>
        <ReactFlowProvider>
          <Editor />
        </ReactFlowProvider>
      </ProjectIdWrapper>
    </WorkspaceIdWrapper>
  ),
<<<<<<< HEAD
});

function Editor() {
  const [currentProject] = useCurrentProject();

  return (
    <div className="flex h-screen flex-col">
      <ReactFlowProvider>
        <Canvas workflows={currentProject?.workflows} />
      </ReactFlowProvider>
    </div>
  );
}
=======
});
>>>>>>> 21824ed0
<|MERGE_RESOLUTION|>--- conflicted
+++ resolved
@@ -14,20 +14,4 @@
       </ProjectIdWrapper>
     </WorkspaceIdWrapper>
   ),
-<<<<<<< HEAD
-});
-
-function Editor() {
-  const [currentProject] = useCurrentProject();
-
-  return (
-    <div className="flex h-screen flex-col">
-      <ReactFlowProvider>
-        <Canvas workflows={currentProject?.workflows} />
-      </ReactFlowProvider>
-    </div>
-  );
-}
-=======
-});
->>>>>>> 21824ed0
+});