@import 'tailwindcss';

@config '../tailwind.config.ts';

/*
  The default border color has changed to `currentColor` in Tailwind CSS v4,
  so we've added these compatibility styles to make sure everything still
  looks the same as it did with Tailwind CSS v3.

  If we ever want to remove these styles, we need to add an explicit border
  color utility to any element that depends on these defaults.
*/


@utility no-scrollbar {
  /* Chrome, Safari and Opera */
  &::-webkit-scrollbar {
    display: none;
  }
  -ms-overflow-style: none; /* IE and Edge */
  scrollbar-width: none; /* Firefox */
}

@layer utilities {
  :root {
    font-family: Inter, 'Noto Sans JP', sans-serif;
    font-feature-settings:
      'liga' 1,
      'calt' 1; /* fix for Chrome */
  }
}

@layer base {
  /* TODO: Fix light mode colors and enable light mode */
  :root {
    --background: 229, 228, 228;
    --foreground: 39, 39, 42;
    --card: 250, 250, 250;
    --card-foreground: 39, 39, 42;
    --popover: 250, 250, 250;
    --popover-foreground: 49, 49, 42;
    --primary: 207, 207, 207;
    --primary-foreground: 51, 51, 56;
    --secondary: 216, 216, 217;
    --secondary-foreground: 31, 31, 34;
    --muted: 161, 161, 170;
    --muted-foreground: 26, 26, 26;
    --accent: 212, 212, 216;
    --accent-foreground: 63, 63, 70;
    --destructive: 239, 68, 68;
    --destructive-foreground: 250, 250, 250;
    --warning: 255, 159, 67;
    --warning-foreground: 250, 250, 250;
    --border: 202, 202, 202;
    --border-secondary: 175, 174, 174;
    --input: 228, 228, 231;
    --ring: 24, 24, 27;
    --radius: 0.5rem;
    /* Custom Flow colors */
    --logo: 0, 163, 64;
    /* Workflow colors */
    --node-entrance: 162, 28, 175;
    --node-exit: 126, 34, 206;
    --node-reader: 22, 78, 99;
    --node-transformer: 99, 22, 40;
    --node-writer: 72, 62, 28;
    --node-subworkflow: 111, 32, 119;
    /* Selected Node colors */
    --node-reader-selected: 25, 94, 117;
    --node-transformer-selected: 117, 34, 54;
    --node-writer-selected: 102, 84, 32;
    --node-subworkflow-selected: 162, 28, 175;
    /* success green */
    --success: 34, 197, 94;
  }
  .dark {
    --background: 39, 39, 42;
    --foreground: 250, 250, 250;
    --card: 39, 39, 42;
    --card-foreground: 250, 250, 250;
    --popover: 49, 49, 53;
    --popover-foreground: 250, 250, 250;
    --primary: 51, 51, 56;
    --primary-foreground: 126, 126, 129;
    --secondary: 31, 31, 34;
    --secondary-foreground: 250, 250, 250;
    --muted: 26, 26, 26;
    --muted-foreground: 161, 161, 170;
    --accent: 63, 63, 70;
    --accent-foreground: 212, 212, 216;
    --destructive: 239, 67, 67;
    --destructive-foreground: 250, 250, 250;
    --border: 63, 63, 70;
    --input: 26, 26, 26;
    --ring: 2, 8, 23;
  }
}
/* Note: following two @layer is need to ensure code reflects previous styles from Tailwind 3 */
@layer base {
  *,
  ::after,
  ::before,
  ::backdrop,
  ::file-selector-button {
    border-color: #3f3f3f;
  }
}

@layer base {
  button:not(:disabled),
  [role="button"]:not(:disabled) {
    cursor: pointer;
  }
}

@layer base {
  * {
    @apply no-scrollbar;
  }


  body {
    @apply bg-background text-foreground;
  }
}

<<<<<<< HEAD
=======
/* Animation for active node - shadow */
@keyframes cycleActiveColorsShadow {
  0% {
    box-shadow: 0 0 5px 2px rgba(var(--primary), 1); /* All sides */
  }
  25% {
    box-shadow: 0 0 5px 2px rgba(var(--success), 1); /* All sides */
  }
  50% {
    box-shadow: 0 0 5px 2px rgba(var(--warning), 1); /* All sides */
  }
  75% {
    box-shadow: 0 0 5px 2px rgba(var(--destructive), 1); /* All sides */
  }
  100% {
    box-shadow: 0 0 5px 2px rgba(var(--primary), 1); /* All sides */
  }
}
>>>>>>> 7525f8f0

/* Animation for active node */
@keyframes cycleActiveColors {
  0% {
    background-color: theme('colors.primary.DEFAULT');
  }
  25% {
    background-color: theme('colors.success.DEFAULT');
  }
  50% {
    background-color: theme('colors.warning.DEFAULT');
  }
  75% {
    background-color: theme('colors.destructive.DEFAULT');
  }
  100% {
    background-color: theme('colors.primary.DEFAULT');
  }
}

/* Animation for active node - border */
@keyframes cycleActiveColorsBorder {
  0% {
    @apply border-primary;
  }
  25% {
    @apply border-success;
  }
  50% {
    @apply border-warning;
  }
  75% {
    @apply border-destructive;
  }
  100% {
    @apply border-primary;
  }
}

@keyframes pulse {
  0%, 100% {
    transform: scale(1);
  }
  50% {
    transform: scale(1.05);
  }
}

.pulse {
  animation: pulse 1.5s infinite;
}

.active-node-status {
  animation: cycleActiveColors 3s infinite linear;
  /* pulse 1.5s infinite; */
}

.active-node-status-shadow {
  animation: cycleActiveColorsShadow 3s infinite linear;
  /* pulse 1.5s infinite; */
}

.active-node-status-border {
  animation: cycleActiveColorsBorder 3s infinite linear;
  /* pulse 1.5s infinite; */
}

/* Animation for queued node - shadow */
@keyframes cycleColorsShadow {
  0% {
<<<<<<< HEAD
    background-color: theme('colors.primary.DEFAULT');
  }
  50% {
    background-color: theme('colors.foreground');
  }
  100% {
    background-color: theme('colors.primary.DEFAULT');
  }
}

=======
    box-shadow: 0 0 5px 2px rgba(var(--foreground), 1); /* All sides */
  }
  50% {
    box-shadow: 0 0 5px 2px rgba(var(--primary), 1); /* All sides */
  }
  100% {
    box-shadow: 0 0 5px 2px rgba(var(--foreground), 1); /* All sides */
  }
}

/* Animation for queued node - */
@keyframes cycleColors {
  0% {
    @apply bg-foreground;
  }
  50% {
    @apply bg-primary;
  }
  100% {
    @apply bg-foreground;
  }
}

/* Animation for queued node -border */
@keyframes cycleColorsBorder {
  0% {
    @apply border-foreground;
  }
  50% {
    @apply border-primary;
  }
  100% {
    @apply border-foreground;
  }
}
>>>>>>> 7525f8f0

.queued-node-status {
  animation:
    cycleColors 3s infinite,
    pulse 1.5s infinite;
}

.queued-node-status-shadow {
  animation: cycleColorsShadow 3s infinite linear;
}

.queued-node-status-border {
  animation: cycleColorsBorder 3s infinite linear;
}

/* Animation for queued node END */
.line-clamp-2 {
  display: -webkit-box;
  -webkit-line-clamp: 2;
  line-clamp: 2;
  -webkit-box-orient: vertical;
  overflow: hidden;
}<|MERGE_RESOLUTION|>--- conflicted
+++ resolved
@@ -124,8 +124,6 @@
   }
 }
 
-<<<<<<< HEAD
-=======
 /* Animation for active node - shadow */
 @keyframes cycleActiveColorsShadow {
   0% {
@@ -144,7 +142,6 @@
     box-shadow: 0 0 5px 2px rgba(var(--primary), 1); /* All sides */
   }
 }
->>>>>>> 7525f8f0
 
 /* Animation for active node */
 @keyframes cycleActiveColors {
@@ -215,18 +212,6 @@
 /* Animation for queued node - shadow */
 @keyframes cycleColorsShadow {
   0% {
-<<<<<<< HEAD
-    background-color: theme('colors.primary.DEFAULT');
-  }
-  50% {
-    background-color: theme('colors.foreground');
-  }
-  100% {
-    background-color: theme('colors.primary.DEFAULT');
-  }
-}
-
-=======
     box-shadow: 0 0 5px 2px rgba(var(--foreground), 1); /* All sides */
   }
   50% {
@@ -262,7 +247,6 @@
     @apply border-foreground;
   }
 }
->>>>>>> 7525f8f0
 
 .queued-node-status {
   animation:
