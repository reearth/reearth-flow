--- conflicted
+++ resolved
@@ -1,18 +1,10 @@
 import { useCallback, useRef } from "react";
 
-<<<<<<< HEAD
-export default (
-  onClick: ((param?: any) => void) | undefined,
-  onDoubleClick: ((param?: any) => void) | undefined,
-  delay = 200,
-): [(param?: any) => void, (param?: any) => void] => {
-=======
 export default <TClick, TDoubleClick>(
   onClick: ((param?: TClick) => void) | undefined,
   onDoubleClick: ((param?: TDoubleClick) => void) | undefined,
   delay = 200
 ): [(param?: TClick) => void, (param?: TDoubleClick) => void] => {
->>>>>>> 36da867c
   const timerRef = useRef<NodeJS.Timeout | null>(null);
 
   const singleClickHandler = useCallback(
@@ -27,7 +19,7 @@
         }, delay);
       }
     },
-    [onClick, delay],
+    [onClick, delay]
   );
 
   const doubleClickHandler = useCallback(
@@ -38,7 +30,7 @@
       }
       onDoubleClick?.(param);
     },
-    [onDoubleClick],
+    [onDoubleClick]
   );
 
   return [singleClickHandler, doubleClickHandler];
