--- conflicted
+++ resolved
@@ -5,11 +5,7 @@
 
 const config: CodegenConfig = {
   schema: "../api/gql/*.graphql",
-<<<<<<< HEAD
-  documents: ["src/lib/gql/queries/**/*.ts"],
-=======
   documents: ["src/lib/gql/**/*.ts"],
->>>>>>> 82b37157
   ignoreNoDocuments: true, // for better experience with the watcher
   generates: {
     [rootGQLDirectory]: {
