--- conflicted
+++ resolved
@@ -130,7 +130,6 @@
             service_name = %config.service_name,
             "Google Cloud Trace initialized"
         );
-<<<<<<< HEAD
     } else if config.enable_otlp {
         // Create OTLP exporter for local development
         let exporter = opentelemetry_otlp::SpanExporter::builder()
@@ -171,8 +170,6 @@
             service_name = %config.service_name,
             "OTLP tracing initialized (local development mode)"
         );
-=======
->>>>>>> ca28bfad
     } else {
         // Initialize subscriber with only fmt layer
         tracing_subscriber::registry()
