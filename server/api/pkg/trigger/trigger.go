package trigger

import (
	"time"
)

type (
	EventSourceType string
	TimeInterval    string
)

func (t *TimeInterval) String() {
	panic("unimplemented")
}

const (
	EventSourceTypeTimeDriven EventSourceType = "TIME_DRIVEN"
	EventSourceTypeAPIDriven  EventSourceType = "API_DRIVEN"

	TimeIntervalEveryDay   TimeInterval = "EVERY_DAY"
	TimeIntervalEveryHour  TimeInterval = "EVERY_HOUR"
	TimeIntervalEveryMonth TimeInterval = "EVERY_MONTH"
	TimeIntervalEveryWeek  TimeInterval = "EVERY_WEEK"
)

type Trigger struct {
	createdAt     time.Time
	updatedAt     time.Time
	lastTriggered *time.Time
	authToken     *string
	timeInterval  *TimeInterval
<<<<<<< HEAD
	description   string
	eventSource   EventSourceType
	id            ID
	workspaceId   WorkspaceID
	deploymentId  DeploymentID
=======
	variables     map[string]string
>>>>>>> 0eaf1a85
}

func (t *Trigger) ID() ID {
	return t.id
}

func (t *Trigger) CreatedAt() time.Time {
	return t.createdAt
}

func (t *Trigger) UpdatedAt() time.Time {
	return t.updatedAt
}

func (t *Trigger) LastTriggered() *time.Time {
	return t.lastTriggered
}

func (t *Trigger) Workspace() WorkspaceID {
	return t.workspaceId
}

func (t *Trigger) Description() string {
	return t.description
}

func (t *Trigger) Deployment() DeploymentID {
	return t.deploymentId
}

func (t *Trigger) EventSource() EventSourceType {
	return t.eventSource
}

func (t *Trigger) AuthToken() *string {
	return t.authToken
}

func (t *Trigger) TimeInterval() *TimeInterval {
	return t.timeInterval
}

func (t *Trigger) Variables() map[string]string {
	return t.variables
}

func (t *Trigger) SetLastTriggered(lastTriggered time.Time) {
	t.lastTriggered = &lastTriggered
	t.updatedAt = time.Now()
}

func (t *Trigger) SetAuthToken(token string) {
	t.authToken = &token
	t.updatedAt = time.Now()
}

func (t *Trigger) SetEventSource(eventSource EventSourceType) {
	t.eventSource = eventSource
	t.updatedAt = time.Now()
}

func (t *Trigger) SetDescription(description string) {
	t.description = description
	t.updatedAt = time.Now()
}

func (t *Trigger) SetDeployment(deploymentId DeploymentID) {
	t.deploymentId = deploymentId
	t.updatedAt = time.Now()
}

func (t *Trigger) SetTimeInterval(interval TimeInterval) {
	t.timeInterval = &interval
	t.updatedAt = time.Now()
}

func (t *Trigger) SetVariables(variables map[string]string) {
	t.variables = variables
	t.updatedAt = time.Now()
}

func (t *Trigger) SetUpdatedAt(updatedAt time.Time) {
	t.updatedAt = updatedAt
}<|MERGE_RESOLUTION|>--- conflicted
+++ resolved
@@ -29,15 +29,12 @@
 	lastTriggered *time.Time
 	authToken     *string
 	timeInterval  *TimeInterval
-<<<<<<< HEAD
+	variables     map[string]string
 	description   string
 	eventSource   EventSourceType
 	id            ID
 	workspaceId   WorkspaceID
 	deploymentId  DeploymentID
-=======
-	variables     map[string]string
->>>>>>> 0eaf1a85
 }
 
 func (t *Trigger) ID() ID {
