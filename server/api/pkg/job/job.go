package job

import (
	"time"
)

type Status string

const (
	StatusPending   Status = "PENDING"
	StatusRunning   Status = "RUNNING"
	StatusCancelled Status = "CANCELLED"
	StatusCompleted Status = "COMPLETED"
	StatusFailed    Status = "FAILED"
)

type Job struct {
	startedAt         time.Time
	completedAt       *time.Time
	debug             *bool
	gcpJobID          string
	logsURL           string
	workerLogsURL     string
	userFacingLogsURL string
	metadataURL       string
	status            Status
<<<<<<< HEAD
	outputURLs        []string
	deployment        DeploymentID
	id                ID
=======
	batchStatus       *Status
	workerStatus      *Status
>>>>>>> 0eaf1a85
	workspace         WorkspaceID
}

func NewJob(id ID, deployment DeploymentID, workspace WorkspaceID, gcpJobID string) *Job {
	pending := StatusPending
	return &Job{
		deployment:   deployment,
		gcpJobID:     gcpJobID,
		id:           id,
		metadataURL:  "",
		status:       StatusPending,
		batchStatus:  &pending,
		workerStatus: nil,
		startedAt:    time.Now(),
		workspace:    workspace,
	}
}

func (j *Job) ID() ID {
	return j.id
}

func (j *Job) Debug() *bool {
	return j.debug
}

func (j *Job) Deployment() DeploymentID {
	return j.deployment
}

func (j *Job) Workspace() WorkspaceID {
	return j.workspace
}

func (j *Job) GCPJobID() string {
	return j.gcpJobID
}

func (j *Job) Status() Status {
	if j.batchStatus == nil && j.workerStatus == nil {
		return j.status // Use legacy status field
	}

	if j.workerStatus == nil && j.batchStatus != nil {
		return *j.batchStatus
	}

	if j.batchStatus == nil && j.workerStatus != nil {
		return *j.workerStatus
	}

	// Both available - apply AND logic
	if *j.batchStatus == StatusFailed || *j.workerStatus == StatusFailed {
		return StatusFailed
	}

	if *j.batchStatus == StatusCompleted && *j.workerStatus == StatusCompleted {
		return StatusCompleted
	}

	if *j.batchStatus == StatusCancelled {
		return StatusCancelled
	}

	return StatusRunning
}

func (j *Job) BatchStatus() *Status {
	return j.batchStatus
}

func (j *Job) WorkerStatus() *Status {
	return j.workerStatus
}

func (j *Job) StartedAt() time.Time {
	return j.startedAt
}

func (j *Job) CompletedAt() *time.Time {
	return j.completedAt
}

func (j *Job) LogsURL() string {
	return j.logsURL
}

func (j *Job) WorkerLogsURL() string {
	return j.workerLogsURL
}

func (j *Job) UserFacingLogsURL() string {
	return j.userFacingLogsURL
}

func (j *Job) MetadataURL() string {
	return j.metadataURL
}

func (j *Job) OutputURLs() []string {
	return j.outputURLs
}

func (j *Job) SetID(id ID) {
	j.id = id
}

func (j *Job) SetDebug(debug *bool) {
	j.debug = debug
}

func (j *Job) SetDeployment(deployment DeploymentID) {
	j.deployment = deployment
}

func (j *Job) SetWorkspace(workspace WorkspaceID) {
	j.workspace = workspace
}

func (j *Job) SetGCPJobID(gcpJobID string) {
	j.gcpJobID = gcpJobID
}

func (j *Job) SetStatus(status Status) {
	j.status = status
	if status == StatusCompleted || status == StatusFailed {
		now := time.Now()
		j.completedAt = &now
	}
}

func (j *Job) SetStartedAt(startedAt time.Time) {
	j.startedAt = startedAt
}

func (j *Job) SetCompletedAt(completedAt *time.Time) {
	j.completedAt = completedAt
}

func (j *Job) SetLogsURL(logsURL string) {
	j.logsURL = logsURL
}

func (j *Job) SetWorkerLogsURL(workerLogsURL string) {
	j.workerLogsURL = workerLogsURL
}

func (j *Job) SetUserFacingLogsURL(userFacingLogsURL string) {
	j.userFacingLogsURL = userFacingLogsURL
}

func (j *Job) SetMetadataURL(metadataURL string) {
	j.metadataURL = metadataURL
}

func (j *Job) SetOutputURLs(outputURLs []string) {
	j.outputURLs = outputURLs
}

func (j *Job) SetBatchStatus(batchStatus Status) {
	j.batchStatus = &batchStatus
}

func (j *Job) SetWorkerStatus(workerStatus Status) {
	j.workerStatus = &workerStatus
}<|MERGE_RESOLUTION|>--- conflicted
+++ resolved
@@ -24,14 +24,11 @@
 	userFacingLogsURL string
 	metadataURL       string
 	status            Status
-<<<<<<< HEAD
+	batchStatus       *Status
+	workerStatus      *Status
 	outputURLs        []string
 	deployment        DeploymentID
 	id                ID
-=======
-	batchStatus       *Status
-	workerStatus      *Status
->>>>>>> 0eaf1a85
 	workspace         WorkspaceID
 }
 
