package app

import (
	"context"
	"strconv"

	"github.com/redis/go-redis/v9"
	"github.com/reearth/reearth-flow/api/internal/app/config"
	"github.com/reearth/reearth-flow/api/internal/infrastructure/auth0"
	"github.com/reearth/reearth-flow/api/internal/infrastructure/fs"
	"github.com/reearth/reearth-flow/api/internal/infrastructure/gcpbatch"
	"github.com/reearth/reearth-flow/api/internal/infrastructure/gcs"
	mongorepo "github.com/reearth/reearth-flow/api/internal/infrastructure/mongo"
	redisrepo "github.com/reearth/reearth-flow/api/internal/infrastructure/redis"
	"github.com/reearth/reearth-flow/api/internal/usecase/gateway"
	"github.com/reearth/reearth-flow/api/internal/usecase/repo"
	"github.com/reearth/reearth-flow/api/internal/usecase/websocket"
	"github.com/reearth/reearthx/account/accountinfrastructure/accountmongo"
	"github.com/reearth/reearthx/account/accountusecase/accountgateway"
	"github.com/reearth/reearthx/account/accountusecase/accountrepo"
	"github.com/reearth/reearthx/log"
	"github.com/reearth/reearthx/mongox"
	"github.com/spf13/afero"
	"go.mongodb.org/mongo-driver/mongo"
	"go.mongodb.org/mongo-driver/mongo/options"
	"go.opentelemetry.io/contrib/instrumentation/go.mongodb.org/mongo-driver/mongo/otelmongo"
)

const databaseName = "reearth-flow"

func initReposAndGateways(ctx context.Context, conf *config.Config, _ bool) (*repo.Container, *gateway.Container, *accountrepo.Container, *accountgateway.Container) {
	// Initialize document package
	websocket.Init(
		conf.WebsocketGCSBucket,
		conf.WebsocketGCSEndpoint,
	)

	gateways := &gateway.Container{}
	acGateways := &accountgateway.Container{}

	// Mongo
	client, err := mongo.Connect(
		ctx,
		options.Client().
			ApplyURI(conf.DB).
			SetMonitor(otelmongo.NewMonitor()),
	)
	if err != nil {
		log.Fatalf("mongo error: %+v\n", err)
	}

	// repos
	accountDatabase := conf.DB_Account
	accountRepoCompat := false
	if accountDatabase == "" {
		accountDatabase = databaseName
		accountRepoCompat = true
	}

	accountUsers := make([]accountrepo.User, 0, len(conf.DB_Users))
	for _, u := range conf.DB_Users {
		c, err := mongo.Connect(ctx, options.Client().ApplyURI(u.URI).SetMonitor(otelmongo.NewMonitor()))
		if err != nil {
			log.Fatalf("mongo error: %+v\n", err)
		}
		accountUsers = append(accountUsers, accountmongo.NewUserWithHost(mongox.NewClient(accountDatabase, c), u.Name))
	}

	txAvailable := mongox.IsTransactionAvailable(conf.DB)

	accountRepos, err := accountmongo.New(ctx, client, accountDatabase, txAvailable, accountRepoCompat, accountUsers)
	if err != nil {
		log.Fatalf("Failed to init mongo: %+v\n", err)
	}

	repos, err := mongorepo.New(ctx, client.Database(databaseName), accountRepos, txAvailable)
	if err != nil {
		log.Fatalf("Failed to init mongo: %+v\n", err)
	}
	// Log
	gateways.LogRedis = initLogRedis(ctx, conf)

	// File
	gateways.File = initFile(ctx, conf)

	// Batch
	gateways.Batch = initBatch(ctx, conf)

	// Auth0
	auth0 := auth0.New(conf.Auth0.Domain, conf.Auth0.ClientID, conf.Auth0.ClientSecret)
	gateways.Authenticator = auth0
	acGateways.Authenticator = auth0

	return repos, gateways, accountRepos, acGateways
}

func initFile(ctx context.Context, conf *config.Config) (fileRepo gateway.File) {
	var err error
	if conf.GCS.IsConfigured() {
		log.Infofc(ctx, "file: GCS storage is used: %s\n", conf.GCS.BucketName)
		fileRepo, err = gcs.NewFile(conf.GCS.BucketName, conf.AssetBaseURL, conf.GCS.PublicationCacheControl)
		if err != nil {
			log.Warnf("file: failed to init GCS storage: %s\n", err.Error())
		}
		return
	}

	log.Infof("file: local storage is used")
	afs := afero.NewBasePathFs(afero.NewOsFs(), "data")
	fileRepo, err = fs.NewFile(afs, conf.AssetBaseURL, conf.WorkflowBaseURL)
	if err != nil {
		log.Fatalf("file: init error: %+v", err)
	}
	return fileRepo
}

func initBatch(ctx context.Context, conf *config.Config) (batchRepo gateway.Batch) {
	if conf.Worker_ImageURL == "" {
		return nil
	}

	if conf.GCPProject == "" {
		log.Fatal("GCP project ID is required")
	}
	if conf.GCPRegion == "" {
		log.Fatal("GCP region is required")
	}

	bootDiskSize, err := strconv.Atoi(conf.Worker_BootDiskSizeGB)
	if err != nil {
		log.Fatalf("invalid boot disk size: %v", err)
	}

	computeCpuMilli, err := strconv.Atoi(conf.Worker_ComputeCpuMilli)
	if err != nil {
		log.Fatalf("invalid boot disk size: %v", err)
	}

	computeMemoryMib, err := strconv.Atoi(conf.Worker_ComputeMemoryMib)
	if err != nil {
		log.Fatalf("invalid task count: %v", err)
	}

	taskCount, err := strconv.Atoi(conf.Worker_TaskCount)
	if err != nil {
		log.Fatalf("invalid task count: %v", err)
	}

	config := gcpbatch.BatchConfig{
		AllowedLocations:                conf.Worker_AllowedLocations,
		BinaryPath:                      conf.Worker_BinaryPath,
		BootDiskSizeGB:                  bootDiskSize,
		BootDiskType:                    conf.Worker_BootDiskType,
		ComputeCpuMilli:                 computeCpuMilli,
		ComputeMemoryMib:                computeMemoryMib,
		ImageURI:                        conf.Worker_ImageURL,
		MachineType:                     conf.Worker_MachineType,
		PubSubLogStreamTopic:            conf.Worker_PubSubLogStreamTopic,
		PubSubJobCompleteTopic:          conf.Worker_PubSubJobCompleteTopic,
		PubSubEdgePassThroughEventTopic: conf.Worker_PubSubEdgePassThroughEventTopic,
		ProjectID:                       conf.GCPProject,
		Region:                          conf.GCPRegion,
		SAEmail:                         conf.Worker_BatchSAEmail,
		TaskCount:                       taskCount,
	}

	batchRepo, err = gcpbatch.NewBatch(ctx, config)
	if err != nil {
		log.Fatalf("failed to create Batch repository: %v", err)
	}

<<<<<<< HEAD
	return batchRepo
}

func initLogRedis(ctx context.Context, conf *config.Config) gateway.Log {
	if conf.RedisLog.IsConfigured() {
		log.Infofc(ctx, "log: redis storage is used: %s\n", conf.RedisLog.Addr)
		opts := &redis.Options{
			Addr:     conf.RedisLog.Addr,
			Password: conf.RedisLog.Password,
			DB:       conf.RedisLog.DB,
		}
		client := redis.NewClient(opts)
		logRedisRepo, err := redisrepo.NewRedisLog(client)
		if err != nil {
			log.Warnf("log: failed to init redis storage: %s\n", err.Error())
		}
		return logRedisRepo
	}
	return nil
=======
	return
>>>>>>> 06020476
}<|MERGE_RESOLUTION|>--- conflicted
+++ resolved
@@ -169,8 +169,7 @@
 		log.Fatalf("failed to create Batch repository: %v", err)
 	}
 
-<<<<<<< HEAD
-	return batchRepo
+	return
 }
 
 func initLogRedis(ctx context.Context, conf *config.Config) gateway.Log {
@@ -189,7 +188,4 @@
 		return logRedisRepo
 	}
 	return nil
-=======
-	return
->>>>>>> 06020476
 }