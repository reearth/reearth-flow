package mongodoc

import (
	"reflect"
	"testing"
	"time"

	"github.com/reearth/reearth-flow/api/pkg/id"
	"github.com/reearth/reearth-flow/api/pkg/parameter"
)

func TestNewParameter(t *testing.T) {
	pid := id.NewParameterID()
	projID := id.NewProjectID()
	now := time.Now().UTC()

	param, err := parameter.New().
		ID(pid).
		ProjectID(projID).
		Name("test-param").
		Type(parameter.TypeText).
		Required(true).
		Public(true).
		DefaultValue("some value").
		Index(5).
		CreatedAt(now).
		UpdatedAt(now).
		Build()
	if err != nil {
		t.Fatalf("unexpected error building parameter: %v", err)
	}

	doc, docID := NewParameter(param)
	if docID != pid.String() {
		t.Errorf("expected docID %s, got %s", pid.String(), docID)
	}

	if doc.ID != pid.String() {
		t.Errorf("expected doc ID %s, got %s", pid.String(), doc.ID)
	}
	if doc.Project != projID.String() {
		t.Errorf("expected project ID %s, got %s", projID.String(), doc.Project)
	}
	if doc.Name != "test-param" {
		t.Errorf("expected name 'test-param', got '%s'", doc.Name)
	}
	if doc.Type != "TEXT" {
		t.Errorf("expected type 'TEXT', got '%s'", doc.Type)
	}
	if doc.Required != true {
		t.Errorf("expected required to be true, got %v", doc.Required)
	}
	if doc.Public != true {
		t.Errorf("expected public to be true, got %v", doc.Public)
	}
	if doc.DefaultValue != "some value" {
		t.Errorf("expected value 'some value', got '%v'", doc.DefaultValue)
	}
	if doc.Index != 5 {
		t.Errorf("expected index 5, got %d", doc.Index)
	}
	if !doc.CreatedAt.Equal(now) {
		t.Errorf("expected createdAt %v, got %v", now, doc.CreatedAt)
	}
	if !doc.UpdatedAt.Equal(now) {
		t.Errorf("expected updatedAt %v, got %v", now, doc.UpdatedAt)
	}
}

func TestParameterDocument_Model(t *testing.T) {
	pid := id.NewParameterID()
	projID := id.NewProjectID()
	now := time.Now().UTC()

	doc := &ParameterDocument{
		CreatedAt:    now,
		ID:           pid.String(),
		Index:        3,
		Name:         "my-param",
		Project:      projID.String(),
		Required:     false,
		Public:       true,
		Type:         "NUMBER",
		UpdatedAt:    now,
		DefaultValue: 123.45,
	}

	param, err := doc.Model()
	if err != nil {
		t.Fatalf("unexpected error from Model(): %v", err)
	}
	if param == nil {
		t.Fatal("expected parameter, got nil")
	}

	if param.ID() != pid {
		t.Errorf("expected ID %s, got %s", pid.String(), param.ID().String())
	}
	if param.ProjectID() != projID {
		t.Errorf("expected projectID %s, got %s", projID.String(), param.ProjectID().String())
	}
	if param.Name() != "my-param" {
		t.Errorf("expected name 'my-param', got '%s'", param.Name())
	}
	if param.Type() != parameter.TypeNumber {
		t.Errorf("expected type NUMBER, got %s", param.Type())
	}
	if param.Required() != false {
		t.Errorf("expected required false, got %v", param.Required())
	}
	if param.Public() != true {
		t.Errorf("expected public true, got %v", param.Public())
	}
	if param.DefaultValue() != 123.45 {
		t.Errorf("expected value 123.45, got %v", param.DefaultValue())
	}
	if param.Index() != 3 {
		t.Errorf("expected index 3, got %d", param.Index())
	}
	if !param.CreatedAt().Equal(now) {
		t.Errorf("expected createdAt %v, got %v", now, param.CreatedAt())
	}
	if !param.UpdatedAt().Equal(now) {
		t.Errorf("expected updatedAt %v, got %v", now, param.UpdatedAt())
	}
}

func TestParameterDocument_Config(t *testing.T) {
	pid := id.NewParameterID()
	projID := id.NewProjectID()
	now := time.Now().UTC()

	// Test with config data
	configData := map[string]interface{}{
		"choices": []string{"option1", "option2", "option3"},
<<<<<<< HEAD
=======

>>>>>>> ee1b95bf
		"multiSelect": true,
		"placeholder": "Select an option",
	}

	param, err := parameter.New().
		ID(pid).
		ProjectID(projID).
		Name("choice-param").
		Type(parameter.TypeChoice).
		Required(false).
		Public(true).
		DefaultValue("option1").
		Config(configData).
		Index(0).
		CreatedAt(now).
		UpdatedAt(now).
		Build()
	if err != nil {
		t.Fatalf("unexpected error building parameter: %v", err)
	}

	// Test NewParameter conversion
	doc, docID := NewParameter(param)
	if docID != pid.String() {
		t.Errorf("expected docID %s, got %s", pid.String(), docID)
	}

	// Verify config is stored properly
	if doc.Config == nil {
		t.Fatal("expected config to be stored, got nil")
	}

	storedConfig, ok := doc.Config.(map[string]interface{})
	if !ok {
		t.Fatalf("expected config to be map[string]interface{}, got %T", doc.Config)
	}

	if !reflect.DeepEqual(storedConfig, configData) {
		t.Errorf("config data mismatch.\nExpected: %+v\nGot: %+v", configData, storedConfig)
	}

	// Test Model() conversion back to domain
	reconstructedParam, err := doc.Model()
	if err != nil {
		t.Fatalf("unexpected error from Model(): %v", err)
	}

	if reconstructedParam.Config() == nil {
		t.Fatal("expected reconstructed config to not be nil")
	}

	reconstructedConfig, ok := reconstructedParam.Config().(map[string]interface{})
	if !ok {
		t.Fatalf("expected reconstructed config to be map[string]interface{}, got %T", reconstructedParam.Config())
	}

	if !reflect.DeepEqual(reconstructedConfig, configData) {
		t.Errorf("reconstructed config data mismatch.\nExpected: %+v\nGot: %+v", configData, reconstructedConfig)
	}
}

func TestNewParameters(t *testing.T) {
	pid1 := id.NewParameterID()
	pid2 := id.NewParameterID()
	projID := id.NewProjectID()
	now := time.Now().UTC()

	param1, err := parameter.New().
		ID(pid1).
		ProjectID(projID).
		Name("param1").
		Type(parameter.TypeText).
		DefaultValue("v1").
		Index(0).
		CreatedAt(now).
		UpdatedAt(now).
		Build()
	if err != nil {
		t.Fatalf("unexpected error building param1: %v", err)
	}

	param2, err := parameter.New().
		ID(pid2).
		ProjectID(projID).
		Name("param2").
		Type(parameter.TypeNumber).
		DefaultValue(42).
		Index(1).
		CreatedAt(now).
		UpdatedAt(now).
		Build()
	if err != nil {
		t.Fatalf("unexpected error building param2: %v", err)
	}

	params := parameter.ParameterList{param1, param2}
	docs, ids := NewParameters(params)

	if len(docs) != 2 {
		t.Fatalf("expected 2 docs, got %d", len(docs))
	}
	if len(ids) != 2 {
		t.Fatalf("expected 2 ids, got %d", len(ids))
	}

	if ids[0] != pid1.String() || ids[1] != pid2.String() {
		t.Errorf("expected IDs [%s, %s], got [%s, %s]", pid1.String(), pid2.String(), ids[0], ids[1])
	}

	doc1, ok := docs[0].(*ParameterDocument)
	if !ok {
		t.Fatalf("expected doc1 to be *ParameterDocument, got %T", docs[0])
	}
	doc2, ok := docs[1].(*ParameterDocument)
	if !ok {
		t.Fatalf("expected doc2 to be *ParameterDocument, got %T", docs[1])
	}

	if doc1.Name != "param1" || doc1.DefaultValue != "v1" || doc1.Type != "TEXT" {
		t.Errorf("doc1 did not match expected values")
	}
	if doc2.Name != "param2" || !reflect.DeepEqual(doc2.DefaultValue, 42) || doc2.Type != "NUMBER" {
		t.Errorf("doc2 did not match expected values")
	}
}<|MERGE_RESOLUTION|>--- conflicted
+++ resolved
@@ -132,11 +132,7 @@
 
 	// Test with config data
 	configData := map[string]interface{}{
-		"choices": []string{"option1", "option2", "option3"},
-<<<<<<< HEAD
-=======
-
->>>>>>> ee1b95bf
+		"choices":     []string{"option1", "option2", "option3"},
 		"multiSelect": true,
 		"placeholder": "Select an option",
 	}
