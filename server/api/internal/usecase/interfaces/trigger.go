package interfaces

import (
	"context"
	"errors"

	"github.com/reearth/reearth-flow/api/pkg/id"
	"github.com/reearth/reearth-flow/api/pkg/job"
	"github.com/reearth/reearth-flow/api/pkg/trigger"
)

type CreateTriggerParam struct {
	Description  string
	EventSource  trigger.EventSourceType
	TimeInterval trigger.TimeInterval
	AuthToken    string
<<<<<<< HEAD
	WorkspaceID  id.WorkspaceID
	DeploymentID id.DeploymentID
=======
	Variables    map[string]string
>>>>>>> 0eaf1a85
}

type ExecuteAPITriggerParam struct {
	NotificationURL     *string
	Variables           map[string]interface{}
	AuthenticationToken string
	TriggerID           id.TriggerID
}

type ExecuteTimeDrivenTriggerParam struct {
	TriggerID id.TriggerID
	Variables map[string]string
}

type UpdateTriggerParam struct {
	DeploymentID *id.DeploymentID
	Description  *string
	EventSource  trigger.EventSourceType
	TimeInterval trigger.TimeInterval
	AuthToken    string
<<<<<<< HEAD
	ID           id.TriggerID
=======
	Variables    map[string]string
>>>>>>> 0eaf1a85
}

var (
	ErrTriggerNotFound     error = errors.New("trigger not found")
	ErrInvalidEventSource  error = errors.New("invalid event source type")
	ErrInvalidTimeInterval error = errors.New("invalid time interval")
	ErrInvalidTriggerInput error = errors.New("either time interval or auth token must be provided")
)

type Trigger interface {
	ExecuteAPITrigger(context.Context, ExecuteAPITriggerParam) (*job.Job, error)
	ExecuteTimeDrivenTrigger(context.Context, ExecuteTimeDrivenTriggerParam) (*job.Job, error)
	Fetch(context.Context, []id.TriggerID) ([]*trigger.Trigger, error)
	FindByID(context.Context, id.TriggerID) (*trigger.Trigger, error)
	FindByWorkspace(context.Context, id.WorkspaceID, *PaginationParam, *string) ([]*trigger.Trigger, *PageBasedInfo, error)
	Create(context.Context, CreateTriggerParam) (*trigger.Trigger, error)
	Update(context.Context, UpdateTriggerParam) (*trigger.Trigger, error)
	Delete(context.Context, id.TriggerID) error
}<|MERGE_RESOLUTION|>--- conflicted
+++ resolved
@@ -14,12 +14,9 @@
 	EventSource  trigger.EventSourceType
 	TimeInterval trigger.TimeInterval
 	AuthToken    string
-<<<<<<< HEAD
 	WorkspaceID  id.WorkspaceID
 	DeploymentID id.DeploymentID
-=======
 	Variables    map[string]string
->>>>>>> 0eaf1a85
 }
 
 type ExecuteAPITriggerParam struct {
@@ -40,11 +37,8 @@
 	EventSource  trigger.EventSourceType
 	TimeInterval trigger.TimeInterval
 	AuthToken    string
-<<<<<<< HEAD
 	ID           id.TriggerID
-=======
 	Variables    map[string]string
->>>>>>> 0eaf1a85
 }
 
 var (
