--- conflicted
+++ resolved
@@ -264,7 +264,6 @@
 			return nil, rerror.ErrNotFound
 		}
 		deleteIndexes[param.Index()] = true
-<<<<<<< HEAD
 	}
 
 	// Remove all specified parameters
@@ -272,15 +271,6 @@
 		return nil, err
 	}
 
-=======
-	}
-
-	// Remove all specified parameters
-	if err := i.paramRepo.RemoveAll(ctx, pids); err != nil {
-		return nil, err
-	}
-
->>>>>>> ee1b95bf
 	// Fetch remaining parameters for the project to recalculate indexes
 	remainingParams, err := i.paramRepo.FindByProject(ctx, projectID)
 	if err != nil {
@@ -293,21 +283,10 @@
 		sortedParams := make([]*parameter.Parameter, len(*remainingParams))
 		copy(sortedParams, *remainingParams)
 
-<<<<<<< HEAD
-		// Simple bubble sort by index (small datasets)
-		for i := 0; i < len(sortedParams)-1; i++ {
-			for j := 0; j < len(sortedParams)-i-1; j++ {
-				if sortedParams[j].Index() > sortedParams[j+1].Index() {
-					sortedParams[j], sortedParams[j+1] = sortedParams[j+1], sortedParams[j]
-				}
-			}
-		}
-=======
 		// Sort remaining parameters by current index using sort.Slice
 		sort.Slice(sortedParams, func(i, j int) bool {
 			return sortedParams[i].Index() < sortedParams[j].Index()
 		})
->>>>>>> ee1b95bf
 
 		// Reassign sequential indexes starting from 0
 		for newIndex, param := range sortedParams {
