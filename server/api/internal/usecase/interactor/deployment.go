--- conflicted
+++ resolved
@@ -23,11 +23,8 @@
 	projectRepo       repo.Project
 	workflowRepo      repo.Workflow
 	jobRepo           repo.Job
-<<<<<<< HEAD
 	workerConfigRepo  repo.WorkerConfig
-=======
 	triggerRepo       repo.Trigger
->>>>>>> 7198a35f
 	transaction       usecasex.Transaction
 	batch             gateway.Batch
 	file              gateway.File
@@ -41,11 +38,8 @@
 		projectRepo:       r.Project,
 		workflowRepo:      r.Workflow,
 		jobRepo:           r.Job,
-<<<<<<< HEAD
 		workerConfigRepo:  r.WorkerConfig,
-=======
 		triggerRepo:       r.Trigger,
->>>>>>> 7198a35f
 		transaction:       r.Transaction,
 		batch:             gr.Batch,
 		file:              gr.File,
