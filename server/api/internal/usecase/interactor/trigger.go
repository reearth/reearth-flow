package interactor

import (
	"context"
	"fmt"
	"time"

	"github.com/reearth/reearth-flow/api/internal/rbac"
	"github.com/reearth/reearth-flow/api/internal/usecase/gateway"
	"github.com/reearth/reearth-flow/api/internal/usecase/interfaces"
	"github.com/reearth/reearth-flow/api/internal/usecase/repo"
	"github.com/reearth/reearth-flow/api/pkg/id"
	"github.com/reearth/reearth-flow/api/pkg/job"
	"github.com/reearth/reearth-flow/api/pkg/trigger"
	"github.com/reearth/reearthx/log"
	"github.com/reearth/reearthx/usecasex"
)

type Trigger struct {
	triggerRepo       repo.Trigger
	deploymentRepo    repo.Deployment
	jobRepo           repo.Job
<<<<<<< HEAD
	workerConfigRepo  repo.WorkerConfig
=======
	paramRepo         repo.Parameter
>>>>>>> 0eaf1a85
	transaction       usecasex.Transaction
	batch             gateway.Batch
	file              gateway.File
	job               interfaces.Job
	scheduler         gateway.Scheduler
	permissionChecker gateway.PermissionChecker
}

func NewTrigger(r *repo.Container, gr *gateway.Container, jobUsecase interfaces.Job, permissionChecker gateway.PermissionChecker) interfaces.Trigger {
	return &Trigger{
		triggerRepo:       r.Trigger,
		deploymentRepo:    r.Deployment,
		jobRepo:           r.Job,
<<<<<<< HEAD
		workerConfigRepo:  r.WorkerConfig,
=======
		paramRepo:         r.Parameter,
>>>>>>> 0eaf1a85
		transaction:       r.Transaction,
		batch:             gr.Batch,
		file:              gr.File,
		job:               jobUsecase,
		scheduler:         gr.Scheduler,
		permissionChecker: permissionChecker,
	}
}

func (i *Trigger) checkPermission(ctx context.Context, action string) error {
	return checkPermission(ctx, i.permissionChecker, rbac.ResourceTrigger, action)
}

func (i *Trigger) Fetch(ctx context.Context, ids []id.TriggerID) ([]*trigger.Trigger, error) {
	if err := i.checkPermission(ctx, rbac.ActionAny); err != nil {
		return nil, err
	}

	return i.triggerRepo.FindByIDs(ctx, ids)
}

func (i *Trigger) FindByWorkspace(ctx context.Context, id id.WorkspaceID, p *interfaces.PaginationParam, keyword *string) ([]*trigger.Trigger, *interfaces.PageBasedInfo, error) {
	if err := i.checkPermission(ctx, rbac.ActionAny); err != nil {
		return nil, nil, err
	}

	return i.triggerRepo.FindByWorkspace(ctx, id, p, keyword)
}

func (i *Trigger) FindByID(ctx context.Context, id id.TriggerID) (*trigger.Trigger, error) {
	if err := i.checkPermission(ctx, rbac.ActionAny); err != nil {
		return nil, err
	}

	return i.triggerRepo.FindByID(ctx, id)
}

func (i *Trigger) Create(ctx context.Context, param interfaces.CreateTriggerParam) (result *trigger.Trigger, err error) {
	if err := i.checkPermission(ctx, rbac.ActionCreate); err != nil {
		return nil, err
	}

	tx, err := i.transaction.Begin(ctx)
	if err != nil {
		return
	}

	ctx = tx.Context()
	defer func() {
		if err2 := tx.End(ctx); err == nil && err2 != nil {
			err = err2
		}
	}()

	if _, err = i.deploymentRepo.FindByID(ctx, param.DeploymentID); err != nil {
		return nil, err
	}

	t := trigger.New().
		NewID().
		Workspace(param.WorkspaceID).
		Deployment(param.DeploymentID).
		Description(param.Description).
		EventSource(param.EventSource).
		UpdatedAt(time.Now())

	if param.EventSource == "TIME_DRIVEN" {
		t = t.TimeInterval(trigger.TimeInterval(param.TimeInterval))
	} else if param.EventSource == "API_DRIVEN" {
		t = t.AuthToken(param.AuthToken)
	}

	if len(param.Variables) > 0 {
		t = t.Variables(param.Variables)
	}

	trg, err := t.Build()
	if err != nil {
		return nil, err
	}

	if err := i.triggerRepo.Save(ctx, trg); err != nil {
		return nil, err
	}

	if trg.EventSource() == "TIME_DRIVEN" && i.scheduler != nil {
		if err := i.scheduler.CreateScheduledJob(ctx, trg); err != nil {
			log.Errorf("Failed to create scheduled job for trigger %s: %v", trg.ID(), err)
			// Don't fail trigger creation if scheduler registration fails
			// The trigger can still be executed manually @pyshx
		}
	}

	tx.Commit()
	return trg, nil
}

func (i *Trigger) ExecuteAPITrigger(ctx context.Context, p interfaces.ExecuteAPITriggerParam) (_ *job.Job, err error) {
	if err := i.checkPermission(ctx, rbac.ActionCreate); err != nil {
		return nil, err
	}

	tx, err := i.transaction.Begin(ctx)
	if err != nil {
		return
	}
	ctx = tx.Context()
	defer func() {
		if err2 := tx.End(ctx); err == nil && err2 != nil {
			err = err2
		}
	}()

	trigger, err := i.triggerRepo.FindByID(ctx, p.TriggerID)
	if err != nil {
		return nil, err
	}

	if trigger.EventSource() == "API_DRIVEN" {
		if p.AuthenticationToken != *trigger.AuthToken() {
			return nil, fmt.Errorf("invalid auth token")
		}
	}

	deployment, err := i.deploymentRepo.FindByID(ctx, trigger.Deployment())
	if err != nil {
		return nil, err
	}

	var projectParamsMap map[string]string
	if deployment.Project() != nil {
		pls, err := i.paramRepo.FindByProject(ctx, *deployment.Project())
		if err != nil {
			return nil, err
		}
		projectParamsMap = projectParametersToMap(pls)
	}

	// TODO: Deployment.variables (to be implemented in Phase 2 of the task — Triggers Variables Support on Flow UI
	var deploymentVars map[string]string
	// if dv := deployment.Variables(); dv != nil {
	// 	deploymentVars = dv
	// }

	triggerVars := trigger.Variables()
	requestVars := normalizeRequestVars(p.Variables)

	finalVars := resolveVariables(
		ModeAPIDriven,
		projectParamsMap,
		deploymentVars,
		triggerVars,
		requestVars,
	)

	j, err := job.New().
		NewID().
		Deployment(deployment.ID()).
		Workspace(deployment.Workspace()).
		Status(job.StatusPending).
		StartedAt(time.Now()).
		Build()
	if err != nil {
		return nil, err
	}

	metadataURL, err := i.file.UploadMetadata(ctx, j.ID().String(), []string{})
	if err != nil {
		return nil, err
	}
	j.SetMetadataURL(metadataURL.String())
	if err := i.jobRepo.Save(ctx, j); err != nil {
		return nil, err
	}

	var projectID id.ProjectID
	if deployment.Project() != nil {
		projectID = *deployment.Project()
	}

<<<<<<< HEAD
	workerCfg, err := i.workerConfigRepo.FindByWorkspace(ctx, deployment.Workspace())
	if err != nil {
		workerCfg = nil
	}

	if i.batch == nil {
		return nil, fmt.Errorf("batch gateway not configured")
	}

	gcpJobID, err := i.batch.SubmitJob(ctx, j.ID(), deployment.WorkflowURL(), j.MetadataURL(), p.Variables, projectID, deployment.Workspace(), workerCfg)
=======
	gcpJobID, err := i.batch.SubmitJob(ctx, j.ID(), deployment.WorkflowURL(), j.MetadataURL(), finalVars, projectID, deployment.Workspace())
>>>>>>> 0eaf1a85
	if err != nil {
		log.Debugfc(ctx, "[Trigger] Job submission failed: %v\n", err)
		return nil, interfaces.ErrJobCreationFailed
	}

	j.SetGCPJobID(gcpJobID)
	if err := i.jobRepo.Save(ctx, j); err != nil {
		log.Errorf("Failed to save job %s with GCP ID: %v", j.ID(), err)
		return nil, err
	}

	if err := i.job.StartMonitoring(ctx, j, p.NotificationURL); err != nil {
		log.Errorf("Failed to start monitoring for job %s: %v", j.ID(), err)
		return nil, err
	}

	tx.Commit()
	return j, nil
}

func (i *Trigger) ExecuteTimeDrivenTrigger(ctx context.Context, p interfaces.ExecuteTimeDrivenTriggerParam) (_ *job.Job, err error) {
	if err := i.checkPermission(ctx, rbac.ActionCreate); err != nil {
		return nil, err
	}

	tx, err := i.transaction.Begin(ctx)
	if err != nil {
		return
	}
	ctx = tx.Context()
	defer func() {
		if err2 := tx.End(ctx); err == nil && err2 != nil {
			err = err2
		}
	}()

	trigger, err := i.triggerRepo.FindByID(ctx, p.TriggerID)
	if err != nil {
		return nil, err
	}

	if trigger.EventSource() != "TIME_DRIVEN" {
		return nil, fmt.Errorf("trigger is not time-driven")
	}

	deployment, err := i.deploymentRepo.FindByID(ctx, trigger.Deployment())
	if err != nil {
		return nil, err
	}

	var projectParamsMap map[string]string
	if deployment.Project() != nil {
		pls, err := i.paramRepo.FindByProject(ctx, *deployment.Project())
		if err != nil {
			return nil, err
		}
		projectParamsMap = projectParametersToMap(pls)
	}

	// TODO: Deployment.variables (to be implemented in Phase 2 of the task — Triggers Variables Support on Flow UI
	var deploymentVars map[string]string
	// if dv := deployment.Variables(); dv != nil {
	// 	deploymentVars = dv
	// }

	triggerVars := trigger.Variables()

	finalVars := resolveVariables(
		ModeTimeDriven,
		projectParamsMap,
		deploymentVars,
		triggerVars,
		nil,
	)

	j, err := job.New().
		NewID().
		Deployment(deployment.ID()).
		Workspace(deployment.Workspace()).
		Status(job.StatusPending).
		StartedAt(time.Now()).
		Build()
	if err != nil {
		return nil, err
	}

	metadataURL, err := i.file.UploadMetadata(ctx, j.ID().String(), []string{})
	if err != nil {
		return nil, err
	}
	j.SetMetadataURL(metadataURL.String())
	if err := i.jobRepo.Save(ctx, j); err != nil {
		return nil, err
	}

	var projectID id.ProjectID
	if deployment.Project() != nil {
		projectID = *deployment.Project()
	}

<<<<<<< HEAD
	variables := make(map[string]interface{})

	workerCfg, err := i.workerConfigRepo.FindByWorkspace(ctx, deployment.Workspace())
	if err != nil {
		log.Debugfc(ctx, "[Trigger] Failed to fetch worker config: %v\n", err)
		workerCfg = nil
	}

	gcpJobID, err := i.batch.SubmitJob(ctx, j.ID(), deployment.WorkflowURL(), j.MetadataURL(), variables, projectID, deployment.Workspace(), workerCfg)
=======
	gcpJobID, err := i.batch.SubmitJob(ctx, j.ID(), deployment.WorkflowURL(), j.MetadataURL(), finalVars, projectID, deployment.Workspace())
>>>>>>> 0eaf1a85
	if err != nil {
		log.Debugfc(ctx, "[Trigger] Time-driven job submission failed: %v\n", err)
		return nil, interfaces.ErrJobCreationFailed
	}

	j.SetGCPJobID(gcpJobID)
	if err := i.jobRepo.Save(ctx, j); err != nil {
		log.Errorf("Failed to save time-driven job %s with GCP ID: %v", j.ID(), err)
		return nil, err
	}

	// Update last triggered time
	trigger.SetLastTriggered(time.Now())
	if err := i.triggerRepo.Save(ctx, trigger); err != nil {
		log.Errorf("Failed to update last triggered time for trigger %s: %v", trigger.ID(), err)
		// Don't fail the job creation for this @pyshx
	}

	if err := i.job.StartMonitoring(ctx, j, nil); err != nil {
		log.Errorf("Failed to start monitoring for time-driven job %s: %v", j.ID(), err)
		return nil, err
	}

	tx.Commit()
	return j, nil
}

func (i *Trigger) Update(ctx context.Context, param interfaces.UpdateTriggerParam) (_ *trigger.Trigger, err error) {
	if err := i.checkPermission(ctx, rbac.ActionEdit); err != nil {
		return nil, err
	}

	tx, err := i.transaction.Begin(ctx)
	if err != nil {
		return
	}

	ctx = tx.Context()
	defer func() {
		if err2 := tx.End(ctx); err == nil && err2 != nil {
			err = err2
		}
	}()

	t, err := i.triggerRepo.FindByID(ctx, param.ID)
	if err != nil {
		return nil, err
	}

	originalEventSource := t.EventSource()

	if param.DeploymentID != nil {
		if _, err = i.deploymentRepo.FindByID(ctx, *param.DeploymentID); err != nil {
			return nil, err
		}
		t.SetDeployment(*param.DeploymentID)
	}

	if param.Description != nil {
		t.SetDescription(*param.Description)
	}

	if param.EventSource == "TIME_DRIVEN" {
		t.SetEventSource(trigger.EventSourceType(param.EventSource))
		t.SetTimeInterval(trigger.TimeInterval(param.TimeInterval))
		t.SetAuthToken("")
	} else if param.EventSource == "API_DRIVEN" {
		t.SetEventSource(trigger.EventSourceType(param.EventSource))
		t.SetTimeInterval("")
		t.SetAuthToken(param.AuthToken)
	}

	t.SetVariables(param.Variables)

	if err := i.triggerRepo.Save(ctx, t); err != nil {
		return nil, err
	}

	if i.scheduler != nil {
		if originalEventSource == "TIME_DRIVEN" && t.EventSource() != "TIME_DRIVEN" {
			if err := i.scheduler.DeleteScheduledJob(ctx, t.ID()); err != nil {
				log.Errorf("Failed to delete scheduled job for trigger %s: %v", t.ID(), err)
			}
		} else if originalEventSource != "TIME_DRIVEN" && t.EventSource() == "TIME_DRIVEN" {
			if err := i.scheduler.CreateScheduledJob(ctx, t); err != nil {
				log.Errorf("Failed to create scheduled job for trigger %s: %v", t.ID(), err)
			}
		} else if originalEventSource == "TIME_DRIVEN" && t.EventSource() == "TIME_DRIVEN" {
			if err := i.scheduler.UpdateScheduledJob(ctx, t); err != nil {
				log.Errorf("Failed to update scheduled job for trigger %s: %v", t.ID(), err)
			}
		}
	}

	tx.Commit()
	return t, nil
}

func (i *Trigger) Delete(ctx context.Context, id id.TriggerID) (err error) {
	if err := i.checkPermission(ctx, rbac.ActionDelete); err != nil {
		return err
	}

	tx, err := i.transaction.Begin(ctx)
	if err != nil {
		return
	}

	ctx = tx.Context()
	defer func() {
		if err2 := tx.End(ctx); err == nil && err2 != nil {
			err = err2
		}
	}()

	trigger, err := i.triggerRepo.FindByID(ctx, id)
	if err != nil {
		return err
	}

	if trigger.EventSource() == "TIME_DRIVEN" && i.scheduler != nil {
		if err := i.scheduler.DeleteScheduledJob(ctx, id); err != nil {
			log.Errorf("Failed to delete scheduled job for trigger %s: %v", id, err)
		}
	}

	if err := i.triggerRepo.Remove(ctx, id); err != nil {
		return err
	}

	tx.Commit()
	return nil
}<|MERGE_RESOLUTION|>--- conflicted
+++ resolved
@@ -20,11 +20,8 @@
 	triggerRepo       repo.Trigger
 	deploymentRepo    repo.Deployment
 	jobRepo           repo.Job
-<<<<<<< HEAD
 	workerConfigRepo  repo.WorkerConfig
-=======
 	paramRepo         repo.Parameter
->>>>>>> 0eaf1a85
 	transaction       usecasex.Transaction
 	batch             gateway.Batch
 	file              gateway.File
@@ -38,11 +35,8 @@
 		triggerRepo:       r.Trigger,
 		deploymentRepo:    r.Deployment,
 		jobRepo:           r.Job,
-<<<<<<< HEAD
 		workerConfigRepo:  r.WorkerConfig,
-=======
 		paramRepo:         r.Parameter,
->>>>>>> 0eaf1a85
 		transaction:       r.Transaction,
 		batch:             gr.Batch,
 		file:              gr.File,
@@ -223,7 +217,6 @@
 		projectID = *deployment.Project()
 	}
 
-<<<<<<< HEAD
 	workerCfg, err := i.workerConfigRepo.FindByWorkspace(ctx, deployment.Workspace())
 	if err != nil {
 		workerCfg = nil
@@ -233,10 +226,7 @@
 		return nil, fmt.Errorf("batch gateway not configured")
 	}
 
-	gcpJobID, err := i.batch.SubmitJob(ctx, j.ID(), deployment.WorkflowURL(), j.MetadataURL(), p.Variables, projectID, deployment.Workspace(), workerCfg)
-=======
-	gcpJobID, err := i.batch.SubmitJob(ctx, j.ID(), deployment.WorkflowURL(), j.MetadataURL(), finalVars, projectID, deployment.Workspace())
->>>>>>> 0eaf1a85
+	gcpJobID, err := i.batch.SubmitJob(ctx, j.ID(), deployment.WorkflowURL(), j.MetadataURL(), finalVars, projectID, deployment.Workspace(), workerCfg)
 	if err != nil {
 		log.Debugfc(ctx, "[Trigger] Job submission failed: %v\n", err)
 		return nil, interfaces.ErrJobCreationFailed
@@ -337,19 +327,13 @@
 		projectID = *deployment.Project()
 	}
 
-<<<<<<< HEAD
-	variables := make(map[string]interface{})
-
 	workerCfg, err := i.workerConfigRepo.FindByWorkspace(ctx, deployment.Workspace())
 	if err != nil {
 		log.Debugfc(ctx, "[Trigger] Failed to fetch worker config: %v\n", err)
 		workerCfg = nil
 	}
 
-	gcpJobID, err := i.batch.SubmitJob(ctx, j.ID(), deployment.WorkflowURL(), j.MetadataURL(), variables, projectID, deployment.Workspace(), workerCfg)
-=======
-	gcpJobID, err := i.batch.SubmitJob(ctx, j.ID(), deployment.WorkflowURL(), j.MetadataURL(), finalVars, projectID, deployment.Workspace())
->>>>>>> 0eaf1a85
+	gcpJobID, err := i.batch.SubmitJob(ctx, j.ID(), deployment.WorkflowURL(), j.MetadataURL(), finalVars, projectID, deployment.Workspace(), workerCfg)
 	if err != nil {
 		log.Debugfc(ctx, "[Trigger] Time-driven job submission failed: %v\n", err)
 		return nil, interfaces.ErrJobCreationFailed
