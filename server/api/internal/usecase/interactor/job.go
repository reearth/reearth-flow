package interactor

import (
	"context"
	"fmt"
	"sync"
	"time"

	"github.com/reearth/reearth-flow/api/internal/rbac"
	"github.com/reearth/reearth-flow/api/internal/usecase/gateway"
	"github.com/reearth/reearth-flow/api/internal/usecase/interfaces"
	"github.com/reearth/reearth-flow/api/internal/usecase/repo"
	"github.com/reearth/reearth-flow/api/pkg/id"
	"github.com/reearth/reearth-flow/api/pkg/job"
	"github.com/reearth/reearth-flow/api/pkg/job/monitor"
	"github.com/reearth/reearth-flow/api/pkg/notification"
	"github.com/reearth/reearth-flow/api/pkg/subscription"
	"github.com/reearth/reearthx/log"
	"github.com/reearth/reearthx/usecasex"
)

var _ interfaces.Job = &Job{}

type Job struct {
	jobRepo           repo.Job
	transaction       usecasex.Transaction
	file              gateway.File
	batch             gateway.Batch
<<<<<<< HEAD
=======
	redis             gateway.Redis
	monitor           *monitor.Monitor
	subscriptions     *subscription.JobManager
>>>>>>> 0eaf1a85
	notifier          notification.Notifier
	permissionChecker gateway.PermissionChecker
	monitor           *monitor.Monitor
	subscriptions     *subscription.JobManager
	activeWatchers    map[string]bool
	jobLocks          map[string]*sync.Mutex
	jobLocksMu        sync.RWMutex
	watchersMu        sync.Mutex
}

type NotificationPayload struct {
	RunID        string   `json:"runId"`
	DeploymentID string   `json:"deploymentId"`
	Status       string   `json:"status"`
	Logs         []string `json:"logs"`
	Outputs      []string `json:"outputs"`
}

func NewJob(
	r *repo.Container,
	gr *gateway.Container,
	permissionChecker gateway.PermissionChecker,
) interfaces.Job {
	return &Job{
		jobRepo:           r.Job,
		transaction:       r.Transaction,
		file:              gr.File,
		batch:             gr.Batch,
		redis:             gr.Redis,
		monitor:           monitor.NewMonitor(),
		subscriptions:     subscription.NewJobManager(),
		notifier:          notification.NewHTTPNotifier(),
		permissionChecker: permissionChecker,
		activeWatchers:    make(map[string]bool),
		jobLocks:          make(map[string]*sync.Mutex),
	}
}

func (i *Job) getJobLock(jobID string) *sync.Mutex {
	i.jobLocksMu.RLock()
	if lock, exists := i.jobLocks[jobID]; exists {
		i.jobLocksMu.RUnlock()
		return lock
	}
	i.jobLocksMu.RUnlock()

	i.jobLocksMu.Lock()
	defer i.jobLocksMu.Unlock()

	if lock, exists := i.jobLocks[jobID]; exists {
		return lock
	}

	lock := &sync.Mutex{}
	i.jobLocks[jobID] = lock
	return lock
}

func (i *Job) cleanupJobLock(jobID string) {
	i.jobLocksMu.Lock()
	defer i.jobLocksMu.Unlock()
	delete(i.jobLocks, jobID)
}

func (i *Job) checkPermission(ctx context.Context, action string) error {
	return checkPermission(ctx, i.permissionChecker, rbac.ResourceJob, action)
}

func (i *Job) Cancel(ctx context.Context, jobID id.JobID) (*job.Job, error) {
	if err := i.checkPermission(ctx, rbac.ActionAny); err != nil {
		return nil, err
	}

	jobLock := i.getJobLock(jobID.String())
	jobLock.Lock()
	defer jobLock.Unlock()

	j, err := i.jobRepo.FindByID(ctx, jobID)
	if err != nil {
		return nil, err
	}

	if j.Status() != job.StatusPending && j.Status() != job.StatusRunning {
		return nil, fmt.Errorf("job cannot be cancelled: current status is %s", j.Status())
	}

	tx, err := i.transaction.Begin(ctx)
	if err != nil {
		return nil, err
	}
	defer func() {
		if err := tx.End(ctx); err != nil {
			log.Errorfc(ctx, "transaction end failed: %v", err)
		}
	}()

	if err := i.batch.CancelJob(ctx, j.GCPJobID()); err != nil {
		return nil, err
	}

	j.SetStatus(job.StatusCancelled)
	now := time.Now()
	j.SetCompletedAt(&now)

	if err := i.jobRepo.Save(ctx, j); err != nil {
		return nil, err
	}

	tx.Commit()

	if err := i.handleJobCompletion(ctx, j); err != nil {
		log.Errorfc(ctx, "job: completion handling failed: %v", err)
	}

	i.subscriptions.Notify(j.ID().String(), j.Status())

	return j, nil
}

func (i *Job) FindByID(ctx context.Context, id id.JobID) (*job.Job, error) {
	if err := i.checkPermission(ctx, rbac.ActionAny); err != nil {
		return nil, err
	}

	return i.jobRepo.FindByID(ctx, id)
}

func (i *Job) Fetch(ctx context.Context, ids []id.JobID) ([]*job.Job, error) {
	if err := i.checkPermission(ctx, rbac.ActionAny); err != nil {
		return nil, err
	}

	return i.jobRepo.FindByIDs(ctx, ids)
}

func (i *Job) FindByWorkspace(
	ctx context.Context,
	wsID id.WorkspaceID,
	p *interfaces.PaginationParam,
	keyword *string,
) ([]*job.Job, *interfaces.PageBasedInfo, error) {
	if err := i.checkPermission(ctx, rbac.ActionAny); err != nil {
		return nil, nil, err
	}

	return i.jobRepo.FindByWorkspace(ctx, wsID, p, keyword)
}

func (i *Job) GetStatus(ctx context.Context, jobID id.JobID) (job.Status, error) {
	if err := i.checkPermission(ctx, rbac.ActionAny); err != nil {
		return "", err
	}

	j, err := i.jobRepo.FindByID(ctx, jobID)
	if err != nil {
		return "", err
	}
	return j.Status(), nil
}

func (i *Job) StartMonitoring(ctx context.Context, j *job.Job, notificationURL *string) error {
	if err := i.checkPermission(ctx, rbac.ActionAny); err != nil {
		return err
	}

	log.Debugfc(ctx, "job: starting monitoring for jobID=%s workspace=%s", j.ID(), j.Workspace())

	i.watchersMu.Lock()
	defer i.watchersMu.Unlock()

	jobKey := j.ID().String()
	if i.activeWatchers == nil {
		i.activeWatchers = make(map[string]bool)
	}

	if _, exists := i.activeWatchers[jobKey]; exists {
		log.Debugfc(ctx, "job: monitoring already active for jobID=%s", jobKey)
		if notificationURL != nil {
			if config := i.monitor.Get(jobKey); config != nil {
				config.NotificationURL = notificationURL
			}
		}
		return nil
	}

	i.activeWatchers[jobKey] = true

	monitorCtx, cancel := context.WithCancel(context.Background())

	i.monitor.Register(jobKey, &monitor.Config{
		Cancel:          cancel,
		NotificationURL: notificationURL,
	})

	go i.runMonitoringLoop(monitorCtx, j)

	return nil
}

func (i *Job) runMonitoringLoop(ctx context.Context, j *job.Job) {
	ticker := time.NewTicker(5 * time.Second)
	defer ticker.Stop()

	jobID := j.ID().String()
	log.Infof("Starting continuous monitoring for job ID %s", jobID)

	defer func() {
		i.watchersMu.Lock()
		delete(i.activeWatchers, jobID)
		i.watchersMu.Unlock()
		i.monitor.Remove(jobID)
		i.cleanupJobLock(jobID)
		log.Infof("Monitoring cleanup completed for job ID %s", jobID)
	}()

	maxDuration := 24 * time.Hour
	startTime := time.Now()

	for {
		select {
		case <-ctx.Done():
			log.Infof("Monitoring stopped by context cancellation for job ID %s", jobID)
			return
		case <-ticker.C:
			if time.Since(startTime) > maxDuration {
				log.Warnf("Exceeded maximum monitoring duration for job ID %s", jobID)
				return
			}

			currentJob, err := i.jobRepo.FindByID(context.Background(), j.ID())
			if err != nil {
				log.Errorf("Failed to fetch current job state for job ID %s: %v", jobID, err)
				continue
			}

			status := currentJob.Status()
			if status == job.StatusCompleted || status == job.StatusFailed ||
				status == job.StatusCancelled {
				log.Infof(
					"Job ID %s already in terminal state %s, stopping monitoring",
					jobID,
					status,
				)
				return
			}

			if err := i.checkJobStatus(ctx, currentJob); err != nil {
				log.Errorfc(ctx, "job: status check failed: %v", err)
			}
		}
	}
}

func (i *Job) checkJobStatus(ctx context.Context, j *job.Job) error {
	status, err := i.batch.GetJobStatus(ctx, j.GCPJobID())
	if err != nil {
		return err
	}

	newBatchStatus := job.Status(status)

	jobLock := i.getJobLock(j.ID().String())
	jobLock.Lock()
	defer jobLock.Unlock()

	currentJob, err := i.jobRepo.FindByID(ctx, j.ID())
	if err != nil {
		return fmt.Errorf("failed to fetch current job state: %w", err)
	}

	workerEvent, err := i.redis.GetJobCompleteEvent(ctx, currentJob.ID())
	if err != nil {
		log.Warnf("Failed to get worker status from Redis for job %s: %v", currentJob.ID(), err)
	}

	if workerEvent != nil {
		var workerStatus job.Status
		switch workerEvent.Result {
		case "success":
			workerStatus = job.StatusCompleted
		case "failed":
			workerStatus = job.StatusFailed
		}

		if workerStatus != "" {
			currentJob.SetWorkerStatus(workerStatus)
			log.Infof("Updated worker status for job %s to %s", currentJob.ID(), workerStatus)
		}
	}

	batchStatusChanged := currentJob.BatchStatus() == nil || *currentJob.BatchStatus() != newBatchStatus
	if batchStatusChanged {
		currentJob.SetBatchStatus(newBatchStatus)
	}

	if batchStatusChanged || workerEvent != nil {
		// Update legacy status field with computed value
		currentJob.SetStatus(currentJob.Status())

		// Use transaction for MongoDB update
		tx, err := i.transaction.Begin(ctx)
		if err != nil {
			return fmt.Errorf("failed to begin transaction: %w", err)
		}

		var txErr error
		defer func() {
			if err2 := tx.End(ctx); err2 != nil && txErr == nil {
				log.Errorfc(ctx, "transaction end failed: %v", err2)
			}
		}()

		if err := i.jobRepo.Save(ctx, currentJob); err != nil {
			txErr = err
			return fmt.Errorf("failed to save job: %w", err)
		}

		tx.Commit()

		// Delete Redis key only after successful DB commit
		if workerEvent != nil {
			if err := i.redis.DeleteJobCompleteEvent(ctx, currentJob.ID()); err != nil {
				log.Warnf("Failed to delete job complete event from Redis for job %s: %v", currentJob.ID(), err)
			}
		}

		i.subscriptions.Notify(currentJob.ID().String(), currentJob.Status())
	}

	computedStatus := currentJob.Status()
	isTerminalState := computedStatus == job.StatusCompleted || computedStatus == job.StatusFailed ||
		computedStatus == job.StatusCancelled
	if isTerminalState {
		log.Infof(
			"Job %s transitioning to terminal state %s, handling completion",
			currentJob.ID(),
			computedStatus,
		)

		if err := i.handleJobCompletion(ctx, currentJob); err != nil {
			log.Errorfc(ctx, "job: completion handling failed: %v", err)
		}
	}

	return nil
}

func (i *Job) handleJobCompletion(ctx context.Context, j *job.Job) error {
	if j == nil {
		return fmt.Errorf("job cannot be nil")
	}

	if err := i.checkPermission(ctx, rbac.ActionAny); err != nil {
		return err
	}

	jobID := j.ID().String()
	log.Debugfc(ctx, "job: handling completion for jobID=%s with status=%s", jobID, j.Status())

	config := i.monitor.Get(jobID)

	if err := i.updateJobArtifacts(ctx, j); err != nil {
		log.Errorfc(ctx, "job: failed to update artifacts for jobID=%s: %v", jobID, err)
	}

	if err := i.saveJobState(ctx, j); err != nil {
		return fmt.Errorf("failed to save job state: %w", err)
	}

	if config == nil || config.NotificationURL == nil || *config.NotificationURL == "" {
		return nil
	}

	if err := i.sendCompletionNotification(ctx, j, *config.NotificationURL); err != nil {
		return fmt.Errorf("failed to send notification: %w", err)
	}

	return nil
}

func (i *Job) updateJobArtifacts(ctx context.Context, j *job.Job) error {
	jobID := j.ID().String()

	outputs, err := i.file.ListJobArtifacts(ctx, jobID)
	if err != nil {
		return fmt.Errorf("failed to list job artifacts: %w", err)
	}
	j.SetOutputURLs(outputs)

	logURL := i.file.GetJobLogURL(jobID)
	if logURL != "" {
		j.SetLogsURL(logURL)
	}

	workerLogURL := i.file.GetJobWorkerLogURL(jobID)
	if workerLogURL != "" {
		j.SetWorkerLogsURL(workerLogURL)
	}

	userFacingLogURL := i.file.GetJobUserFacingLogURL(jobID)
	if userFacingLogURL != "" {
		j.SetUserFacingLogsURL(userFacingLogURL)
	}

	return nil
}

func (i *Job) saveJobState(ctx context.Context, j *job.Job) error {
	tx, err := i.transaction.Begin(ctx)
	if err != nil {
		return fmt.Errorf("failed to begin transaction: %w", err)
	}

	defer func() {
		if err := tx.End(ctx); err != nil {
			log.Errorfc(ctx, "transaction end failed: %v", err)
		}
	}()

	if err := i.jobRepo.Save(ctx, j); err != nil {
		return fmt.Errorf("failed to save job: %w", err)
	}

	tx.Commit()
	return nil
}

func (i *Job) sendCompletionNotification(
	ctx context.Context,
	j *job.Job,
	notificationURL string,
) error {
	jobID := j.ID().String()

	status := "failed"
	switch j.Status() {
	case job.StatusCompleted:
		status = "succeeded"
	case job.StatusCancelled:
		status = "cancelled"
	}

	var logs []string
	logExists, err := i.file.CheckJobLogExists(ctx, jobID)
	if err != nil {
		log.Warnfc(ctx, "job: failed to check log existence for jobID=%s: %v", jobID, err)
	} else if logExists {
		logs = append(logs, j.LogsURL())
	}

	workerLogExists, err := i.file.CheckJobWorkerLogExists(ctx, jobID)
	if err != nil {
		log.Warnfc(ctx, "job: failed to check worker log existence for jobID=%s: %v", jobID, err)
	} else if workerLogExists {
		logs = append(logs, j.WorkerLogsURL())
	}

	userFacingLogExists, err := i.file.CheckJobUserFacingLogExists(ctx, jobID)
	if err != nil {
		log.Warnfc(ctx, "job: failed to check user-facing log existence for jobID=%s: %v", jobID, err)
	} else if userFacingLogExists {
		logs = append(logs, j.UserFacingLogsURL())
	}

	payload := notification.Payload{
		RunID:        jobID,
		DeploymentID: j.Deployment().String(),
		Status:       status,
		Logs:         logs,
		Outputs:      j.OutputURLs(),
	}

	log.Debugfc(ctx, "job: sending notification for jobID=%s to URL=%s", jobID, notificationURL)

	return i.notifier.Send(notificationURL, payload)
}

func (i *Job) Subscribe(ctx context.Context, jobID id.JobID) (chan job.Status, error) {
	if err := i.checkPermission(ctx, rbac.ActionAny); err != nil {
		return nil, err
	}

	ch := i.subscriptions.Subscribe(jobID.String())

	go func() {
		j, err := i.FindByID(context.Background(), jobID)
		if err == nil {
			i.subscriptions.Notify(jobID.String(), j.Status())
		}
	}()

	i.startMonitoringIfNeeded(jobID)

	return ch, nil
}

func (i *Job) startMonitoringIfNeeded(jobID id.JobID) {
	j, err := i.jobRepo.FindByID(context.Background(), jobID)
	if err != nil {
		log.Errorfc(context.Background(), "job: failed to find job for monitoring: %v", err)
		return
	}

	status := j.Status()
	if status == job.StatusCompleted || status == job.StatusFailed ||
		status == job.StatusCancelled {
		return
	}

	if err := i.StartMonitoring(context.Background(), j, nil); err != nil {
		log.Errorfc(context.Background(), "job: failed to start monitoring: %v", err)
	}
}

func (i *Job) Unsubscribe(jobID id.JobID, ch chan job.Status) {
	i.subscriptions.Unsubscribe(jobID.String(), ch)

	if i.subscriptions.CountSubscribers(jobID.String()) == 0 {
		i.watchersMu.Lock()
		delete(i.activeWatchers, jobID.String())
		i.watchersMu.Unlock()
	}
}<|MERGE_RESOLUTION|>--- conflicted
+++ resolved
@@ -26,12 +26,7 @@
 	transaction       usecasex.Transaction
 	file              gateway.File
 	batch             gateway.Batch
-<<<<<<< HEAD
-=======
 	redis             gateway.Redis
-	monitor           *monitor.Monitor
-	subscriptions     *subscription.JobManager
->>>>>>> 0eaf1a85
 	notifier          notification.Notifier
 	permissionChecker gateway.PermissionChecker
 	monitor           *monitor.Monitor
