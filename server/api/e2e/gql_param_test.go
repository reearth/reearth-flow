--- conflicted
+++ resolved
@@ -432,12 +432,9 @@
 	// Create a parameter to remove
 	paramID := createTestParameter(t, e, projectID, "param_to_remove", "TEXT", true, true, "remove me")
 
-<<<<<<< HEAD
-=======
 	// Generate a valid but non-existent Parameter ID
 	nonExistentParamID := id.NewParameterID().String()
 
->>>>>>> ee1b95bf
 	testCases := []struct {
 		name         string
 		paramID      string
@@ -453,11 +450,7 @@
 		},
 		{
 			name:         "remove non-existent parameter",
-<<<<<<< HEAD
-			paramID:      "non-existent-id",
-=======
 			paramID:      nonExistentParamID,
->>>>>>> ee1b95bf
 			expectedCode: http.StatusOK,
 			expectError:  true,
 			errorMessage: "not found",
