# Project History Snapshot
type PreviewSnapshot {
  id: ID!
  name: String
  timestamp: DateTime!
  updates: [Int!]!
  version: Int!
}

# Latest Project Document
type ProjectDocument implements Node {
  id: ID!
  timestamp: DateTime!
  updates: [Int!]!
  version: Int!
}

# Project Snapshot history vector
type ProjectSnapshot {
  timestamp: DateTime!
  updates: [Int!]!
  version: Int!
}

# Project Snapshot Metadata (without updates data)
type ProjectSnapshotMetadata {
  timestamp: DateTime!
  version: Int!
}

# Mutation

extend type Mutation {
  flushProjectToGcs(projectId: ID!): Boolean
  previewSnapshot(projectId: ID!, version: Int!, name: String): PreviewSnapshot
  rollbackProject(projectId: ID!, version: Int!): ProjectDocument
}

# Query

extend type Query {
  latestProjectSnapshot(projectId: ID!): ProjectDocument
  projectHistory(projectId: ID!): [ProjectSnapshotMetadata!]!
<<<<<<< HEAD
}

# Mutation

extend type Mutation {
  rollbackProject(projectId: ID!, version: Int!): ProjectDocument
  saveSnapshot(projectId: ID!): Boolean
=======
  projectSnapshot(projectId: ID!, version: Int!): ProjectSnapshot!
>>>>>>> ee8288ac
}<|MERGE_RESOLUTION|>--- conflicted
+++ resolved
@@ -31,7 +31,7 @@
 # Mutation
 
 extend type Mutation {
-  flushProjectToGcs(projectId: ID!): Boolean
+  saveSnapshot(projectId: ID!): Boolean
   previewSnapshot(projectId: ID!, version: Int!, name: String): PreviewSnapshot
   rollbackProject(projectId: ID!, version: Int!): ProjectDocument
 }
@@ -41,15 +41,5 @@
 extend type Query {
   latestProjectSnapshot(projectId: ID!): ProjectDocument
   projectHistory(projectId: ID!): [ProjectSnapshotMetadata!]!
-<<<<<<< HEAD
-}
-
-# Mutation
-
-extend type Mutation {
-  rollbackProject(projectId: ID!, version: Int!): ProjectDocument
-  saveSnapshot(projectId: ID!): Boolean
-=======
   projectSnapshot(projectId: ID!, version: Int!): ProjectSnapshot!
->>>>>>> ee8288ac
 }