--- conflicted
+++ resolved
@@ -1744,7 +1744,6 @@
 ### Category
 * Geometry
 
-<<<<<<< HEAD
 ## MVTWriter
 ### Type
 * sink
@@ -1789,8 +1788,6 @@
 ### Category
 * File
 
-## Noop
-=======
 ## NoopProcessor
 ### Type
 * processor
@@ -1806,7 +1803,6 @@
 * Noop
 
 ## NoopSink
->>>>>>> b4ba8211
 ### Type
 * sink
 ### Description
