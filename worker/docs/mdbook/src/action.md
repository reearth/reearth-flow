# Actions

## AreaOnAreaOverlayer
### Type
* processor
### Description
Overlays an area on another area
### Parameters
```json
{
  "$schema": "http://json-schema.org/draft-07/schema#",
  "title": "AreaOnAreaOverlayerParam",
  "type": "object",
  "required": [
    "outputAttribute"
  ],
  "properties": {
    "groupBy": {
      "type": [
        "array",
        "null"
      ],
      "items": {
        "$ref": "#/definitions/Attribute"
      }
    },
    "outputAttribute": {
      "$ref": "#/definitions/Attribute"
    }
  },
  "definitions": {
    "Attribute": {
      "type": "string"
    }
  }
}
```
### Input Ports
* default
### Output Ports
* area
* remnants
* rejected
### Category
* Geometry

## AttributeAggregator
### Type
* processor
### Description
Aggregates features by attributes
### Parameters
```json
{
  "$schema": "http://json-schema.org/draft-07/schema#",
  "title": "AttributeAggregatorParam",
  "type": "object",
  "required": [
    "aggregateAttributes",
    "calculation",
    "calculationAttribute",
    "method"
  ],
  "properties": {
    "aggregateAttributes": {
      "type": "array",
      "items": {
        "$ref": "#/definitions/AggregateAttribute"
      }
    },
    "calculation": {
      "$ref": "#/definitions/Expr"
    },
    "calculationAttribute": {
      "$ref": "#/definitions/Attribute"
    },
    "method": {
      "$ref": "#/definitions/Method"
    }
  },
  "definitions": {
    "AggregateAttribute": {
      "type": "object",
      "required": [
        "attributeValue",
        "newAttribute"
      ],
      "properties": {
        "attributeValue": {
          "$ref": "#/definitions/Expr"
        },
        "newAttribute": {
          "$ref": "#/definitions/Attribute"
        }
      }
    },
    "Attribute": {
      "type": "string"
    },
    "Expr": {
      "type": "string"
    },
    "Method": {
      "type": "string",
      "enum": [
        "max",
        "min",
        "count"
      ]
    }
  }
}
```
### Input Ports
* default
### Output Ports
* default
### Category
* Attribute

## AttributeDuplicateFilter
### Type
* processor
### Description
Filters features by duplicate attributes
### Parameters
```json
{
  "$schema": "http://json-schema.org/draft-07/schema#",
  "title": "AttributeDuplicateFilterParam",
  "type": "object",
  "required": [
    "filterBy"
  ],
  "properties": {
    "filterBy": {
      "type": "array",
      "items": {
        "$ref": "#/definitions/Attribute"
      }
    }
  },
  "definitions": {
    "Attribute": {
      "type": "string"
    }
  }
}
```
### Input Ports
* default
### Output Ports
* default
### Category
* Attribute

## AttributeFilePathInfoExtractor
### Type
* processor
### Description
Extracts file path information from attributes
### Parameters
```json
{
  "$schema": "http://json-schema.org/draft-07/schema#",
  "title": "AttributeFilePathInfoExtractor",
  "type": "object",
  "required": [
    "attribute"
  ],
  "properties": {
    "attribute": {
      "$ref": "#/definitions/Attribute"
    }
  },
  "definitions": {
    "Attribute": {
      "type": "string"
    }
  }
}
```
### Input Ports
* default
### Output Ports
* default
* rejected
### Category
* Attribute

## AttributeManager
### Type
* processor
### Description
Manages attributes
### Parameters
```json
{
  "$schema": "http://json-schema.org/draft-07/schema#",
  "title": "AttributeManagerParam",
  "type": "object",
  "required": [
    "operations"
  ],
  "properties": {
    "operations": {
      "type": "array",
      "items": {
        "$ref": "#/definitions/Operation"
      }
    }
  },
  "definitions": {
    "Expr": {
      "type": "string"
    },
    "Method": {
      "type": "string",
      "enum": [
        "convert",
        "create",
        "rename",
        "remove"
      ]
    },
    "Operation": {
      "type": "object",
      "required": [
        "attribute",
        "method"
      ],
      "properties": {
        "attribute": {
          "type": "string"
        },
        "method": {
          "$ref": "#/definitions/Method"
        },
        "value": {
          "anyOf": [
            {
              "$ref": "#/definitions/Expr"
            },
            {
              "type": "null"
            }
          ]
        }
      }
    }
  }
}
```
### Input Ports
* default
### Output Ports
* default
### Category
* Attribute

## AttributeMapper
### Type
* processor
### Description
Maps attributes
### Parameters
```json
{
  "$schema": "http://json-schema.org/draft-07/schema#",
  "title": "AttributeMapperParam",
  "type": "object",
  "required": [
    "mappers"
  ],
  "properties": {
    "mappers": {
      "type": "array",
      "items": {
        "$ref": "#/definitions/Mapper"
      }
    }
  },
  "definitions": {
    "Expr": {
      "type": "string"
    },
    "Mapper": {
      "type": "object",
      "required": [
        "attribute",
        "expr"
      ],
      "properties": {
        "attribute": {
          "type": "string"
        },
        "expr": {
          "$ref": "#/definitions/Expr"
        }
      }
    }
  }
}
```
### Input Ports
* default
### Output Ports
* default
### Category
* Attribute

## BoundsExtractor
### Type
* processor
### Description
Bounds Extractor
### Parameters
* No parameters
### Input Ports
* default
### Output Ports
* default
* rejected
### Category
* Geometry

## Bufferer
### Type
* processor
### Description
Buffers a geometry
### Parameters
```json
{
  "$schema": "http://json-schema.org/draft-07/schema#",
  "title": "Bufferer",
  "type": "object",
  "required": [
    "bufferType",
    "distance",
    "interpolationAngle"
  ],
  "properties": {
    "bufferType": {
      "$ref": "#/definitions/BufferType"
    },
    "distance": {
      "type": "number",
      "format": "double"
    },
    "interpolationAngle": {
      "type": "number",
      "format": "double"
    }
  },
  "definitions": {
    "BufferType": {
      "type": "string",
      "enum": [
        "area2d"
      ]
    }
  }
}
```
### Input Ports
* default
### Output Ports
* default
* rejected
### Category
* Geometry

## CenterPointReplacer
### Type
* processor
### Description
Replaces the geometry of the feature with a point that is either in the center of the feature's bounding box, at the center of mass of the feature, or somewhere guaranteed to be inside the feature's area.
### Parameters
* No parameters
### Input Ports
* default
### Output Ports
* point
* rejected
### Category
* Geometry

## Clipper
### Type
* processor
### Description
Divides Candidate features using Clipper features, so that Candidates and parts of Candidates that are inside or outside of the Clipper features are output separately
### Parameters
* No parameters
### Input Ports
* clipper
* candidate
### Output Ports
* inside
* outside
* rejected
### Category
* Geometry

## ClosedCurveFilter
### Type
* processor
### Description
Checks if curves form closed loops
### Parameters
* No parameters
### Input Ports
* default
### Output Ports
* closed
* line
* rejected
### Category
* Geometry

## CoordinateSystemSetter
### Type
* processor
### Description
Sets the coordinate system of a feature
### Parameters
```json
{
  "$schema": "http://json-schema.org/draft-07/schema#",
  "title": "CoordinateSystemSetter",
  "type": "object",
  "required": [
    "epsgCode"
  ],
  "properties": {
    "epsgCode": {
      "type": "integer",
      "format": "uint16",
      "minimum": 0.0
    }
  }
}
```
### Input Ports
* default
### Output Ports
* default
### Category
* Geometry

## Echo
### Type
* sink
### Description
Echo features
### Parameters
* No parameters
### Input Ports
* default
### Output Ports
### Category
* Debug

## ElevationExtractor
### Type
* processor
### Description
Extracts a feature’s first z coordinate value, storing it in an attribute.
### Parameters
```json
{
  "$schema": "http://json-schema.org/draft-07/schema#",
  "title": "ElevationExtractorParam",
  "type": "object",
  "required": [
    "outputAttribute"
  ],
  "properties": {
    "outputAttribute": {
      "$ref": "#/definitions/Attribute"
    }
  },
  "definitions": {
    "Attribute": {
      "type": "string"
    }
  }
}
```
### Input Ports
* default
### Output Ports
* default
### Category
* Geometry

## Extruder
### Type
* processor
### Description
Extrudes a polygon by a distance
### Parameters
```json
{
  "$schema": "http://json-schema.org/draft-07/schema#",
  "title": "ExtruderParam",
  "type": "object",
  "required": [
    "distance"
  ],
  "properties": {
    "distance": {
      "$ref": "#/definitions/Expr"
    }
  },
  "definitions": {
    "Expr": {
      "type": "string"
    }
  }
}
```
### Input Ports
* default
### Output Ports
* default
### Category
* Geometry

## FeatureCounter
### Type
* processor
### Description
Counts features
### Parameters
```json
{
  "$schema": "http://json-schema.org/draft-07/schema#",
  "title": "FeatureCounterParam",
  "type": "object",
  "required": [
    "countStart",
    "outputAttribute"
  ],
  "properties": {
    "countStart": {
      "type": "integer",
      "format": "int64"
    },
    "groupBy": {
      "type": [
        "array",
        "null"
      ],
      "items": {
        "$ref": "#/definitions/Attribute"
      }
    },
    "outputAttribute": {
      "type": "string"
    }
  },
  "definitions": {
    "Attribute": {
      "type": "string"
    }
  }
}
```
### Input Ports
* default
### Output Ports
* default
* rejected
### Category
* Feature

## FeatureCreator
### Type
* source
### Description
Creates features from expressions
### Parameters
```json
{
  "$schema": "http://json-schema.org/draft-07/schema#",
  "title": "FeatureCreator",
  "type": "object",
  "required": [
    "creator"
  ],
  "properties": {
    "creator": {
      "$ref": "#/definitions/Expr"
    }
  },
  "definitions": {
    "Expr": {
      "type": "string"
    }
  }
}
```
### Input Ports
### Output Ports
* default
### Category
* Feature

## FeatureFilter
### Type
* processor
### Description
Filters features based on conditions
### Parameters
```json
{
  "$schema": "http://json-schema.org/draft-07/schema#",
  "title": "FeatureFilterParam",
  "type": "object",
  "required": [
    "conditions"
  ],
  "properties": {
    "conditions": {
      "type": "array",
      "items": {
        "$ref": "#/definitions/Condition"
      }
    }
  },
  "definitions": {
    "Condition": {
      "type": "object",
      "required": [
        "expr",
        "outputPort"
      ],
      "properties": {
        "expr": {
          "$ref": "#/definitions/Expr"
        },
        "outputPort": {
          "$ref": "#/definitions/Port"
        }
      }
    },
    "Expr": {
      "type": "string"
    },
    "Port": {
      "type": "string"
    }
  }
}
```
### Input Ports
* default
### Output Ports
* rejected
### Category
* Feature

## FeatureMerger
### Type
* processor
### Description
Merges features by attributes
### Parameters
```json
{
  "$schema": "http://json-schema.org/draft-07/schema#",
  "title": "FeatureMergerParam",
  "type": "object",
  "required": [
    "requestorAttribute",
    "supplierAttribute"
  ],
  "properties": {
    "requestorAttribute": {
      "$ref": "#/definitions/Expr"
    },
    "supplierAttribute": {
      "$ref": "#/definitions/Expr"
    }
  },
  "definitions": {
    "Expr": {
      "type": "string"
    }
  }
}
```
### Input Ports
* requestor
* supplier
### Output Ports
* merged
* unmerged
### Category
* Feature

## FeatureReader
### Type
* processor
### Description
Filters features based on conditions
### Parameters
```json
{
  "$schema": "http://json-schema.org/draft-07/schema#",
  "title": "FeatureReaderParam",
  "oneOf": [
    {
      "type": "object",
      "required": [
        "dataset",
        "format"
      ],
      "properties": {
        "dataset": {
          "$ref": "#/definitions/Expr"
        },
        "format": {
          "type": "string",
          "enum": [
            "citygml"
          ]
        }
      }
    },
    {
      "type": "object",
      "required": [
        "dataset",
        "format"
      ],
      "properties": {
        "dataset": {
          "$ref": "#/definitions/Expr"
        },
        "format": {
          "type": "string",
          "enum": [
            "csv"
          ]
        },
        "offset": {
          "type": [
            "integer",
            "null"
          ],
          "format": "uint",
          "minimum": 0.0
        }
      }
    },
    {
      "type": "object",
      "required": [
        "dataset",
        "format"
      ],
      "properties": {
        "dataset": {
          "$ref": "#/definitions/Expr"
        },
        "format": {
          "type": "string",
          "enum": [
            "tsv"
          ]
        },
        "offset": {
          "type": [
            "integer",
            "null"
          ],
          "format": "uint",
          "minimum": 0.0
        }
      }
    }
  ],
  "definitions": {
    "Expr": {
      "type": "string"
    }
  }
}
```
### Input Ports
* default
### Output Ports
* default
### Category
* Feature

## FeatureSorter
### Type
* processor
### Description
Sorts features by attributes
### Parameters
```json
{
  "$schema": "http://json-schema.org/draft-07/schema#",
  "title": "FeatureSorterParam",
  "type": "object",
  "required": [
    "sortBy"
  ],
  "properties": {
    "sortBy": {
      "type": "array",
      "items": {
        "$ref": "#/definitions/SortBy"
      }
    }
  },
  "definitions": {
    "Attribute": {
      "type": "string"
    },
    "Order": {
      "type": "string",
      "enum": [
        "ascending",
        "descending"
      ]
    },
    "SortBy": {
      "type": "object",
      "required": [
        "attribute",
        "order"
      ],
      "properties": {
        "attribute": {
          "$ref": "#/definitions/Attribute"
        },
        "order": {
          "$ref": "#/definitions/Order"
        }
      }
    }
  }
}
```
### Input Ports
* default
### Output Ports
* default
### Category
* Feature

## FeatureTransformer
### Type
* processor
### Description
Transforms features by expressions
### Parameters
```json
{
  "$schema": "http://json-schema.org/draft-07/schema#",
  "title": "FeatureTransformerParam",
  "type": "object",
  "required": [
    "transformers"
  ],
  "properties": {
    "transformers": {
      "type": "array",
      "items": {
        "$ref": "#/definitions/Transform"
      }
    }
  },
  "definitions": {
    "Expr": {
      "type": "string"
    },
    "Transform": {
      "type": "object",
      "required": [
        "expr"
      ],
      "properties": {
        "expr": {
          "$ref": "#/definitions/Expr"
        }
      }
    }
  }
}
```
### Input Ports
* default
### Output Ports
* default
### Category
* Feature

## FilePathExtractor
### Type
* source
### Description
Extracts files from a directory or an archive
### Parameters
```json
{
  "$schema": "http://json-schema.org/draft-07/schema#",
  "title": "FilePathExtractor",
  "type": "object",
  "required": [
    "extractArchive",
    "sourceDataset"
  ],
  "properties": {
    "extractArchive": {
      "type": "boolean"
    },
    "sourceDataset": {
      "$ref": "#/definitions/Expr"
    }
  },
  "definitions": {
    "Expr": {
      "type": "string"
    }
  }
}
```
### Input Ports
### Output Ports
* default
### Category
* File

## FilePropertyExtractor
### Type
* processor
### Description
Extracts properties from a file
### Parameters
```json
{
  "$schema": "http://json-schema.org/draft-07/schema#",
  "title": "FilePropertyExtractor",
  "type": "object",
  "required": [
    "filePathAttribute"
  ],
  "properties": {
    "filePathAttribute": {
      "type": "string"
    }
  }
}
```
### Input Ports
* default
### Output Ports
* default
* rejected
### Category
* File

## FileReader
### Type
* source
### Description
Reads features from a file
### Parameters
```json
{
  "$schema": "http://json-schema.org/draft-07/schema#",
  "title": "FileReader",
  "oneOf": [
    {
      "type": "object",
      "required": [
        "dataset",
        "format"
      ],
      "properties": {
        "dataset": {
          "$ref": "#/definitions/Expr"
        },
        "format": {
          "type": "string",
          "enum": [
            "csv"
          ]
        },
        "offset": {
          "type": [
            "integer",
            "null"
          ],
          "format": "uint",
          "minimum": 0.0
        }
      }
    },
    {
      "type": "object",
      "required": [
        "dataset",
        "format"
      ],
      "properties": {
        "dataset": {
          "$ref": "#/definitions/Expr"
        },
        "format": {
          "type": "string",
          "enum": [
            "tsv"
          ]
        },
        "offset": {
          "type": [
            "integer",
            "null"
          ],
          "format": "uint",
          "minimum": 0.0
        }
      }
    },
    {
      "type": "object",
      "required": [
        "dataset",
        "format"
      ],
      "properties": {
        "dataset": {
          "$ref": "#/definitions/Expr"
        },
        "format": {
          "type": "string",
          "enum": [
            "json"
          ]
        }
      }
    },
    {
      "type": "object",
      "required": [
        "dataset",
        "format"
      ],
      "properties": {
        "dataset": {
          "$ref": "#/definitions/Expr"
        },
        "format": {
          "type": "string",
          "enum": [
            "citygml"
          ]
        }
      }
    }
  ],
  "definitions": {
    "Expr": {
      "type": "string"
    }
  }
}
```
### Input Ports
### Output Ports
* default
### Category
* File

## FileWriter
### Type
* sink
### Description
Writes features to a file
### Parameters
```json
{
  "$schema": "http://json-schema.org/draft-07/schema#",
  "title": "FileWriterParam",
  "oneOf": [
    {
      "type": "object",
      "required": [
        "format",
        "output"
      ],
      "properties": {
        "format": {
          "type": "string",
          "enum": [
            "csv"
          ]
        },
        "output": {
          "$ref": "#/definitions/Expr"
        }
      }
    },
    {
      "type": "object",
      "required": [
        "format",
        "output"
      ],
      "properties": {
        "format": {
          "type": "string",
          "enum": [
            "tsv"
          ]
        },
        "output": {
          "$ref": "#/definitions/Expr"
        }
      }
    },
    {
      "type": "object",
      "required": [
        "format",
        "output"
      ],
      "properties": {
        "converter": {
          "anyOf": [
            {
              "$ref": "#/definitions/Expr"
            },
            {
              "type": "null"
            }
          ]
        },
        "format": {
          "type": "string",
          "enum": [
            "json"
          ]
        },
        "output": {
          "$ref": "#/definitions/Expr"
        }
      }
    },
    {
      "type": "object",
      "required": [
        "format",
        "output"
      ],
      "properties": {
        "format": {
          "type": "string",
          "enum": [
            "excel"
          ]
        },
        "output": {
          "$ref": "#/definitions/Expr"
        }
      }
    },
    {
      "type": "object",
      "required": [
        "format",
        "output"
      ],
      "properties": {
        "format": {
          "type": "string",
          "enum": [
            "gltf"
          ]
        },
        "output": {
          "$ref": "#/definitions/Expr"
        }
      }
    }
  ],
  "definitions": {
    "Expr": {
      "type": "string"
<<<<<<< HEAD
    },
    "Format": {
      "type": "string",
      "enum": [
        "csv",
        "tsv",
        "json",
        "excel",
        "gltf",
        "cesium3dtiles"
      ]
=======
>>>>>>> f9871100
    }
  }
}
```
### Input Ports
* default
### Output Ports
### Category
* File

## GeometryCoercer
### Type
* processor
### Description
Coerces the geometry of a feature to a specific geometry
### Parameters
```json
{
  "$schema": "http://json-schema.org/draft-07/schema#",
  "title": "GeometryCoercer",
  "type": "object",
  "required": [
    "coercerType"
  ],
  "properties": {
    "coercerType": {
      "$ref": "#/definitions/CoercerType"
    }
  },
  "definitions": {
    "CoercerType": {
      "type": "string",
      "enum": [
        "lineString"
      ]
    }
  }
}
```
### Input Ports
* default
### Output Ports
* default
### Category
* Geometry

## GeometryExtractor
### Type
* processor
### Description
Extracts geometry from a feature and adds it as an attribute.
### Parameters
```json
{
  "$schema": "http://json-schema.org/draft-07/schema#",
  "title": "GeometryExtractor",
  "type": "object",
  "required": [
    "outputAttribute"
  ],
  "properties": {
    "outputAttribute": {
      "$ref": "#/definitions/Attribute"
    }
  },
  "definitions": {
    "Attribute": {
      "type": "string"
    }
  }
}
```
### Input Ports
* default
### Output Ports
* default
### Category
* Geometry

## GeometryFilter
### Type
* processor
### Description
Filter geometry by type
### Parameters
```json
{
  "$schema": "http://json-schema.org/draft-07/schema#",
  "title": "GeometryFilterParam",
  "oneOf": [
    {
      "type": "object",
      "required": [
        "filterType"
      ],
      "properties": {
        "filterType": {
          "type": "string",
          "enum": [
            "none"
          ]
        }
      }
    },
    {
      "type": "object",
      "required": [
        "filterType"
      ],
      "properties": {
        "filterType": {
          "type": "string",
          "enum": [
            "multiple"
          ]
        }
      }
    },
    {
      "type": "object",
      "required": [
        "filterType"
      ],
      "properties": {
        "filterType": {
          "type": "string",
          "enum": [
            "featureType"
          ]
        }
      }
    }
  ]
}
```
### Input Ports
* default
### Output Ports
* unfiltered
* none
* contains
* point
* line
* lineString
* polygon
* multiPoint
* multiLineString
* multiPolygon
* rect
* triangle
* solid
* geometryCollection
* solid
* multiSurface
* compositeSurface
* surface
* triangle
* multiCurve
* curve
* multiPoint
* point
* tin
### Category
* Geometry

## GeometryReplacer
### Type
* processor
### Description
Replaces the geometry of a feature with a new geometry.
### Parameters
```json
{
  "$schema": "http://json-schema.org/draft-07/schema#",
  "title": "GeometryReplacer",
  "type": "object",
  "required": [
    "sourceAttribute"
  ],
  "properties": {
    "sourceAttribute": {
      "$ref": "#/definitions/Attribute"
    }
  },
  "definitions": {
    "Attribute": {
      "type": "string"
    }
  }
}
```
### Input Ports
* default
### Output Ports
* default
### Category
* Geometry

## GeometrySplitter
### Type
* processor
### Description
Split geometry by type
### Parameters
* No parameters
### Input Ports
* default
### Output Ports
* default
### Category
* Geometry

## GeometryValidator
### Type
* processor
### Description
Validates the geometry of a feature
### Parameters
```json
{
  "$schema": "http://json-schema.org/draft-07/schema#",
  "title": "GeometryValidator",
  "type": "object",
  "required": [
    "validationTypes"
  ],
  "properties": {
    "validationTypes": {
      "type": "array",
      "items": {
        "$ref": "#/definitions/ValidationType"
      }
    }
  },
  "definitions": {
    "ValidationType": {
      "type": "string",
      "enum": [
        "duplicatePoints",
        "corruptGeometry",
        "selfIntersection"
      ]
    }
  }
}
```
### Input Ports
* default
### Output Ports
* success
* failed
* rejected
### Category
* Geometry

## GeometryValueFilter
### Type
* processor
### Description
Filter geometry by value
### Parameters
* No parameters
### Input Ports
* default
### Output Ports
* none
* geometry2d
* geometry3d
* cityGml
### Category
* Geometry

## HoleCounter
### Type
* processor
### Description
Counts the number of holes in a geometry and adds it as an attribute.
### Parameters
```json
{
  "$schema": "http://json-schema.org/draft-07/schema#",
  "title": "HoleCounterParam",
  "type": "object",
  "required": [
    "outputAttribute"
  ],
  "properties": {
    "outputAttribute": {
      "$ref": "#/definitions/Attribute"
    }
  },
  "definitions": {
    "Attribute": {
      "type": "string"
    }
  }
}
```
### Input Ports
* default
### Output Ports
* default
### Category
* Geometry

## HoleExtractor
### Type
* processor
### Description
Extracts holes in a geometry and adds it as an attribute.
### Parameters
* No parameters
### Input Ports
* default
### Output Ports
* outershell
* hole
* rejected
### Category
* Geometry

## LineOnLineOverlayer
### Type
* processor
### Description
Intersection points are turned into point features that can contain the merged list of attributes of the original intersected lines.
### Parameters
```json
{
  "$schema": "http://json-schema.org/draft-07/schema#",
  "title": "LineOnLineOverlayerParam",
  "type": "object",
  "required": [
    "outputAttribute"
  ],
  "properties": {
    "groupBy": {
      "type": [
        "array",
        "null"
      ],
      "items": {
        "$ref": "#/definitions/Attribute"
      }
    },
    "outputAttribute": {
      "$ref": "#/definitions/Attribute"
    }
  },
  "definitions": {
    "Attribute": {
      "type": "string"
    }
  }
}
```
### Input Ports
* default
### Output Ports
* point
* line
* rejected
### Category
* Geometry

## OrientationExtractor
### Type
* processor
### Description
Extracts the orientation of a geometry from a feature and adds it as an attribute.
### Parameters
```json
{
  "$schema": "http://json-schema.org/draft-07/schema#",
  "title": "OrientationExtractorParam",
  "type": "object",
  "required": [
    "outputAttribute"
  ],
  "properties": {
    "outputAttribute": {
      "$ref": "#/definitions/Attribute"
    }
  },
  "definitions": {
    "Attribute": {
      "type": "string"
    }
  }
}
```
### Input Ports
* default
### Output Ports
* default
### Category
* Geometry

## PLATEAU.AttributeFlattener
### Type
* processor
### Description
AttributeFlattener
### Parameters
* No parameters
### Input Ports
* default
### Output Ports
* default
### Category
* PLATEAU

## PLATEAU.BuildingInstallationGeometryTypeExtractor
### Type
* processor
### Description
Extracts BuildingInstallationGeometryType
### Parameters
* No parameters
### Input Ports
* default
### Output Ports
* default
### Category
* PLATEAU

## PLATEAU.BuildingUsageAttributeValidator
### Type
* processor
### Description
This processor validates building usage attributes by checking for the presence of required attributes and ensuring the correctness of city codes. It outputs errors through the lBldgError and codeError ports if any issues are found.
### Parameters
* No parameters
### Input Ports
* default
### Output Ports
* lBldgError
* codeError
* default
### Category
* PLATEAU

## PLATEAU.DictionariesInitiator
### Type
* processor
### Description
Initializes dictionaries for PLATEAU
### Parameters
* No parameters
### Input Ports
* default
### Output Ports
* default
* rejected
### Category
* PLATEAU

## PLATEAU.DomainOfDefinitionValidator
### Type
* processor
### Description
Validates domain of definition of CityGML features
### Parameters
* No parameters
### Input Ports
* default
### Output Ports
* default
* rejected
### Category
* PLATEAU

## PLATEAU.MaxLodExtractor
### Type
* processor
### Description
Extracts maxLod
### Parameters
* No parameters
### Input Ports
* default
### Output Ports
* default
### Category
* PLATEAU

## PLATEAU.UDXFolderExtractor
### Type
* processor
### Description
Extracts UDX folders from cityGML path
### Parameters
* No parameters
### Input Ports
* default
### Output Ports
* default
* rejected
### Category
* PLATEAU

## PLATEAU.UnmatchedXlinkDetector
### Type
* processor
### Description
Detect unmatched xlink for PLATEAU
### Parameters
* No parameters
### Input Ports
* default
### Output Ports
* summary
* unMatchedXlinkFrom
* unMatchedXlinkTo
### Category
* PLATEAU

## PLATEAU.XMLAttributeExtractor
### Type
* processor
### Description
Extracts attributes from XML fragments based on a schema definition
### Parameters
* No parameters
### Input Ports
* default
### Output Ports
* attributeFeature
* summary
* filePath
### Category
* PLATEAU

## PlanarityFilter
### Type
* processor
### Description
Filter geometry by type
### Parameters
* No parameters
### Input Ports
* default
### Output Ports
* planarity
* notplanarity
### Category
* Geometry

## Refiner
### Type
* processor
### Description
Geometry Refiner
### Parameters
* No parameters
### Input Ports
* default
### Output Ports
* default
* remain
### Category
* Geometry

## Reprojector
### Type
* processor
### Description
Reprojects the geometry of a feature to a specified coordinate system
### Parameters
```json
{
  "$schema": "http://json-schema.org/draft-07/schema#",
  "title": "ReprojectorParam",
  "type": "object",
  "properties": {
    "epsgCode": {
      "type": [
        "integer",
        "null"
      ],
      "format": "uint16",
      "minimum": 0.0
    }
  }
}
```
### Input Ports
* default
### Output Ports
* default
### Category
* Geometry

## RhaiCaller
### Type
* processor
### Description
Calls Rhai script
### Parameters
```json
{
  "$schema": "http://json-schema.org/draft-07/schema#",
  "title": "RhaiCallerParam",
  "type": "object",
  "required": [
    "isTarget",
    "process"
  ],
  "properties": {
    "isTarget": {
      "$ref": "#/definitions/Expr"
    },
    "process": {
      "$ref": "#/definitions/Expr"
    }
  },
  "definitions": {
    "Expr": {
      "type": "string"
    }
  }
}
```
### Input Ports
* default
### Output Ports
* default
### Category
* Feature

## Router
### Type
* processor
### Description
Action for last port forwarding for sub-workflows.
### Parameters
```json
{
  "$schema": "http://json-schema.org/draft-07/schema#",
  "title": "Router",
  "type": "object",
  "required": [
    "routingPort"
  ],
  "properties": {
    "routingPort": {
      "type": "string"
    }
  }
}
```
### Input Ports
* default
### Output Ports
### Category

## StatisticsCalculator
### Type
* processor
### Description
Calculates statistics of features
### Parameters
```json
{
  "$schema": "http://json-schema.org/draft-07/schema#",
  "title": "StatisticsCalculatorParam",
  "type": "object",
  "required": [
    "calculations"
  ],
  "properties": {
    "aggregateAttribute": {
      "anyOf": [
        {
          "$ref": "#/definitions/Attribute"
        },
        {
          "type": "null"
        }
      ]
    },
    "aggregateName": {
      "anyOf": [
        {
          "$ref": "#/definitions/Attribute"
        },
        {
          "type": "null"
        }
      ]
    },
    "calculations": {
      "type": "array",
      "items": {
        "$ref": "#/definitions/Calculation"
      }
    }
  },
  "definitions": {
    "Attribute": {
      "type": "string"
    },
    "Calculation": {
      "type": "object",
      "required": [
        "expr",
        "newAttribute"
      ],
      "properties": {
        "expr": {
          "$ref": "#/definitions/Expr"
        },
        "newAttribute": {
          "$ref": "#/definitions/Attribute"
        }
      }
    },
    "Expr": {
      "type": "string"
    }
  }
}
```
### Input Ports
* default
### Output Ports
* default
* complete
### Category
* Attribute

## ThreeDimentionBoxReplacer
### Type
* processor
### Description
Replaces a three dimention box with a polygon.
### Parameters
```json
{
  "$schema": "http://json-schema.org/draft-07/schema#",
  "title": "ThreeDimentionBoxReplacer",
  "type": "object",
  "required": [
    "maxX",
    "maxY",
    "maxZ",
    "minX",
    "minY",
    "minZ"
  ],
  "properties": {
    "maxX": {
      "$ref": "#/definitions/Attribute"
    },
    "maxY": {
      "$ref": "#/definitions/Attribute"
    },
    "maxZ": {
      "$ref": "#/definitions/Attribute"
    },
    "minX": {
      "$ref": "#/definitions/Attribute"
    },
    "minY": {
      "$ref": "#/definitions/Attribute"
    },
    "minZ": {
      "$ref": "#/definitions/Attribute"
    }
  },
  "definitions": {
    "Attribute": {
      "type": "string"
    }
  }
}
```
### Input Ports
* default
### Output Ports
* default
### Category
* Geometry

## ThreeDimentionRotator
### Type
* processor
### Description
Replaces a three dimention box with a polygon.
### Parameters
```json
{
  "$schema": "http://json-schema.org/draft-07/schema#",
  "title": "ThreeDimentionRotatorParam",
  "type": "object",
  "required": [
    "angleDegree",
    "directionX",
    "directionY",
    "directionZ",
    "originX",
    "originY",
    "originZ"
  ],
  "properties": {
    "angleDegree": {
      "$ref": "#/definitions/Expr"
    },
    "directionX": {
      "$ref": "#/definitions/Expr"
    },
    "directionY": {
      "$ref": "#/definitions/Expr"
    },
    "directionZ": {
      "$ref": "#/definitions/Expr"
    },
    "originX": {
      "$ref": "#/definitions/Expr"
    },
    "originY": {
      "$ref": "#/definitions/Expr"
    },
    "originZ": {
      "$ref": "#/definitions/Expr"
    }
  },
  "definitions": {
    "Expr": {
      "type": "string"
    }
  }
}
```
### Input Ports
* default
### Output Ports
* default
### Category
* Geometry

## TwoDimentionForcer
### Type
* processor
### Description
Forces a geometry to be two dimentional.
### Parameters
* No parameters
### Input Ports
* default
### Output Ports
* default
### Category
* Geometry

## VertexRemover
### Type
* processor
### Description
Removes specific vertices from a feature’s geometry
### Parameters
* No parameters
### Input Ports
* default
### Output Ports
* default
* rejected
### Category
* Geometry

## XMLFragmenter
### Type
* processor
### Description
Fragment XML
### Parameters
```json
{
  "$schema": "http://json-schema.org/draft-07/schema#",
  "title": "XmlFragmenterParam",
  "oneOf": [
    {
      "type": "object",
      "required": [
        "attribute",
        "elementsToExclude",
        "elementsToMatch",
        "source"
      ],
      "properties": {
        "attribute": {
          "$ref": "#/definitions/Attribute"
        },
        "elementsToExclude": {
          "$ref": "#/definitions/Expr"
        },
        "elementsToMatch": {
          "$ref": "#/definitions/Expr"
        },
        "source": {
          "type": "string",
          "enum": [
            "url"
          ]
        }
      }
    }
  ],
  "definitions": {
    "Attribute": {
      "type": "string"
    },
    "Expr": {
      "type": "string"
    }
  }
}
```
### Input Ports
* default
### Output Ports
* default
### Category
* XML

## XMLValidator
### Type
* processor
### Description
Validates XML content
### Parameters
```json
{
  "$schema": "http://json-schema.org/draft-07/schema#",
  "title": "XmlValidatorParam",
  "type": "object",
  "required": [
    "attribute",
    "inputType",
    "validationType"
  ],
  "properties": {
    "attribute": {
      "$ref": "#/definitions/Attribute"
    },
    "inputType": {
      "$ref": "#/definitions/XmlInputType"
    },
    "validationType": {
      "$ref": "#/definitions/ValidationType"
    }
  },
  "definitions": {
    "Attribute": {
      "type": "string"
    },
    "ValidationType": {
      "type": "string",
      "enum": [
        "syntax",
        "syntaxAndNamespace",
        "syntaxAndSchema"
      ]
    },
    "XmlInputType": {
      "type": "string",
      "enum": [
        "file",
        "text"
      ]
    }
  }
}
```
### Input Ports
* default
### Output Ports
* success
* failed
### Category
* PLATEAU<|MERGE_RESOLUTION|>--- conflicted
+++ resolved
@@ -1190,25 +1190,29 @@
           "$ref": "#/definitions/Expr"
         }
       }
+    },
+    {
+      "type": "object",
+      "required": [
+        "format",
+        "output"
+      ],
+      "properties": {
+        "format": {
+          "type": "string",
+          "enum": [
+            "cesium3dtiles"
+          ]
+        },
+        "output": {
+          "$ref": "#/definitions/Expr"
+        }
+      }
     }
   ],
   "definitions": {
     "Expr": {
       "type": "string"
-<<<<<<< HEAD
-    },
-    "Format": {
-      "type": "string",
-      "enum": [
-        "csv",
-        "tsv",
-        "json",
-        "excel",
-        "gltf",
-        "cesium3dtiles"
-      ]
-=======
->>>>>>> f9871100
     }
   }
 }
