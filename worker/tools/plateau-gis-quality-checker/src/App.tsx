import { CaretDown, SlidersHorizontal } from "@phosphor-icons/react";
import { invoke } from "@tauri-apps/api/tauri";
import { ReactNode, useState } from "react";
import { debug } from "tauri-plugin-log-api";

import { FileSelector, Button, FlowLogo } from "./components";

import "./index.css";

async function onButtonClick() {
  debug("start flow");
  try {
    const result = await invoke("run_flow", {
<<<<<<< HEAD
      workflowPath: "Try to get the path from the input file.",
=======
      workflowId:
        "Try to get the path from the input file.",
>>>>>>> 189737c6
      params: {
        cityGmlPath: "Try to get the path from the input file.",
        codelistsPath: "Try to get the path from the input file.", // optional: Not necessary if cityGmlPath is Zip
        schemasPath: "Try to get the path from the input file.", // optional: Not necessary if cityGmlPath is Zip
        outputPath: "Try to get the path from the input file.",
      },
    });
    debug(JSON.stringify(result));
  } catch (e) {
    debug(JSON.stringify(e));
  }
}

function App() {
  const [workflowPath, setWorkflowPath] = useState<string>("");
  const [cityGmlPath, setCityGmlPath] = useState<string>("");
  const [outputPath, setOutputPath] = useState<string>("");
  const [codelistsPath, setCodelistsPath] = useState<string>("");
  const [schemasPath, setSchemasPath] = useState<string>("");

  const [showOptionalSettings, setShowOptionalSettings] = useState<boolean>(false);

  // const [workflowProgress, setworkflowProgress] = useState<number>(0);

  const handleRunWorkflow = () => {
    if (workflowPath && cityGmlPath) {
      // setworkflowProgress(10);
      console.log("workflowPath", workflowPath);
      console.log("cityGmlPath", cityGmlPath);
      console.log("codelistsPath", codelistsPath);
      console.log("schemasPath", schemasPath);
      console.log("outputPath", outputPath);
    }
  };

  console.log("workflowPath", workflowPath);

  return (
    <div className="dark relative flex h-screen flex-col items-center justify-center bg-card p-2 text-zinc-300">
      <div className="absolute inset-x-0 top-0 flex items-center justify-between border-b bg-secondary p-2">
        <div className="float-start box-border flex rounded px-4 py-1">
          <FlowLogo className="" />
        </div>
        <p className="border-b text-xl font-thin text-white">PLATEAU GIS Quality Checker</p>
        <Button size="icon" variant="ghost">
          <SlidersHorizontal size={22} />
        </Button>
      </div>
      <div
        className={`h-[142px] w-[500px] overflow-hidden rounded-lg border bg-secondary transition-all duration-300 ease-linear ${outputPath ? (showOptionalSettings ? "h-[699px]" : "h-[469px]") : cityGmlPath ? "h-[369px]" : workflowPath ? "h-[256px]" : undefined}`}>
        <div className="flex flex-col justify-center gap-6 p-6">
          <StepWrapper step="1">
            <FileSelector label="ワークフローファイルを選択" onFilePathSelected={setWorkflowPath} />
          </StepWrapper>
          <StepWrapper step="2">
            <FileSelector label="CityGMLファイルを選択" onFilePathSelected={setCityGmlPath} />
          </StepWrapper>
          <StepWrapper step="3">
            <FileSelector label="Select an output directory" directorySelect onFilePathSelected={setOutputPath} />
          </StepWrapper>
          {/* <div> */}
          <div className="flex items-center justify-between" onClick={() => setShowOptionalSettings((o) => !o)}>
            <p className="text-sm font-thin">任意設定</p>
            <CaretDown />
          </div>
          <div className={`flex flex-col gap-6 ${showOptionalSettings ? "block" : "hidden"}`}>
            <StepWrapper step="4">
              <FileSelector label="Select a Codelists file" onFilePathSelected={setCodelistsPath} />
            </StepWrapper>
            <StepWrapper step="5">
              <FileSelector label="Select a Schemas file" onFilePathSelected={setSchemasPath} />
            </StepWrapper>
          </div>
          {/* </div> */}
          <Button className="self-end" variant="outline" onClick={handleRunWorkflow}>
            発行
          </Button>
        </div>
        {/* <Progress className={`${!workflowProgress ? "bg-transparent" : undefined}`} value={workflowProgress} /> */}
      </div>
    </div>
  );
}
export { App };

const StepWrapper = ({ step, children }: { step: string; children: ReactNode }) => {
  return (
    <div className="flex flex-col justify-center gap-4">
      <p>第{step}</p>
      {children}
    </div>
  );
};<|MERGE_RESOLUTION|>--- conflicted
+++ resolved
@@ -11,12 +11,7 @@
   debug("start flow");
   try {
     const result = await invoke("run_flow", {
-<<<<<<< HEAD
-      workflowPath: "Try to get the path from the input file.",
-=======
-      workflowId:
-        "Try to get the path from the input file.",
->>>>>>> 189737c6
+      workflowId: "Try to get the path from the input file.",
       params: {
         cityGmlPath: "Try to get the path from the input file.",
         codelistsPath: "Try to get the path from the input file.", // optional: Not necessary if cityGmlPath is Zip
