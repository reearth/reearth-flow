--- conflicted
+++ resolved
@@ -44,13 +44,8 @@
 tokio.workspace = true
 tracing-subscriber.workspace = true
 tracing.workspace = true
-<<<<<<< HEAD
-typetag.workspace = true
 uuid.workspace = true
 nusamai-gltf.workspace = true
 ahash.workspace = true
 url.workspace = true
-image.workspace = true
-=======
-uuid.workspace = true
->>>>>>> 3bd7e96a
+image.workspace = true