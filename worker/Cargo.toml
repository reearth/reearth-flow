--- conflicted
+++ resolved
@@ -53,20 +53,12 @@
 reearth-flow-telemetry = { path = "crates/telemetry" }
 reearth-flow-types = { path = "crates/types" }
 
-<<<<<<< HEAD
-nusamai-citygml = { git = "https://github.com/reearth/plateau-gis-converter", tag = "v0.0.1-rc2", features = ["serde", "serde_json"] }
-nusamai-geometry = { git = "https://github.com/reearth/plateau-gis-converter", tag = "v0.0.1-rc2", features = ["serde"] }
-nusamai-gltf = { git = "https://github.com/reearth/plateau-gis-converter", tag = "v0.0.1-rc3" }
-nusamai-mvt = { git = "https://github.com/reearth/plateau-gis-converter", tag = "v0.0.1-rc2" }
-nusamai-plateau = { git = "https://github.com/reearth/plateau-gis-converter", tag = "v0.0.1-rc2", features = ["serde"] }
-nusamai-projection = { git = "https://github.com/reearth/plateau-gis-converter", tag = "v0.0.1-rc2" }
-=======
 nusamai-citygml = { git = "https://github.com/reearth/plateau-gis-converter", tag = "v0.0.1-rc4", features = ["serde", "serde_json"] }
 nusamai-geometry = { git = "https://github.com/reearth/plateau-gis-converter", tag = "v0.0.1-rc4", features = ["serde"] }
 nusamai-gltf = { git = "https://github.com/reearth/plateau-gis-converter", tag = "v0.0.1-rc4" }
 nusamai-plateau = { git = "https://github.com/reearth/plateau-gis-converter", tag = "v0.0.1-rc4", features = ["serde"] }
 nusamai-projection = { git = "https://github.com/reearth/plateau-gis-converter", tag = "v0.0.1-rc4" }
->>>>>>> 89605484
+nusamai-mvt = { git = "https://github.com/reearth/plateau-gis-converter", tag = "v0.0.1-rc4" }
 
 cesiumtiles = { git = "https://github.com/reearth/cesiumtiles-rs.git" }
 
