--- conflicted
+++ resolved
@@ -1758,7 +1758,6 @@
       ]
     },
     {
-<<<<<<< HEAD
       "name": "MVTWriter",
       "type": "sink",
       "description": "Writes features to a file",
@@ -1792,25 +1791,24 @@
           }
         }
       },
-=======
+      "builtin": true,
+      "inputPorts": [
+        "default"
+      ],
+      "outputPorts": [],
+      "categories": [
+        "File"
+      ]
+    },
+    {
       "name": "NoopProcessor",
       "type": "processor",
       "description": "Noop features",
       "parameter": null,
->>>>>>> b4ba8211
-      "builtin": true,
-      "inputPorts": [
-        "default"
-      ],
-<<<<<<< HEAD
-      "outputPorts": [],
-      "categories": [
-        "File"
-      ]
-    },
-    {
-      "name": "Noop",
-=======
+      "builtin": true,
+      "inputPorts": [
+        "default"
+      ],
       "outputPorts": [
         "default"
       ],
@@ -1820,7 +1818,6 @@
     },
     {
       "name": "NoopSink",
->>>>>>> b4ba8211
       "type": "sink",
       "description": "noop sink",
       "parameter": null,
