[package]
description = "Re:Earth Flow GIS Quality Checker"
name = "plateau-gis-quality-checker"
<<<<<<< HEAD
version = "0.0.74"
=======
version = "0.0.73"
>>>>>>> f261c80f

authors.workspace = true
edition.workspace = true
homepage.workspace = true
license.workspace = true
repository.workspace = true
rust-version.workspace = true

[build-dependencies]
tauri-build = { version = "1.5.4", features = [] }

[dependencies]
reearth-flow-action-log.workspace = true
reearth-flow-action-plateau-processor.workspace = true
reearth-flow-action-processor.workspace = true
reearth-flow-action-sink.workspace = true
reearth-flow-action-source.workspace = true
reearth-flow-common.workspace = true
reearth-flow-runner.workspace = true
reearth-flow-runtime.workspace = true
reearth-flow-state.workspace = true
reearth-flow-storage.workspace = true
reearth-flow-telemetry.workspace = true
reearth-flow-types.workspace = true

directories.workspace = true
log = "0.4.25"
once_cell.workspace = true
rust-embed = "8.6.0"
serde = { workspace = true, features = ["derive"] }
serde_json.workspace = true
tauri = { version = "1.6.8", features = ["dialog-all", "fs-read-dir", "shell-open"] }
tauri-plugin-log = { git = "https://github.com/tauri-apps/plugins-workspace", branch = "v1" }
thiserror.workspace = true
uuid.workspace = true

[features]
# by default Tauri runs in production mode
# when `tauri dev` runs it is executed with `cargo run --no-default-features` if `devPath` is an URL
#default = ["custom-protocol"]
# this feature is used used for production builds where `devPath` points to the filesystem
# DO NOT remove this
custom-protocol = ["tauri/custom-protocol"]<|MERGE_RESOLUTION|>--- conflicted
+++ resolved
@@ -1,11 +1,7 @@
 [package]
 description = "Re:Earth Flow GIS Quality Checker"
 name = "plateau-gis-quality-checker"
-<<<<<<< HEAD
 version = "0.0.74"
-=======
-version = "0.0.73"
->>>>>>> f261c80f
 
 authors.workspace = true
 edition.workspace = true
@@ -37,7 +33,11 @@
 rust-embed = "8.6.0"
 serde = { workspace = true, features = ["derive"] }
 serde_json.workspace = true
-tauri = { version = "1.6.8", features = ["dialog-all", "fs-read-dir", "shell-open"] }
+tauri = { version = "1.6.8", features = [
+  "dialog-all",
+  "fs-read-dir",
+  "shell-open",
+] }
 tauri-plugin-log = { git = "https://github.com/tauri-apps/plugins-workspace", branch = "v1" }
 thiserror.workspace = true
 uuid.workspace = true
