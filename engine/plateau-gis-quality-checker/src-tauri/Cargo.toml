--- conflicted
+++ resolved
@@ -1,11 +1,7 @@
 [package]
 description = "Re:Earth Flow GIS Quality Checker"
 name = "plateau-gis-quality-checker"
-<<<<<<< HEAD
-version = "0.0.103"
-=======
 version = "0.0.104"
->>>>>>> 1b9dda8b
 
 authors.workspace = true
 edition.workspace = true
