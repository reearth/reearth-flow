--- conflicted
+++ resolved
@@ -1,11 +1,7 @@
 [package]
 description = "Re:Earth Flow GIS Quality Checker"
 name = "plateau-gis-quality-checker"
-<<<<<<< HEAD
-version = "0.0.187"
-=======
 version = "0.0.188"
->>>>>>> 292d5e9d
 
 authors.workspace = true
 edition.workspace = true
