--- conflicted
+++ resolved
@@ -1,11 +1,7 @@
 [package]
 description = "Re:Earth Flow GIS Quality Checker"
 name = "plateau-gis-quality-checker"
-<<<<<<< HEAD
-version = "0.0.152"
-=======
 version = "0.0.153"
->>>>>>> 582d87b0
 
 authors.workspace = true
 edition.workspace = true
