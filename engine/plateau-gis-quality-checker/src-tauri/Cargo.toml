[package]
description = "Re:Earth Flow GIS Quality Checker"
name = "plateau-gis-quality-checker"
<<<<<<< HEAD
version = "0.0.192"
=======
version = "0.0.191"
>>>>>>> 32dbfc04

authors.workspace = true
edition.workspace = true
homepage.workspace = true
license.workspace = true
repository.workspace = true
rust-version.workspace = true

[build-dependencies]
tauri-build = { version = "1.5.6", features = [] }

[dependencies]
reearth-flow-action-log.workspace = true
reearth-flow-action-plateau-processor.workspace = true
reearth-flow-action-processor.workspace = true
reearth-flow-action-sink.workspace = true
reearth-flow-action-source.workspace = true
reearth-flow-common.workspace = true
reearth-flow-runner.workspace = true
reearth-flow-runtime.workspace = true
reearth-flow-state.workspace = true
reearth-flow-storage.workspace = true
reearth-flow-telemetry.workspace = true
reearth-flow-types.workspace = true

directories.workspace = true
log = "0.4.28"
once_cell.workspace = true
rust-embed = "8.9.0"
serde = { workspace = true, features = ["derive"] }
serde_json.workspace = true
tauri = { version = "1.8.3", features = [
  "dialog-all",
  "fs-read-dir",
  "shell-open",
] }
tauri-plugin-log = { git = "https://github.com/tauri-apps/plugins-workspace", branch = "v1" }
thiserror.workspace = true
uuid.workspace = true

[features]
# by default Tauri runs in production mode
# when `tauri dev` runs it is executed with `cargo run --no-default-features` if `devPath` is an URL
#default = ["custom-protocol"]
# this feature is used used for production builds where `devPath` points to the filesystem
# DO NOT remove this
custom-protocol = ["tauri/custom-protocol"]<|MERGE_RESOLUTION|>--- conflicted
+++ resolved
@@ -1,11 +1,7 @@
 [package]
 description = "Re:Earth Flow GIS Quality Checker"
 name = "plateau-gis-quality-checker"
-<<<<<<< HEAD
-version = "0.0.192"
-=======
 version = "0.0.191"
->>>>>>> 32dbfc04
 
 authors.workspace = true
 edition.workspace = true
