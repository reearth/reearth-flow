--- conflicted
+++ resolved
@@ -6,17 +6,10 @@
 use crate::{
     echo::EchoSinkFactory,
     file::{
-<<<<<<< HEAD
-        cesium3dtiles::sink::Cesium3DTilesSinkFactory, czml::CzmlWriterFactory,
-        geojson::GeoJsonWriterFactory, gltf::GltfWriterSinkFactory, mvt::sink::MVTSinkFactory,
-        obj::ObjWriterFactory, shapefile::ShapefileWriterFactory, writer::FileWriterSinkFactory,
-        zip::ZipFileWriterFactory,
-=======
         cesium3dtiles::sink::Cesium3DTilesSinkFactory, csv::CsvWriterFactory,
         czml::CzmlWriterFactory, geojson::GeoJsonWriterFactory, gltf::GltfWriterSinkFactory,
-        mvt::sink::MVTSinkFactory, shapefile::ShapefileWriterFactory,
+        mvt::sink::MVTSinkFactory, obj::ObjWriterFactory, shapefile::ShapefileWriterFactory,
         writer::FileWriterSinkFactory, zip::ZipFileWriterFactory,
->>>>>>> bf85977b
     },
     noop::NoopSinkFactory,
 };
