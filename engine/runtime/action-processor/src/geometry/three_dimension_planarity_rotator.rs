use std::collections::HashMap;

use reearth_flow_geometry::algorithm::centroid::Centroid;
use reearth_flow_geometry::algorithm::normal_3d::compute_normal_3d_from_coords;
use reearth_flow_geometry::algorithm::rotate::rotate_3d::Rotate3D;
use reearth_flow_geometry::algorithm::rotate::rotator_3d::Rotator3D;
<<<<<<< HEAD
use reearth_flow_geometry::types::coordinate::Coordinate2D;
=======
>>>>>>> 1c67afb7
use reearth_flow_geometry::types::geometry::{Geometry2D, Geometry3D};
use reearth_flow_geometry::types::multi_point::{MultiPoint2D, MultiPoint3D};
use reearth_flow_geometry::types::multi_polygon::{MultiPolygon2D, MultiPolygon3D};
use reearth_flow_geometry::types::no_value::NoValue;
use reearth_flow_geometry::types::point::{Point2D, Point3D};
use reearth_flow_geometry::types::polygon::{Polygon2D, Polygon3D};
use reearth_flow_runtime::node::REJECTED_PORT;
use reearth_flow_runtime::{
    errors::BoxedError,
    event::EventHub,
    executor_operation::{ExecutorContext, NodeContext},
    forwarder::ProcessorChannelForwarder,
    node::{Port, Processor, ProcessorFactory, DEFAULT_PORT},
};
use reearth_flow_types::{Feature, GeometryValue};
use serde_json::Value;

#[derive(Debug, Clone, Default)]
pub struct ThreeDimensionPlanarityRotatorFactory;

impl ProcessorFactory for ThreeDimensionPlanarityRotatorFactory {
    fn name(&self) -> &str {
        "ThreeDimensionPlanarityRotator"
    }

    fn description(&self) -> &str {
        "Rotates a three Dimension geometry to horizontal."
    }

    fn parameter_schema(&self) -> Option<schemars::schema::RootSchema> {
        None
    }

    fn categories(&self) -> &[&'static str] {
        &["Geometry"]
    }

    fn get_input_ports(&self) -> Vec<Port> {
        vec![DEFAULT_PORT.clone()]
    }

    fn get_output_ports(&self) -> Vec<Port> {
        vec![DEFAULT_PORT.clone(), REJECTED_PORT.clone()]
    }

    fn build(
        &self,
        _ctx: NodeContext,
        _event_hub: EventHub,
        _action: String,
        _with: Option<HashMap<String, Value>>,
    ) -> Result<Box<dyn Processor>, BoxedError> {
        Ok(Box::new(ThreeDimensionPlanarityRotator))
    }
}

#[derive(Debug, Clone)]
pub struct ThreeDimensionPlanarityRotator;

impl Processor for ThreeDimensionPlanarityRotator {
    fn process(
        &mut self,
        ctx: ExecutorContext,
        fw: &ProcessorChannelForwarder,
    ) -> Result<(), BoxedError> {
        let feature = &ctx.feature;
        let geometry = &feature.geometry;
        if geometry.is_empty() {
            fw.send(ctx.new_with_feature_and_port(ctx.feature.clone(), REJECTED_PORT.clone()));
            return Ok(());
        };
        match &geometry.value {
            GeometryValue::None => {
                fw.send(ctx.new_with_feature_and_port(feature.clone(), REJECTED_PORT.clone()));
            }
            GeometryValue::FlowGeometry3D(geometry) => {
                if let Some(rotated_feature) = self.rotate_to_horizontal(feature, geometry) {
                    println!("Rotated geometry to horizontal.");
                    fw.send(ctx.new_with_feature_and_port(rotated_feature, DEFAULT_PORT.clone()));
                } else {
                    println!("Failed to rotate geometry to horizontal.");
                    fw.send(ctx.new_with_feature_and_port(feature.clone(), REJECTED_PORT.clone()));
                }
            }
            _ => {
                fw.send(ctx.new_with_feature_and_port(feature.clone(), REJECTED_PORT.clone()));
            }
        }
        Ok(())
    }

    fn finish(&self, _ctx: NodeContext, _fw: &ProcessorChannelForwarder) -> Result<(), BoxedError> {
        Ok(())
    }

    fn name(&self) -> &str {
        "ThreeDimensionPlanarityRotator"
    }
}

impl ThreeDimensionPlanarityRotator {
    fn rotate_to_horizontal(
        &self,
        feature: &Feature,
        geometry: &Geometry3D<f64>,
    ) -> Option<Feature> {
        match geometry {
            Geometry3D::Point(point) => self.process_point(feature, point),
            Geometry3D::MultiPoint(multi_point) => self.process_multi_point(feature, multi_point),
            // Geometry3D::LineString(line_string) => self.process_line_string(feature, line_string),
            // Geometry3D::MultiLineString(multi_line_string) => {
            //     self.process_multi_line_string(feature, multi_line_string)
            // }
            Geometry3D::Polygon(polygon) => self.process_polygon(feature, polygon),
            Geometry3D::MultiPolygon(multi_polygon) => {
                self.process_multi_polygon(feature, multi_polygon)
            }
            _ => None,
        }
    }

    fn process_point(&self, feature: &Feature, point: &Point3D<f64>) -> Option<Feature> {
        let point_2d = Point2D::new(point.x(), point.y(), NoValue);
        let mut new_feature = feature.clone();
        new_feature.geometry.value = GeometryValue::FlowGeometry2D(Geometry2D::Point(point_2d));
        Some(new_feature)
    }

    fn process_multi_point(
        &self,
        feature: &Feature,
        multi_point: &MultiPoint3D<f64>,
    ) -> Option<Feature> {
        let points_2d = multi_point
            .0
            .iter()
            .map(|point| Point2D::new(point.x(), point.y(), NoValue))
            .collect();

        let multi_point_2d = MultiPoint2D::new(points_2d);
        let mut new_feature = feature.clone();
        new_feature.geometry.value =
            GeometryValue::FlowGeometry2D(Geometry2D::MultiPoint(multi_point_2d));
        Some(new_feature)
    }

    fn process_polygon(&self, feature: &Feature, polygon: &Polygon3D<f64>) -> Option<Feature> {
        let polygon_2d = rotate_polygon_to_2d(polygon)?;
        let mut new_feature = feature.clone();
        new_feature.geometry.value = GeometryValue::FlowGeometry2D(Geometry2D::Polygon(polygon_2d));
        Some(new_feature)
    }

    fn process_multi_polygon(
        &self,
        feature: &Feature,
        multi_polygon: &MultiPolygon3D<f64>,
    ) -> Option<Feature> {
        if multi_polygon.0.is_empty() {
            return None;
        }

        let polygons_2d = multi_polygon
            .0
            .iter()
            .filter_map(rotate_polygon_to_2d)
            .collect::<Vec<_>>();

        if polygons_2d.is_empty() {
            return None;
        }

        let multi_polygon_2d = MultiPolygon2D::new(polygons_2d);
        let mut new_feature = feature.clone();
        new_feature.geometry.value =
            GeometryValue::FlowGeometry2D(Geometry2D::MultiPolygon(multi_polygon_2d));
        Some(new_feature)
    }
}

fn rotate_polygon_to_2d(polygon: &Polygon3D<f64>) -> Option<Polygon2D<f64>> {
    let exterior_coords = polygon.exterior().coords().cloned().collect::<Vec<_>>();
    if exterior_coords.is_empty() {
        return None;
    }
    if exterior_coords.len() < 3 {
        return None;
    }

    let centoroid = polygon.centroid()?;

    let from_vector = compute_normal_3d_from_coords(
        exterior_coords[0],
        exterior_coords[1],
        exterior_coords[2],
        centoroid.into(),
        true,
    )?;
    let to_vector = Point3D::new(0.0, 0.0, 1.0);

    let rotator = Rotator3D::from_vectors_geometry(from_vector, to_vector)?;

<<<<<<< HEAD
    let rotated = polygon.rotate_3d(rotator, Some(centoroid.into()));

    let exterior_2d = rotated
        .exterior()
        .coords()
        .map(|coord| Coordinate2D::new_(coord.x, coord.y))
        .collect::<Vec<_>>();

    let interiors_2d = rotated
        .interiors()
        .iter()
        .map(|line_string| {
            line_string
                .coords()
                .map(|coord| Coordinate2D::new_(coord.x, coord.y))
                .collect::<Vec<_>>()
        })
        .collect::<Vec<_>>();

    Some(Polygon2D::new(
        LineString2D::new(exterior_2d),
        interiors_2d.into_iter().map(LineString2D::new).collect(),
    ))
=======
    let polygon = polygon.rotate_3d(rotator, Some(centoroid));

    Some(polygon.into())
>>>>>>> 1c67afb7
}<|MERGE_RESOLUTION|>--- conflicted
+++ resolved
@@ -4,10 +4,6 @@
 use reearth_flow_geometry::algorithm::normal_3d::compute_normal_3d_from_coords;
 use reearth_flow_geometry::algorithm::rotate::rotate_3d::Rotate3D;
 use reearth_flow_geometry::algorithm::rotate::rotator_3d::Rotator3D;
-<<<<<<< HEAD
-use reearth_flow_geometry::types::coordinate::Coordinate2D;
-=======
->>>>>>> 1c67afb7
 use reearth_flow_geometry::types::geometry::{Geometry2D, Geometry3D};
 use reearth_flow_geometry::types::multi_point::{MultiPoint2D, MultiPoint3D};
 use reearth_flow_geometry::types::multi_polygon::{MultiPolygon2D, MultiPolygon3D};
@@ -210,33 +206,7 @@
 
     let rotator = Rotator3D::from_vectors_geometry(from_vector, to_vector)?;
 
-<<<<<<< HEAD
-    let rotated = polygon.rotate_3d(rotator, Some(centoroid.into()));
-
-    let exterior_2d = rotated
-        .exterior()
-        .coords()
-        .map(|coord| Coordinate2D::new_(coord.x, coord.y))
-        .collect::<Vec<_>>();
-
-    let interiors_2d = rotated
-        .interiors()
-        .iter()
-        .map(|line_string| {
-            line_string
-                .coords()
-                .map(|coord| Coordinate2D::new_(coord.x, coord.y))
-                .collect::<Vec<_>>()
-        })
-        .collect::<Vec<_>>();
-
-    Some(Polygon2D::new(
-        LineString2D::new(exterior_2d),
-        interiors_2d.into_iter().map(LineString2D::new).collect(),
-    ))
-=======
     let polygon = polygon.rotate_3d(rotator, Some(centoroid));
 
     Some(polygon.into())
->>>>>>> 1c67afb7
 }