use std::{collections::HashMap, sync::Arc};

use reearth_flow_geometry::{
    algorithm::rotate::{rotate_3d::Rotate3D, rotator_3d::Rotator3D},
    types::point::Point3D,
};
use reearth_flow_runtime::{
    errors::BoxedError,
    event::EventHub,
    executor_operation::{ExecutorContext, NodeContext},
    forwarder::ProcessorChannelForwarder,
    node::{Port, Processor, ProcessorFactory, DEFAULT_PORT},
};
use reearth_flow_types::{Expr, GeometryValue};
use schemars::JsonSchema;
use serde::{Deserialize, Serialize};
use serde_json::Value;

use super::errors::GeometryProcessorError;

#[derive(Debug, Clone, Default)]
pub struct ThreeDimensionRotatorFactory;

impl ProcessorFactory for ThreeDimensionRotatorFactory {
    fn name(&self) -> &str {
        "ThreeDimensionRotator"
    }

    fn description(&self) -> &str {
        "Replaces a three Dimension box with a polygon."
    }

    fn parameter_schema(&self) -> Option<schemars::schema::RootSchema> {
        Some(schemars::schema_for!(ThreeDimensionRotatorParam))
    }

    fn categories(&self) -> &[&'static str] {
        &["Geometry"]
    }

    fn get_input_ports(&self) -> Vec<Port> {
        vec![DEFAULT_PORT.clone()]
    }

    fn get_output_ports(&self) -> Vec<Port> {
        vec![DEFAULT_PORT.clone()]
    }

    fn build(
        &self,
        ctx: NodeContext,
        _event_hub: EventHub,
        _action: String,
        with: Option<HashMap<String, Value>>,
    ) -> Result<Box<dyn Processor>, BoxedError> {
        let params: ThreeDimensionRotatorParam = if let Some(with) = with.clone() {
            let value = serde_json::to_value(with).map_err(|e| {
                GeometryProcessorError::ThreeDimensionRotatorFactory(format!(
                    "Failed to serialize `with` parameter: {}",
                    e
                ))
            })?;
            serde_json::from_value(value).map_err(|e| {
                GeometryProcessorError::ThreeDimensionRotatorFactory(format!(
                    "Failed to deserialize `with` parameter: {}",
                    e
                ))
            })?
        } else {
            return Err(GeometryProcessorError::ThreeDimensionRotatorFactory(
                "Missing required parameter `with`".to_string(),
            )
            .into());
        };
        let expr_engine = Arc::clone(&ctx.expr_engine);
        let angle_degree = expr_engine
            .compile(params.angle_degree.as_ref())
            .map_err(|e| {
                GeometryProcessorError::ThreeDimensionRotatorFactory(format!("{:?}", e))
            })?;
        let origin_x = expr_engine.compile(params.origin_x.as_ref()).map_err(|e| {
            GeometryProcessorError::ThreeDimensionRotatorFactory(format!("{:?}", e))
        })?;
        let origin_y = expr_engine.compile(params.origin_y.as_ref()).map_err(|e| {
            GeometryProcessorError::ThreeDimensionRotatorFactory(format!("{:?}", e))
        })?;
        let origin_z = expr_engine.compile(params.origin_z.as_ref()).map_err(|e| {
            GeometryProcessorError::ThreeDimensionRotatorFactory(format!("{:?}", e))
        })?;
        let direction_x = expr_engine
            .compile(params.direction_x.as_ref())
            .map_err(|e| {
                GeometryProcessorError::ThreeDimensionRotatorFactory(format!("{:?}", e))
            })?;
        let direction_y = expr_engine
            .compile(params.direction_y.as_ref())
            .map_err(|e| {
                GeometryProcessorError::ThreeDimensionRotatorFactory(format!("{:?}", e))
            })?;
        let direction_z = expr_engine
            .compile(params.direction_z.as_ref())
            .map_err(|e| {
                GeometryProcessorError::ThreeDimensionRotatorFactory(format!("{:?}", e))
            })?;
        Ok(Box::new(ThreeDimensionRotator {
            global_params: with,
            angle_degree,
            origin_x,
            origin_y,
            origin_z,
            direction_x,
            direction_y,
            direction_z,
        }))
    }
}

#[derive(Serialize, Deserialize, Debug, Clone, JsonSchema)]
#[serde(rename_all = "camelCase")]
pub struct ThreeDimensionRotatorParam {
    angle_degree: Expr,
    origin_x: Expr,
    origin_y: Expr,
    origin_z: Expr,
    direction_x: Expr,
    direction_y: Expr,
    direction_z: Expr,
}

#[derive(Debug, Clone)]
pub struct ThreeDimensionRotator {
    global_params: Option<HashMap<String, serde_json::Value>>,
    angle_degree: rhai::AST,
    origin_x: rhai::AST,
    origin_y: rhai::AST,
    origin_z: rhai::AST,
    direction_x: rhai::AST,
    direction_y: rhai::AST,
    direction_z: rhai::AST,
}

impl Processor for ThreeDimensionRotator {
    fn process(
        &mut self,
        ctx: ExecutorContext,
        fw: &ProcessorChannelForwarder,
    ) -> Result<(), BoxedError> {
        let feature = &ctx.feature;
        let scope = feature.new_scope(ctx.expr_engine.clone(), &self.global_params);
        let angle_degree = scope.eval_ast::<f64>(&self.angle_degree)?;
        let origin_x = scope.eval_ast::<f64>(&self.origin_x)?;
        let origin_y = scope.eval_ast::<f64>(&self.origin_y)?;
        let origin_z = scope.eval_ast::<f64>(&self.origin_z)?;
        let direction_x = scope.eval_ast::<f64>(&self.direction_x)?;
        let direction_y = scope.eval_ast::<f64>(&self.direction_y)?;
        let direction_z = scope.eval_ast::<f64>(&self.direction_z)?;
        let geometry = &feature.geometry;
        let geometry = match &geometry.value {
            GeometryValue::FlowGeometry3D(geos) => {
<<<<<<< HEAD
                let rotator = Rotator3D::from_axis_angle(
                    Point3D::new_(direction_x, direction_y, direction_z),
                    angle_degree,
                );
=======
                let rotator = if let Some(rotator) = Rotator3D::from_angle_and_direction(
                    angle_degree,
                    Point3D::new_(direction_x, direction_y, direction_z),
                ) {
                    rotator
                } else {
                    return Err(GeometryProcessorError::ThreeDimensionRotator(
                        "Failed to create rotator".to_string(),
                    )
                    .into());
                };
>>>>>>> 1c67afb7
                let rotate =
                    geos.rotate_3d(rotator, Some(Point3D::new_(origin_x, origin_y, origin_z)));
                let mut geometry = geometry.clone();
                geometry.value = GeometryValue::FlowGeometry3D(rotate);
                geometry
            }
            _ => geometry.clone(),
        };

        let mut feature = ctx.feature.clone();
        feature.geometry = geometry;
        fw.send(ctx.new_with_feature_and_port(feature, DEFAULT_PORT.clone()));
        Ok(())
    }

    fn finish(&self, _ctx: NodeContext, _fw: &ProcessorChannelForwarder) -> Result<(), BoxedError> {
        Ok(())
    }

    fn name(&self) -> &str {
        "ThreeDimensionRotator"
    }
}<|MERGE_RESOLUTION|>--- conflicted
+++ resolved
@@ -157,12 +157,6 @@
         let geometry = &feature.geometry;
         let geometry = match &geometry.value {
             GeometryValue::FlowGeometry3D(geos) => {
-<<<<<<< HEAD
-                let rotator = Rotator3D::from_axis_angle(
-                    Point3D::new_(direction_x, direction_y, direction_z),
-                    angle_degree,
-                );
-=======
                 let rotator = if let Some(rotator) = Rotator3D::from_angle_and_direction(
                     angle_degree,
                     Point3D::new_(direction_x, direction_y, direction_z),
@@ -174,7 +168,6 @@
                     )
                     .into());
                 };
->>>>>>> 1c67afb7
                 let rotate =
                     geos.rotate_3d(rotator, Some(Point3D::new_(origin_x, origin_y, origin_z)));
                 let mut geometry = geometry.clone();
