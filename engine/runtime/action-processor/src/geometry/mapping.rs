--- conflicted
+++ resolved
@@ -58,11 +58,8 @@
         Box::<DimensionFilterFactory>::default(),
         Box::<OffsetterFactory>::default(),
         Box::<ConvexHullAccumulatorFactory>::default(),
-<<<<<<< HEAD
         Box::<JPStandardGridAccumulatorFactory>::default(),
-=======
         Box::<SurfaceFootprintReplacerFactory>::default(),
->>>>>>> 4d8f259f
     ];
     factories
         .into_iter()
