use thiserror::Error;

#[allow(dead_code)]
#[derive(Error, Debug)]
pub(super) enum GeometryProcessorError {
    #[error("Extruder Factory error: {0}")]
    ExtruderFactory(String),
    #[error("Extruder error: {0}")]
    Extruder(String),
    #[error("ThreeDimensionBoxReplacer Factory error: {0}")]
    ThreeDimensionBoxReplacerFactory(String),
    #[error("ThreeDimensionBoxReplacer error: {0}")]
    ThreeDimensionBoxReplacer(String),
    #[error("CoordinateSystemSetter Factory error: {0}")]
    CoordinateSystemSetterFactory(String),
    #[error("CoordinateSystemSetter error: {0}")]
    CoordinateSystemSetter(String),
    #[error("GeometryFilter Factory error: {0}")]
    GeometryFilterFactory(String),
    #[error("GeometryFilter error: {0}")]
    GeometryFilter(String),
    #[error("HorizontalReprojector Factory error: {0}")]
    HorizontalReprojectorFactory(String),
    #[error("HorizontalReprojector error: {0}")]
    HorizontalReprojector(String),
    #[error("VerticalReprojector Factory error: {0}")]
    VerticalReprojectorFactory(String),
    #[error("VerticalReprojector error: {0}")]
    VerticalReprojector(String),
    #[error("TwoDimensionForcer Factory error: {0}")]
    TwoDimensionForcerFactory(String),
    #[error("TwoDimensionForcer error: {0}")]
    TwoDimensionForcer(String),
    #[error("GeometryExtractor Factory error: {0}")]
    GeometryExtractorFactory(String),
    #[error("GeometryExtractor error: {0}")]
    GeometryExtractor(String),
    #[error("OrientationExtractor Factory error: {0}")]
    OrientationExtractorFactory(String),
    #[error("OrientationExtractor error: {0}")]
    OrientationExtractor(String),
    #[error("GeometryValidator Factory error: {0}")]
    GeometryValidatorFactory(String),
    #[error("GeometryValidator error: {0}")]
    GeometryValidator(String),
    #[error("HoleCounter Factory error: {0}")]
    HoleCounterFactory(String),
    #[error("HoleCounter error: {0}")]
    HoleCounter(String),
    #[error("GeometryCoercer Factory error: {0}")]
    GeometryCoercerFactory(String),
    #[error("GeometryCoercer error: {0}")]
    GeometryCoercer(String),
    #[error("ConvexHullAccumulator Factory error: {0}")]
    ConvexHullAccumulatorFactory(String),
    #[error("ConvexHullAccumulator error: {0}")]
    ConvexHullAccumulator(String),
    #[error("LineOnLineOverlayer Factory error: {0}")]
    LineOnLineOverlayerFactory(String),
    #[error("LineOnLineOverlayer error: {0}")]
    LineOnLineOverlayer(String),
    #[error("Bufferer Factory error: {0}")]
    BuffererFactory(String),
    #[error("Bufferer error: {0}")]
    Bufferer(String),
    #[error("AreaOnAreaOverlayer Factory error: {0}")]
    AreaOnAreaOverlayerFactory(String),
    #[error("AreaOnAreaOverlayer error: {0}")]
    AreaOnAreaOverlayer(String),
    #[error("GeometryReplacer Factory error: {0}")]
    GeometryReplacerFactory(String),
    #[error("GeometryReplacer error: {0}")]
    GeometryReplacer(String),
    #[error("ThreeDimensionRotator Factory error: {0}")]
    ThreeDimensionRotatorFactory(String),
    #[error("ThreeDimensionRotator error: {0}")]
    ThreeDimensionRotator(String),
    #[error("Clipper Factory error: {0}")]
    ClipperFactory(String),
    #[error("Clipper error: {0}")]
    Clipper(String),
    #[error("GeometryValueFilter Factory error: {0}")]
    GeometryValueFilterFactory(String),
    #[error("GeometryValueFilter error: {0}")]
    GeometryValueFilter(String),
    #[error("ElevationExtractor Factory error: {0}")]
    ElevationExtractorFactory(String),
    #[error("ElevationExtractor error: {0}")]
    ElevationExtractor(String),
    #[error("Dissolver Factory error: {0}")]
    DissolverFactory(String),
    #[error("Dissolver error: {0}")]
    Dissolver(String),
    #[error("DimensionFilter Factory error: {0}")]
    DimensionFilterFactory(String),
    #[error("DimensionFilter error: {0}")]
    DimensionFilter(String),
    #[error("GeometryLodFilter Factory error: {0}")]
    GeometryLodFilterFactory(String),
    #[error("GeometryLodFilter error: {0}")]
    GeometryLodFilter(String),
    #[error("Offsetter Factory error: {0}")]
    OffsetterFactory(String),
    #[error("Offsetter error: {0}")]
    Offsetter(String),
<<<<<<< HEAD
    #[error("JPStandardGridAccumulator Factory error: {0}")]
    JPStandardGridAccumulatorFactory(String),
    #[error("JPStandardGridAccumulator error: {0}")]
    JPStandardGridAccumulator(String),
=======
    #[error("SurfaceFootprintReplacer Factory error: {0}")]
    SurfaceFootprintReplacerFactory(String),
    #[error("SurfaceFootprintReplacer error: {0}")]
    SurfaceFootprintReplacer(String),
>>>>>>> 4d8f259f
}

pub(super) type Result<T, E = GeometryProcessorError> = std::result::Result<T, E>;<|MERGE_RESOLUTION|>--- conflicted
+++ resolved
@@ -103,17 +103,14 @@
     OffsetterFactory(String),
     #[error("Offsetter error: {0}")]
     Offsetter(String),
-<<<<<<< HEAD
     #[error("JPStandardGridAccumulator Factory error: {0}")]
     JPStandardGridAccumulatorFactory(String),
     #[error("JPStandardGridAccumulator error: {0}")]
     JPStandardGridAccumulator(String),
-=======
     #[error("SurfaceFootprintReplacer Factory error: {0}")]
     SurfaceFootprintReplacerFactory(String),
     #[error("SurfaceFootprintReplacer error: {0}")]
     SurfaceFootprintReplacer(String),
->>>>>>> 4d8f259f
 }
 
 pub(super) type Result<T, E = GeometryProcessorError> = std::result::Result<T, E>;