[package]
name = "workflow-tests"
<<<<<<< HEAD
version = "0.1.55"
=======
version = "0.1.56"
>>>>>>> 582d87b0
edition = "2021"

[dependencies]
serde.workspace = true
serde_json.workspace = true
serde_yaml.workspace = true
reearth-flow-runtime.workspace = true
reearth-flow-runner.workspace = true
reearth-flow-types.workspace = true
reearth-flow-common.workspace = true
reearth-flow-action-source.workspace = true
reearth-flow-action-sink.workspace = true
reearth-flow-action-processor.workspace = true
reearth-flow-action-plateau-processor.workspace = true
reearth-flow-action-log.workspace = true
reearth-flow-state.workspace = true
reearth-flow-storage.workspace = true
tokio.workspace = true
anyhow = "1.0"
pretty_assertions.workspace = true
uuid.workspace = true
yaml-include = "0.7"
tempfile.workspace = true
jsonpath_lib.workspace = true
csv.workspace = true
zip = "5.1"
glob = "0.3"

[build-dependencies]
serde.workspace = true
serde_json.workspace = true
walkdir.workspace = true
anyhow = "1.0"
quote = "1.0"
proc-macro2 = "1.0"<|MERGE_RESOLUTION|>--- conflicted
+++ resolved
@@ -1,10 +1,6 @@
 [package]
 name = "workflow-tests"
-<<<<<<< HEAD
-version = "0.1.55"
-=======
 version = "0.1.56"
->>>>>>> 582d87b0
 edition = "2021"
 
 [dependencies]
