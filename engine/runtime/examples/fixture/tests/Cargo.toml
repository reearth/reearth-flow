[package]
name = "workflow-tests"
<<<<<<< HEAD
version = "0.1.12"
=======
version = "0.1.14"
>>>>>>> 849a2e13
edition = "2021"

[dependencies]
serde.workspace = true
serde_json.workspace = true
serde_yaml.workspace = true
reearth-flow-runtime.workspace = true
reearth-flow-runner.workspace = true
reearth-flow-types.workspace = true
reearth-flow-common.workspace = true
reearth-flow-action-source.workspace = true
reearth-flow-action-sink.workspace = true
reearth-flow-action-processor.workspace = true
reearth-flow-action-plateau-processor.workspace = true
reearth-flow-action-log.workspace = true
reearth-flow-state.workspace = true
reearth-flow-storage.workspace = true
tokio.workspace = true
anyhow = "1.0"
pretty_assertions.workspace = true
uuid.workspace = true
yaml-include = "0.7"
tempfile.workspace = true
jsonpath_lib.workspace = true
csv.workspace = true

[build-dependencies]
serde.workspace = true
serde_json.workspace = true
walkdir.workspace = true
anyhow = "1.0"
quote = "1.0"
proc-macro2 = "1.0"<|MERGE_RESOLUTION|>--- conflicted
+++ resolved
@@ -1,10 +1,6 @@
 [package]
 name = "workflow-tests"
-<<<<<<< HEAD
-version = "0.1.12"
-=======
 version = "0.1.14"
->>>>>>> 849a2e13
 edition = "2021"
 
 [dependencies]
