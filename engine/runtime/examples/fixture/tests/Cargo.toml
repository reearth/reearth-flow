--- conflicted
+++ resolved
@@ -1,10 +1,6 @@
 [package]
 name = "workflow-tests"
-<<<<<<< HEAD
-version = "0.1.28"
-=======
 version = "0.1.44"
->>>>>>> 5e9de775
 edition = "2021"
 
 [dependencies]
