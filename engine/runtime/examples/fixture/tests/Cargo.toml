[package]
name = "workflow-tests"
<<<<<<< HEAD
version = "0.1.17"
=======
version = "0.1.19"
>>>>>>> 25ac1e7e
edition = "2021"

[dependencies]
serde.workspace = true
serde_json.workspace = true
serde_yaml.workspace = true
reearth-flow-runtime.workspace = true
reearth-flow-runner.workspace = true
reearth-flow-types.workspace = true
reearth-flow-common.workspace = true
reearth-flow-action-source.workspace = true
reearth-flow-action-sink.workspace = true
reearth-flow-action-processor.workspace = true
reearth-flow-action-plateau-processor.workspace = true
reearth-flow-action-log.workspace = true
reearth-flow-state.workspace = true
reearth-flow-storage.workspace = true
tokio.workspace = true
anyhow = "1.0"
pretty_assertions.workspace = true
uuid.workspace = true
yaml-include = "0.7"
tempfile.workspace = true
jsonpath_lib.workspace = true
csv.workspace = true

[build-dependencies]
serde.workspace = true
serde_json.workspace = true
walkdir.workspace = true
anyhow = "1.0"
quote = "1.0"
proc-macro2 = "1.0"<|MERGE_RESOLUTION|>--- conflicted
+++ resolved
@@ -1,10 +1,6 @@
 [package]
 name = "workflow-tests"
-<<<<<<< HEAD
-version = "0.1.17"
-=======
 version = "0.1.19"
->>>>>>> 25ac1e7e
 edition = "2021"
 
 [dependencies]
