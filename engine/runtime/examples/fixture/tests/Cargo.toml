[package]
name = "workflow-tests"
<<<<<<< HEAD
version = "0.1.6"
=======
version = "0.1.7"
>>>>>>> 1b9dda8b
edition = "2021"

[dependencies]
serde.workspace = true
serde_json.workspace = true
serde_yaml.workspace = true
reearth-flow-runtime.workspace = true
reearth-flow-runner.workspace = true
reearth-flow-types.workspace = true
reearth-flow-common.workspace = true
reearth-flow-action-source.workspace = true
reearth-flow-action-sink.workspace = true
reearth-flow-action-processor.workspace = true
reearth-flow-action-plateau-processor.workspace = true
reearth-flow-action-log.workspace = true
reearth-flow-state.workspace = true
reearth-flow-storage.workspace = true
tokio.workspace = true
anyhow = "1.0"
pretty_assertions.workspace = true
uuid.workspace = true
yaml-include = "0.7"
tempfile.workspace = true
jsonpath_lib.workspace = true
csv.workspace = true

[build-dependencies]
serde.workspace = true
serde_json.workspace = true
walkdir.workspace = true
anyhow = "1.0"
quote = "1.0"
proc-macro2 = "1.0"<|MERGE_RESOLUTION|>--- conflicted
+++ resolved
@@ -1,10 +1,6 @@
 [package]
 name = "workflow-tests"
-<<<<<<< HEAD
-version = "0.1.6"
-=======
 version = "0.1.7"
->>>>>>> 1b9dda8b
 edition = "2021"
 
 [dependencies]
