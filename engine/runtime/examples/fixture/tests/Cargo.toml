[package]
name = "workflow-tests"
<<<<<<< HEAD
version = "0.1.25"
=======
version = "0.1.39"
>>>>>>> af3bab96
edition = "2021"

[dependencies]
serde.workspace = true
serde_json.workspace = true
serde_yaml.workspace = true
reearth-flow-runtime.workspace = true
reearth-flow-runner.workspace = true
reearth-flow-types.workspace = true
reearth-flow-common.workspace = true
reearth-flow-action-source.workspace = true
reearth-flow-action-sink.workspace = true
reearth-flow-action-processor.workspace = true
reearth-flow-action-plateau-processor.workspace = true
reearth-flow-action-log.workspace = true
reearth-flow-state.workspace = true
reearth-flow-storage.workspace = true
tokio.workspace = true
anyhow = "1.0"
pretty_assertions.workspace = true
uuid.workspace = true
yaml-include = "0.7"
tempfile.workspace = true
jsonpath_lib.workspace = true
csv.workspace = true
zip = "5.1"
glob = "0.3"

[build-dependencies]
serde.workspace = true
serde_json.workspace = true
walkdir.workspace = true
anyhow = "1.0"
quote = "1.0"
proc-macro2 = "1.0"<|MERGE_RESOLUTION|>--- conflicted
+++ resolved
@@ -1,10 +1,6 @@
 [package]
 name = "workflow-tests"
-<<<<<<< HEAD
-version = "0.1.25"
-=======
 version = "0.1.39"
->>>>>>> af3bab96
 edition = "2021"
 
 [dependencies]
