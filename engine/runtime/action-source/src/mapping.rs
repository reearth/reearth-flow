--- conflicted
+++ resolved
@@ -7,13 +7,9 @@
     feature_creator::FeatureCreatorFactory,
     file::{
         csv::CsvReaderFactory, czml::CzmlReaderFactory, geojson::GeoJsonReaderFactory,
-<<<<<<< HEAD
-        geopackage::GeoPackageReaderFactory, path_extractor::FilePathExtractorFactory,
-        reader::FileReaderFactory, shapefile::ShapefileReaderFactory,
-=======
-        obj::ObjReaderFactory, path_extractor::FilePathExtractorFactory, reader::FileReaderFactory,
+        geopackage::GeoPackageReaderFactory, obj::ObjReaderFactory,
+        path_extractor::FilePathExtractorFactory, reader::FileReaderFactory,
         shapefile::ShapefileReaderFactory,
->>>>>>> d9fc9984
     },
     sql::SqlReaderFactory,
 };
@@ -27,11 +23,8 @@
         Box::<CsvReaderFactory>::default(),
         Box::<CzmlReaderFactory>::default(),
         Box::<GeoJsonReaderFactory>::default(),
-<<<<<<< HEAD
         Box::<GeoPackageReaderFactory>::default(),
-=======
         Box::<ObjReaderFactory>::default(),
->>>>>>> d9fc9984
         Box::<ShapefileReaderFactory>::default(),
     ];
     factories
