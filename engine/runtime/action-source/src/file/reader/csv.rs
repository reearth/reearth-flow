--- conflicted
+++ resolved
@@ -54,13 +54,7 @@
 
         // Parse geometry if config is provided and get column names to exclude
         let (geometry, excluded_columns) = if let Some(geom_config) = &props.geometry {
-<<<<<<< HEAD
-            let geom = super::csv_geometry::parse_geometry(&row_map, geom_config).map_err(|e| {
-                crate::errors::SourceError::CsvFileReader(format!("Geometry parse error: {e}"))
-            })?;
-=======
             let geom = super::csv_geometry::parse_geometry(&row_map, geom_config)?;
->>>>>>> 5cf11926
             let excluded = super::csv_geometry::get_geometry_column_names(geom_config);
             (geom, excluded)
         } else {
