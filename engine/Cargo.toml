--- conflicted
+++ resolved
@@ -19,12 +19,8 @@
 homepage = "https://github.com/reearth/reearth-flow"
 license = "MIT OR Apache-2.0"
 repository = "https://github.com/reearth/reearth-flow"
-rust-version = "1.88" # Remember to update clippy.toml as well
-<<<<<<< HEAD
-version = "0.0.129"
-=======
+rust-version = "1.88"                                  # Remember to update clippy.toml as well
 version = "0.0.145"
->>>>>>> bb048110
 
 [profile.dev]
 opt-level = 0
