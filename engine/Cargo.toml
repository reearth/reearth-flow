[workspace]
members = [
  "cli",
  "plateau-gis-quality-checker/src-tauri",
  "runtime/*",
  "worker",
]

default-members = ["runtime/*"]

resolver = "2"

[workspace.package]
authors = ["Re:Earth Flow Contributors"]
edition = "2021"
exclude = ["benches/", "test-data/", "testdata/"]
homepage = "https://github.com/reearth/reearth-flow"
license = "MIT OR Apache-2.0"
repository = "https://github.com/reearth/reearth-flow"
<<<<<<< HEAD
rust-version = "1.84" # Remember to update clippy.toml as well
version = "0.0.15"
=======
rust-version = "1.85" # Remember to update clippy.toml as well
version = "0.0.17"
>>>>>>> b9adef42

[profile.dev]
opt-level = 0

# Like release, but with full debug symbols and with stack unwinds. Useful for e.g. `perf`.
[profile.debug-fast]
debug = true
incremental = false
inherits = "release"
panic = "unwind"
strip = "none"

# Optimized release profile
[profile.release]
codegen-units = 1
lto = "fat"
opt-level = 3
panic = "abort"
strip = true

[profile.release-lto]
codegen-units = 8
inherits = "release"
lto = "fat"

[workspace.dependencies]
reearth-flow-action-log = { path = "runtime/action-log" }
reearth-flow-action-plateau-processor = { path = "runtime/action-plateau-processor" }
reearth-flow-action-processor = { path = "runtime/action-processor" }
reearth-flow-action-sink = { path = "runtime/action-sink" }
reearth-flow-action-source = { path = "runtime/action-source" }
reearth-flow-action-wasm-processor = { path = "runtime/action-wasm-processor" }
reearth-flow-common = { path = "runtime/common" }
reearth-flow-eval-expr = { path = "runtime/eval-expr" }
reearth-flow-geometry = { path = "runtime/geometry" }
reearth-flow-gltf = { path = "runtime/gltf" }
reearth-flow-macros = { path = "runtime/macros" }
reearth-flow-runner = { path = "runtime/runner" }
reearth-flow-runtime = { path = "runtime/runtime" }
reearth-flow-sevenz = { path = "runtime/sevenz" }
reearth-flow-state = { path = "runtime/state" }
reearth-flow-storage = { path = "runtime/storage" }
reearth-flow-telemetry = { path = "runtime/telemetry" }
reearth-flow-types = { path = "runtime/types" }

nusamai-citygml = { git = "https://github.com/reearth/plateau-gis-converter", tag = "v0.7.6", features = ["serde", "serde_json"] }
nusamai-czml = { git = "https://github.com/reearth/plateau-gis-converter", tag = "v0.7.6" }
nusamai-gltf = { git = "https://github.com/reearth/plateau-gis-converter", tag = "v0.7.6" }
nusamai-plateau = { git = "https://github.com/reearth/plateau-gis-converter", tag = "v0.7.6", features = ["serde"] }
nusamai-projection = { git = "https://github.com/reearth/plateau-gis-converter", tag = "v0.7.6" }
nusamai-shapefile = { git = "https://github.com/reearth/plateau-gis-converter", tag = "v0.7.6" }

Inflector = "0.11.4"
ahash = "0.8.11"
approx = "0.5.1"
async-recursion = "1.1.1"
async-stream = "0.3.6"
async-trait = "0.1.86"
async_zip = { version = "0.0.17", features = ["full"] }
atlas-packer = { git = "https://github.com/reearth/atlas-packer", tag = "v0.0.2" }
base64 = "0.22.1"
bincode = { version = "2.0.0-rc.3", default-features = false, features = ["serde", "std"] }
bytemuck = { version = "1.21.0", features = ["derive"] }
byteorder = "1.5.0"
bytes = { version = "1.9.0", features = ["serde"] }
calamine = "0.26.1"
cesiumtiles = { git = "https://github.com/MIERUNE/cesiumtiles-rs.git" }
chrono = { version = "0.4.39", features = ["serde"] }
clap = { version = "4.5.27", features = ["env", "string"] }
clipper-sys = "0.7.2"
color-eyre = "0.6.3"
colored = "2.2.0"
colorsys = "0.6.7"
crossbeam = "0.8.4"
crossbeam-channel = "0.5.14"
crossbeam-utils = "0.8.21"
csv = "1.3.1"
directories = "6.0.0"
earcut = "0.4.2"
flate2 = "1.0.35"
flatgeom = "0.0.2"
float_next_after = "1.0.0"
futures = "0.3.31"
futures-util = "0.3.31"
geo = "0.29.3"
geo-buffer = "0.2.0"
geo-types = "0.7.15"
geojson = "0.24.1"
glam = "0.29.2"
hashbrown = { version = "0.15.2", features = ["serde"] }
home = "0.5.9"
image = { version = "0.25.5", default-features = false, features = ["jpeg", "png", "rayon", "tiff", "webp"] }
indexmap = "2.7.1"
indoc = "2.0.5"
itertools = "0.14.0"
json-subscriber = "0.2.4"
jsonpath_lib = "0.3.0"
libxml = "0.3.3"
nalgebra = "0.33.2"
nalgebra-glm = "0.19.0"
num-traits = "0.2.19"
num_cpus = "1.16.0"
nutype = { version = "0.6.0", features = ["schemars08", "serde"] }
object_store = "0.11.2"
once_cell = "1.20.2"
opendal = { version = "0.51.1", features = ["layers-metrics", "services-fs", "services-gcs", "services-http"] }
opentelemetry = { version = "0.27.1", default-features = false, features = ["metrics", "trace"] }
opentelemetry-otlp = { version = "0.27.0", default-features = false, features = ["grpc-tonic", "metrics", "trace"] }
opentelemetry-semantic-conventions = "0.27.0"
opentelemetry-stdout = { version = "0.27.0", default-features = false, features = ["metrics", "trace"] }
opentelemetry_sdk = { version = "0.27.1", default-features = false, features = ["metrics", "rt-tokio", "trace"] }
parking_lot = "0.12.3"
petgraph = "0.6.5"
pretty_assertions = "1.4.1"
prost = "0.13.4"
quick-xml = { version = "0.37.2", features = ["serialize"] }
rand = "0.9.0"
rayon = "1.10.0"
regex = "1.11.1"
reqwest = { version = "0.12.12", default-features = false, features = ["blocking", "rustls-tls"] }
rhai = { version = "1.20.1", features = ["internals", "metadata", "serde", "sync"] }
rmp-serde = "1.3.0"
robust = "1.1.0"
rstar = "0.12.2"
rstest = "0.24.0"
rust_xlsxwriter = "0.81.0"
schemars = { version = "0.8.21", features = ["chrono", "uuid1"] }
serde = { version = "1.0.217", features = ["derive"] }
serde_derive = "1.0.217"
serde_json = { version = "1.0.138", features = ["arbitrary_precision"] }
serde_yaml = "0.9.34"
sha2 = "0.10.8"
shapefile = "0.6.0"
slog = { version = "2.7.0", features = ["max_level_trace", "release_max_level_trace"] }
slog-async = "2.8.0"
slog-term = "2.9.1"
sloggers = { version = "2.2.0", default-features = false }
strum = "0.26.3"
strum_macros = "0.26.4"
tempfile = "3.16.0"
thiserror = "2.0.11"
time = { version = "0.3.37", features = ["formatting"] }
tinymvt = { git = "https://github.com/MIERUNE/tinymvt.git" }
tokio = { version = "1.43.0", features = ["full", "time"] }
tokio-stream = { version = "0.1.17", features = ["sync"] }
tokio-util = { version = "0.7.13", features = ["full"] }
toml = "0.8.19"
tracing = "0.1.41"
tracing-opentelemetry = { version = "0.28.0", default-features = false, features = ["metrics", "tracing-log"] }
tracing-subscriber = { version = "0.3.19", features = [
  "env-filter",
  "json",
  "std",
  "time",
] }
url = "2.5.4"
uuid = { version = "1.12.1", features = [
  "fast-rng",
  "macro-diagnostics",
  "serde",
  "v4",
] }
walkdir = "2.5.0"
wasmer = "5.0.3"
wasmer-wasix = "0.33.0"
zip = "2.2.1"
zstd = "0.13.2"<|MERGE_RESOLUTION|>--- conflicted
+++ resolved
@@ -17,13 +17,8 @@
 homepage = "https://github.com/reearth/reearth-flow"
 license = "MIT OR Apache-2.0"
 repository = "https://github.com/reearth/reearth-flow"
-<<<<<<< HEAD
-rust-version = "1.84" # Remember to update clippy.toml as well
-version = "0.0.15"
-=======
 rust-version = "1.85" # Remember to update clippy.toml as well
 version = "0.0.17"
->>>>>>> b9adef42
 
 [profile.dev]
 opt-level = 0
