[workspace]
exclude = ["runtime/action-wasm-processor"]
members = [
  "cli",
  "plateau-gis-quality-checker/src-tauri",
  "plateau-tiles-test",
  "runtime/*",
  "runtime/examples/fixture/tests",
  "worker",
]

default-members = ["runtime/*"]

resolver = "2"

[workspace.package]
authors = ["Re:Earth Flow Contributors"]
edition = "2021"
exclude = ["benches/", "test-data/", "testdata/"]
homepage = "https://github.com/reearth/reearth-flow"
license = "MIT OR Apache-2.0"
repository = "https://github.com/reearth/reearth-flow"
rust-version = "1.91" # Remember to update clippy.toml as well
<<<<<<< HEAD
version = "0.0.210"
=======
version = "0.0.211"
>>>>>>> 73fad444

[profile.dev]
opt-level = 0

# Like release, but with full debug symbols and with stack unwinds. Useful for e.g. `perf`.
[profile.debug-fast]
debug = true
incremental = false
inherits = "release"
panic = "unwind"
strip = "none"

# Optimized release profile
[profile.release]
codegen-units = 1
lto = "fat"
opt-level = 3
panic = "abort"
strip = true

[profile.release-lto]
codegen-units = 8
inherits = "release"
lto = "fat"

[workspace.dependencies]
reearth-flow-action-log = { path = "runtime/action-log" }
reearth-flow-action-plateau-processor = { path = "runtime/action-plateau-processor" }
reearth-flow-action-processor = { path = "runtime/action-processor" }
reearth-flow-action-python-processor = { path = "runtime/action-python-processor" }
reearth-flow-action-sink = { path = "runtime/action-sink" }
reearth-flow-action-source = { path = "runtime/action-source" }
reearth-flow-common = { path = "runtime/common" }
reearth-flow-eval-expr = { path = "runtime/eval-expr" }
reearth-flow-geometry = { path = "runtime/geometry" }
reearth-flow-gltf = { path = "runtime/gltf" }
reearth-flow-macros = { path = "runtime/macros" }
reearth-flow-runner = { path = "runtime/runner" }
reearth-flow-runtime = { path = "runtime/runtime" }
reearth-flow-sevenz = { path = "runtime/sevenz" }
reearth-flow-sql = { path = "runtime/sql" }
reearth-flow-state = { path = "runtime/state" }
reearth-flow-storage = { path = "runtime/storage" }
reearth-flow-telemetry = { path = "runtime/telemetry" }
reearth-flow-types = { path = "runtime/types" }

nusamai-citygml = { git = "https://github.com/reearth/plateau-gis-converter", tag = "v0.8.13", features = [
  "serde",
  "serde_json",
] }
nusamai-czml = { git = "https://github.com/reearth/plateau-gis-converter", tag = "v0.8.13" }
nusamai-gltf = { git = "https://github.com/reearth/plateau-gis-converter", tag = "v0.8.13" }
nusamai-plateau = { git = "https://github.com/reearth/plateau-gis-converter", tag = "v0.8.13", features = [
  "serde",
] }
nusamai-projection = { git = "https://github.com/reearth/plateau-gis-converter", tag = "v0.8.13" }
nusamai-shapefile = { git = "https://github.com/reearth/plateau-gis-converter", tag = "v0.8.13" }

Inflector = "0.11.4"
ahash = "0.8.12"
approx = "0.5.1"
async-recursion = "1.1.1"
async-stream = "0.3.6"
async-trait = "0.1.89"
async_zip = { version = "0.0.17", features = ["full"] }
atlas-packer = { git = "https://github.com/reearth/atlas-packer", tag = "v0.0.2" }
base64 = "0.22.1"
bincode = { version = "2.0.1", default-features = false, features = [
  "serde",
  "std",
] }
bytemuck = { version = "1.24.0", features = ["derive"] }
byteorder = "1.5.0"
bytes = { version = "1.11.0", features = ["serde"] }
calamine = "0.26.1"
cesiumtiles = { git = "https://github.com/reearth/cesiumtiles-rs", tag = "v0.0.1" }
chrono = { version = "0.4.42", features = ["serde"] }
clap = { version = "4.5.53", features = ["env", "string"] }
clipper-sys = "0.8.0"
color-eyre = "0.6.5"
colored = "3.0.0"
colorsys = "0.6.7"
crossbeam = "0.8.4"
crossbeam-channel = "0.5.15"
crossbeam-utils = "0.8.21"
csv = "1.4.0"
directories = "6.0.0"
draco-oxide = "0.1.0-alpha.2"
earcut = "0.4.4"
encoding_rs = "0.8"
flate2 = "1.1.5"
flatgeom = "0.0.2"
float_next_after = "1.0.0"
futures = "0.3.31"
futures-util = "0.3.31"
geo = "0.29.3"
geo-buffer = "0.2.0"
geo-types = "0.7.17"
geojson = "0.24.2"
glam = "0.30.9"
gltf = { version = "1.4", features = ["extensions", "extras"] }
hashbrown = { version = "0.15.5", features = ["serde"] }
hex = "0.4.3"
home = "0.5.12"
i_overlay = "4.1"
image = { version = "0.25.9", default-features = false, features = [
  "jpeg",
  "png",
  "rayon",
  "tiff",
  "webp",
] }
indexmap = { version = "2.12.1", features = ["rayon", "serde"] }
indoc = "2.0.7"
itertools = "0.14.0"
json-subscriber = "0.2.6"
jsonpath_lib = "0.3.0"
libxml = "0.3.8"
nalgebra = "0.33.2"
nalgebra-glm = "0.19.0"
num-traits = "0.2.19"
num_cpus = "1.17.0"
nutype = { version = "0.6.2", features = ["schemars08", "serde"] }
object_store = "0.12.4"
once_cell = "1.21.3"
opendal = { version = "0.52.0", features = [
  "layers-metrics",
  "services-fs",
  "services-gcs",
  "services-http",
] }
opentelemetry = { version = "0.28.0", default-features = false, features = [
  "metrics",
  "trace",
] }
opentelemetry-otlp = { version = "0.28.0", default-features = false, features = [
  "grpc-tonic",
  "metrics",
  "trace",
] }
opentelemetry-semantic-conventions = "0.28.0"
opentelemetry-stdout = { version = "0.28.0", default-features = false, features = [
  "metrics",
  "trace",
] }
opentelemetry_sdk = { version = "0.28.0", default-features = false, features = [
  "metrics",
  "rt-tokio",
  "trace",
] }
parking_lot = "0.12.5"
petgraph = "0.6.5"
pretty_assertions = "1.4.1"
proj = { version = "0.27.2" }
prost = "0.13.5"
quick-xml = { version = "0.37.5", features = ["serialize"] }
rand = "0.9.2"
rayon = "1.11.0"
regex = "1.12.2"
reqwest = { version = "0.12.24", default-features = false, features = [
  "blocking",
  "rustls-tls",
] }
rhai = { version = "1.23.6", features = [
  "internals",
  "metadata",
  "serde",
  "sync",
] }
rmp-serde = "1.3.0"
robust = "1.2.0"
rstar = "0.12.2"
rstest = "0.25.0"
rust_xlsxwriter = "0.92.2"
schemars = { version = "0.8.22", features = ["chrono", "uuid1"] }
serde = { version = "1.0.228", features = ["derive"] }
serde_derive = "1.0.228"
serde_json = { version = "1.0.145", features = ["arbitrary_precision"] }
serde_yaml = "0.9.34"
sha2 = "0.10.9"
shapefile = { version = "0.7.0", features = ["encoding_rs"] }
slog = { version = "2.8.2", features = [
  "max_level_trace",
  "release_max_level_trace",
] }
slog-async = "2.8.0"
slog-term = "2.9.2"
sloggers = { version = "2.2.0", default-features = false }
sqlx = { version = "0.8.6", features = [
  "any",
  "chrono",
  "mysql",
  "postgres",
  "runtime-tokio",
  "sqlite",
  "tls-rustls",
] }
strum = "0.27.2"
strum_macros = "0.27.2"
tempfile = "3.23.0"
thiserror = "2.0.17"
time = { version = "0.3.44", features = ["formatting"] }
tinymvt = { git = "https://github.com/reearth/tinymvt.git", tag = "v0.0.3" }
tokio = { version = "1.48.0", features = ["full", "time"] }
tokio-stream = { version = "0.1.17", features = ["sync"] }
tokio-util = { version = "0.7.17", features = ["full"] }
toml = "0.8.23"
tracing = "0.1.43"
tracing-appender = "0.2.4"
tracing-opentelemetry = { version = "0.29.0", default-features = false, features = [
  "metrics",
  "tracing-log",
] }
tracing-subscriber = { version = "0.3.22", features = [
  "env-filter",
  "json",
  "std",
  "time",
] }
url = "2.5.7"
uuid = { version = "1.18.1", features = [
  "fast-rng",
  "macro-diagnostics",
  "serde",
  "v4",
] }
wait-timeout = "0.2"
walkdir = "2.5.0"
wkt = "0.11.1"
zip = "2.4.2"
zstd = "0.13.3"<|MERGE_RESOLUTION|>--- conflicted
+++ resolved
@@ -21,11 +21,7 @@
 license = "MIT OR Apache-2.0"
 repository = "https://github.com/reearth/reearth-flow"
 rust-version = "1.91" # Remember to update clippy.toml as well
-<<<<<<< HEAD
-version = "0.0.210"
-=======
 version = "0.0.211"
->>>>>>> 73fad444
 
 [profile.dev]
 opt-level = 0
