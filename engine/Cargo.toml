--- conflicted
+++ resolved
@@ -19,13 +19,8 @@
 homepage = "https://github.com/reearth/reearth-flow"
 license = "MIT OR Apache-2.0"
 repository = "https://github.com/reearth/reearth-flow"
-<<<<<<< HEAD
-rust-version = "1.88" # Remember to update clippy.toml as well
-version = "0.0.187"
-=======
 rust-version = "1.91" # Remember to update clippy.toml as well
 version = "0.0.193"
->>>>>>> 10ba5953
 
 [profile.dev]
 opt-level = 0
@@ -127,17 +122,10 @@
 geojson = "0.24.2"
 glam = "0.30.9"
 gltf = "1.4"
-<<<<<<< HEAD
-hashbrown = { version = "0.15.2", features = ["serde"] }
-hex = "0.4.3"
-home = "0.5.11"
-image = { version = "0.25.5", default-features = false, features = [
-=======
 hashbrown = { version = "0.15.5", features = ["serde"] }
 home = "0.5.12"
 i_overlay = "4.1"
 image = { version = "0.25.9", default-features = false, features = [
->>>>>>> 10ba5953
   "jpeg",
   "png",
   "rayon",
