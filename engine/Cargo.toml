[workspace]
members = [
  "cli",
  "plateau-gis-quality-checker/src-tauri",
  "runtime/*",
  "worker",
]

default-members = ["runtime/*"]

resolver = "2"

[workspace.package]
authors = ["Re:Earth Flow Contributors"]
edition = "2021"
exclude = ["benches/", "test-data/", "testdata/"]
homepage = "https://github.com/reearth/reearth-flow"
license = "MIT OR Apache-2.0"
repository = "https://github.com/reearth/reearth-flow"
rust-version = "1.85" # Remember to update clippy.toml as well
<<<<<<< HEAD
version = "0.0.53"
=======
version = "0.0.60"
>>>>>>> fc288b97

[profile.dev]
opt-level = 0

# Like release, but with full debug symbols and with stack unwinds. Useful for e.g. `perf`.
[profile.debug-fast]
debug = true
incremental = false
inherits = "release"
panic = "unwind"
strip = "none"

# Optimized release profile
[profile.release]
codegen-units = 1
lto = "fat"
opt-level = 3
panic = "abort"
strip = true

[profile.release-lto]
codegen-units = 8
inherits = "release"
lto = "fat"

[workspace.dependencies]
reearth-flow-action-log = { path = "runtime/action-log" }
reearth-flow-action-plateau-processor = { path = "runtime/action-plateau-processor" }
reearth-flow-action-processor = { path = "runtime/action-processor" }
reearth-flow-action-sink = { path = "runtime/action-sink" }
reearth-flow-action-source = { path = "runtime/action-source" }
reearth-flow-action-wasm-processor = { path = "runtime/action-wasm-processor" }
reearth-flow-common = { path = "runtime/common" }
reearth-flow-eval-expr = { path = "runtime/eval-expr" }
reearth-flow-geometry = { path = "runtime/geometry" }
reearth-flow-gltf = { path = "runtime/gltf" }
reearth-flow-macros = { path = "runtime/macros" }
reearth-flow-runner = { path = "runtime/runner" }
reearth-flow-runtime = { path = "runtime/runtime" }
reearth-flow-sevenz = { path = "runtime/sevenz" }
reearth-flow-sql = { path = "runtime/sql" }
reearth-flow-state = { path = "runtime/state" }
reearth-flow-storage = { path = "runtime/storage" }
reearth-flow-telemetry = { path = "runtime/telemetry" }
reearth-flow-types = { path = "runtime/types" }

nusamai-citygml = { git = "https://github.com/reearth/plateau-gis-converter", tag = "v0.8.2", features = ["serde", "serde_json"] }
nusamai-czml = { git = "https://github.com/reearth/plateau-gis-converter", tag = "v0.8.2" }
nusamai-gltf = { git = "https://github.com/reearth/plateau-gis-converter", tag = "v0.8.2" }
nusamai-plateau = { git = "https://github.com/reearth/plateau-gis-converter", tag = "v0.8.2", features = ["serde"] }
nusamai-projection = { git = "https://github.com/reearth/plateau-gis-converter", tag = "v0.8.2" }
nusamai-shapefile = { git = "https://github.com/reearth/plateau-gis-converter", tag = "v0.8.2" }

Inflector = "0.11.4"
ahash = "0.8.11"
approx = "0.5.1"
async-recursion = "1.1.1"
async-stream = "0.3.6"
async-trait = "0.1.87"
async_zip = { version = "0.0.17", features = ["full"] }
atlas-packer = { git = "https://github.com/reearth/atlas-packer", tag = "v0.0.2" }
base64 = "0.22.1"
bincode = { version = "2.0.1", default-features = false, features = ["serde", "std"] }
bytemuck = { version = "1.22.0", features = ["derive"] }
byteorder = "1.5.0"
bytes = { version = "1.10.1", features = ["serde"] }
calamine = "0.26.1"
cesiumtiles = { git = "https://github.com/reearth/cesiumtiles-rs", tag = "v0.0.1" }
chrono = { version = "0.4.40", features = ["serde"] }
clap = { version = "4.5.32", features = ["env", "string"] }
clipper-sys = "0.8.0"
color-eyre = "0.6.3"
colored = "3.0.0"
colorsys = "0.6.7"
crossbeam = "0.8.4"
crossbeam-channel = "0.5.14"
crossbeam-utils = "0.8.21"
csv = "1.3.1"
directories = "6.0.0"
earcut = "0.4.4"
flate2 = "1.1.0"
flatgeom = "0.0.2"
float_next_after = "1.0.0"
futures = "0.3.31"
futures-util = "0.3.31"
geo = "0.29.3"
geo-buffer = "0.2.0"
geo-types = "0.7.15"
geojson = "0.24.2"
glam = "0.30.0"
hashbrown = { version = "0.15.2", features = ["serde"] }
home = "0.5.11"
image = { version = "0.25.5", default-features = false, features = ["jpeg", "png", "rayon", "tiff", "webp"] }
indexmap = { version = "2.8.0", features = ["rayon", "serde"] }
indoc = "2.0.6"
itertools = "0.14.0"
json-subscriber = "0.2.4"
jsonpath_lib = "0.3.0"
libxml = "0.3.3"
nalgebra = "0.33.2"
nalgebra-glm = "0.19.0"
num-traits = "0.2.19"
num_cpus = "1.16.0"
nutype = { version = "0.6.1", features = ["schemars08", "serde"] }
object_store = "0.12.0"
once_cell = "1.21.0"
opendal = { version = "0.52.0", features = ["layers-metrics", "services-fs", "services-gcs", "services-http"] }
opentelemetry = { version = "0.28.0", default-features = false, features = ["metrics", "trace"] }
opentelemetry-otlp = { version = "0.28.0", default-features = false, features = ["grpc-tonic", "metrics", "trace"] }
opentelemetry-semantic-conventions = "0.28.0"
opentelemetry-stdout = { version = "0.28.0", default-features = false, features = ["metrics", "trace"] }
opentelemetry_sdk = { version = "0.28.0", default-features = false, features = ["metrics", "rt-tokio", "trace"] }
parking_lot = "0.12.3"
petgraph = "0.6.5"
pretty_assertions = "1.4.1"
prost = "0.13.5"
quick-xml = { version = "0.37.2", features = ["serialize"] }
rand = "0.9.0"
rayon = "1.10.0"
regex = "1.11.1"
reqwest = { version = "0.12.12", default-features = false, features = ["blocking", "rustls-tls"] }
rhai = { version = "1.21.0", features = ["internals", "metadata", "serde", "sync"] }
rmp-serde = "1.3.0"
robust = "1.1.0"
rstar = "0.12.2"
rstest = "0.25.0"
rust_xlsxwriter = "0.84.0"
schemars = { version = "0.8.22", features = ["chrono", "uuid1"] }
serde = { version = "1.0.219", features = ["derive"] }
serde_derive = "1.0.219"
serde_json = { version = "1.0.140", features = ["arbitrary_precision"] }
serde_yaml = "0.9.34"
sha2 = "0.10.8"
shapefile = "0.6.0"
slog = { version = "2.7.0", features = ["max_level_trace", "release_max_level_trace"] }
slog-async = "2.8.0"
slog-term = "2.9.1"
sloggers = { version = "2.2.0", default-features = false }
sqlx = { version = "0.8.3", features = ["any", "chrono", "mysql", "postgres", "runtime-tokio", "sqlite", "tls-rustls"] }
strum = "0.27.1"
strum_macros = "0.27.1"
tempfile = "3.18.0"
thiserror = "2.0.12"
time = { version = "0.3.39", features = ["formatting"] }
tinymvt = { git = "https://github.com/MIERUNE/tinymvt.git" }
tokio = { version = "1.44.0", features = ["full", "time"] }
tokio-stream = { version = "0.1.17", features = ["sync"] }
tokio-util = { version = "0.7.13", features = ["full"] }
toml = "0.8.20"
tracing = "0.1.41"
tracing-appender = "0.2.3"
tracing-opentelemetry = { version = "0.29.0", default-features = false, features = ["metrics", "tracing-log"] }
tracing-subscriber = { version = "0.3.19", features = [
  "env-filter",
  "json",
  "std",
  "time",
] }
url = "2.5.4"
uuid = { version = "1.15.1", features = [
  "fast-rng",
  "macro-diagnostics",
  "serde",
  "v4",
] }
walkdir = "2.5.0"
wasmer = "5.0.3"
wasmer-wasix = "0.33.0"
zip = "2.2.3"
zstd = "0.13.3"<|MERGE_RESOLUTION|>--- conflicted
+++ resolved
@@ -18,11 +18,7 @@
 license = "MIT OR Apache-2.0"
 repository = "https://github.com/reearth/reearth-flow"
 rust-version = "1.85" # Remember to update clippy.toml as well
-<<<<<<< HEAD
-version = "0.0.53"
-=======
 version = "0.0.60"
->>>>>>> fc288b97
 
 [profile.dev]
 opt-level = 0
